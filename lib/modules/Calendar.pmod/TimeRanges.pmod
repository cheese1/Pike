--- conflicted
+++ resolved
@@ -1259,16 +1259,12 @@
       return 1;
    }
 
-<<<<<<< HEAD
+   protected int __hash()
+   {
+      return 0;
+   }
+
    protected string _sprintf(int t)
-=======
-   protected int __hash()
-   {
-      return 0;
-   }
-
-   protected string _sprintf(int t,mapping m)
->>>>>>> 338469eb
    {
       switch (t)
       {
