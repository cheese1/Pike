--- conflicted
+++ resolved
@@ -26,16 +26,7 @@
 string(7bit) crypt_hash(string(8bit) password, string(7bit) salt,
                         int|void rounds)
 {
-<<<<<<< HEAD
-  return Nettle.crypt_md5(password, salt);
-}
-=======
   string(8bit) orig_password = password;
   password = "censored";
   return Nettle.crypt_md5(orig_password, salt);
-}
-
-#else
-constant this_program_does_not_exist=1;
-#endif
->>>>>>> c5ada787
+}