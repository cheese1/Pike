--- conflicted
+++ resolved
@@ -1,7 +1,3 @@
-<<<<<<< HEAD
-=======
-// $Id$
->>>>>>> fe37229f
 // Not yet finished -- Fredrik Hubinette
 
   //inherit Stdio.UDP : udp;
