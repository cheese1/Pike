--- conflicted
+++ resolved
@@ -181,16 +181,12 @@
       proxy_headers = request_headers + ([]);
 
     proxy_headers["Proxy-Authorization"] = "Basic "
-<<<<<<< HEAD
       + MIME.encode_base64((user || "") + ":" + (password || ""), 1);
-=======
-      + MIME.encode_base64((user || "") + ":" + (password || ""));
     if (has_value(proxy->host, ":")) {
       proxy_headers["host"] = "[" + proxy->host + "]:" + proxy->port;
     } else {
       proxy_headers["host"] = proxy->host + ":" + proxy->port;
     }
->>>>>>> 1a1e5be2
   }
 
   if (url->scheme == "http") {
@@ -571,16 +567,12 @@
       proxy_headers = request_headers + ([]);
 
     proxy_headers["Proxy-Authorization"] = "Basic "
-<<<<<<< HEAD
       + MIME.encode_base64((user || "") + ":" + (password || ""), 1);
-=======
-      + MIME.encode_base64((user || "") + ":" + (password || ""));
     if (has_value(proxy->host, ":")) {
       proxy_headers["host"] = "[" + proxy->host + "]:" + proxy->port;
     } else {
       proxy_headers["host"] = proxy->host + ":" + proxy->port;
     }
->>>>>>> 1a1e5be2
   }
 
   if (url->scheme == "http") {
