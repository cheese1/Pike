--- conflicted
+++ resolved
@@ -183,16 +183,12 @@
       proxy_headers = request_headers + ([]);
 
     proxy_headers["Proxy-Authorization"] = "Basic "
-<<<<<<< HEAD
       + MIME.encode_base64((user || "") + ":" + (password || ""), 1);
-=======
-      + MIME.encode_base64((user || "") + ":" + (password || ""));
     if (has_value(proxy->host, ":")) {
       proxy_headers["host"] = "[" + proxy->host + "]:" + proxy->port;
     } else {
       proxy_headers["host"] = proxy->host + ":" + proxy->port;
     }
->>>>>>> 977a0aae
   }
 
   if (url->scheme == "http") {
@@ -557,16 +553,12 @@
       proxy_headers = request_headers + ([]);
 
     proxy_headers["Proxy-Authorization"] = "Basic "
-<<<<<<< HEAD
       + MIME.encode_base64((user || "") + ":" + (password || ""), 1);
-=======
-      + MIME.encode_base64((user || "") + ":" + (password || ""));
     if (has_value(proxy->host, ":")) {
       proxy_headers["host"] = "[" + proxy->host + "]:" + proxy->port;
     } else {
       proxy_headers["host"] = proxy->host + ":" + proxy->port;
     }
->>>>>>> 977a0aae
   }
 
   if (url->scheme == "http") {
