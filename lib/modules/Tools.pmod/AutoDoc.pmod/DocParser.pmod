--- conflicted
+++ resolved
@@ -483,15 +483,11 @@
         else
           return dots ? xmltag("minvalue", xmlquote(s)) : xmlquote(s);
       else
-<<<<<<< HEAD
-        parseError("@value: expected identifier or literal constant, got %O", arg);
-=======
         if (s2)
           return xmltag("maxvalue", xmlquote(s2));
     };
 
     parseError("@value: expected identifier or literal constant, got %O", arg);
->>>>>>> fbc40acc
     return "";
   }
 
