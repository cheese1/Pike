#pike __REAL_VERSION__

//!
//! Common routines which are useful for various install scripts based on Pike.
//!

//! Return an array of enabled features.
//!
//! @note
//!   Used by the @[master] when given the option @tt{--features@}.
//!
//! @seealso
//!   @[Tools.Standalone.features]
array(string) features()
{
  array a = ({}), m = ({});

  mapping runtime_info = Pike.get_runtime_info();

  if (runtime_info->auto_bignum)
    a += ({"auto_bignum"});

  if (!(<"default">)[runtime_info->bytecode_method])
    a += ({"machine_code"});

#if constant(load_module)
  a += ({ "dynamic_modules" });
#endif

#if constant(thread_create)
  a += ({ "threads" });
#endif

#if constant(Stdio.__HAVE_OOB__)
  a += ({ "out-of-band_data" });
#endif

#if constant(__builtin.__DOUBLE_PRECISION_FLOAT__)
  a += ({ "double_precision_float" });
#endif
#if constant(__builtin.__LONG_DOUBLE_PRECISION_FLOAT__)
  a += ({ "long_double_precision_float" });
#endif
#if constant(__builtin.__SINGLE_PRECISION_FLOAT__)
  a += ({ "single_precision_float" });
#endif
#if constant(get_profiling_info)
  a += ({ "profiling" });
#endif

#if constant(_debug)
  a += ({ "rtl_debug" });
#endif

#if 0
  // No use reporting stuff that always exists. This list is for
  // things that might not be compiled in due to configure options,
  // missing libs, etc. /mast
  m += ({ "PostgresNative" });
#endif

  foreach(({ "Nettle", "Crypto.AES.GCM", "Crypto.ECC.Curve", "Dbm", "DVB",
             "_Ffmpeg", "GL", "GLUT", "Gdbm",
	     "Gmp", "Gz", "_Image_FreeType", "_Image_GIF", "_Image_JPEG",
             "_Image_TIFF", "_Image_TTF", "_Image_XFace", "Image.PNG",
	     "Java.machine", "Mird", "Msql", "Mysql", "Odbc", "Oracle",
	     "PDF.PDFlib", "Perl",
             "Postgres", "SANE", "SDL", "Ssleay", "Yp", "sybase", "_WhiteFish",
	     "X", "Bz2", "COM", "Fuse", "GTK2", "Gettext", "HTTPAccept",
	     "Kerberos", "SQLite", "_Image_SVG", "_Regexp_PCRE", "GSSAPI",
<<<<<<< HEAD
	     "Protocols.DNS_SD", "Gnome2", "MIME", "Standards.JSON",
	     "VCDiff", "ZXID", "System.FSEvents.EventStream",
	     "System.Inotify" }),
=======
	     "Protocols.DNS_SD", "Gnome2", "MIME", "_PGsql", "Standards.JSON",
	     "Tools.Sass", "VCDiff", "ZXID" }),
>>>>>>> 4fe8ed0f
	  string modname)
  {
    catch
    {
      object tmp;
      if(sizeof(indices((tmp = master()->resolv(modname)) || ({})) -
		({ "dont_dump_module" })) ||
	 (tmp && !objectp(tmp)))
      {
	if(modname[0] == '_')
	  modname = replace(modname[1..], "_", ".");
	m += ({ (["Java.machine":"Java"])[modname] || modname });

	if (modname == "Mysql") {
	  // Check taste of Mysql client library.
	  //
	  // Classic:	"MySQL (Copyright Abandoned)/3.23.49"
	  // Mysql GPL:	"MySQL Community Server (GPL)/5.5.30"
	  // MariaDB:	"MySQL (Copyright Abandoned)/5.5.0"
	  string client_ver = tmp["client_info"] && tmp["client_info"]();
	  string license = "Unknown";
	  string version = "Unknown";
	  sscanf(client_ver, "%*s(%s)/%s", license, version);
	  if ((license == "Copyright Abandoned") && (version > "5")) {
	    m += ({ "MariaDB" });
	  }
	}
      }
    };
  }

  foreach (({"Regexp.PCRE.Widestring", "Java.NATIVE_METHODS"}), string symbol)
    catch {
      if (has_index(all_constants(), symbol) ||
	  !undefinedp(master()->resolv(symbol)))
	m += ({symbol});
    };

  return a + sort (m);
}

//!
string make_absolute_path(string path, string|void cwd)
{
#if constant(getpwnam)
  if(sizeof(path) && path[0] == '~')
  {
    string user, newpath;
    sscanf(path, "~%s/%s", user, newpath);

    if(user && sizeof(user))
    {
      array a = getpwnam(user);
      if(a && sizeof(a) >= 7)
	return combine_path(a[5], newpath);
    }

    return combine_path(getenv("HOME"), path[2..]);
  }
#endif

  if(!sizeof(path) || path[0] != '/')
    return combine_path(cwd || getcwd(), "./", path);

  return path;
}

//! A class keeping some methods and state to conveniently render
//! ASCII progress bars to stdout.
class ProgressBar
{
  private int width = 45;

  private float phase_base, phase_size;
  private int max, cur;
  private string name;

  //! Change the amount of progress without updating on stdout.
  void set_current(int _cur)
  {
    cur = _cur;
  }

  //! Change the name of the progress bar without updating on stdout.
  void set_name(string _name)
  {
    name = _name;
  }

  //!
  void set_phase(float _phase_base, float _phase_size)
  {
    phase_base = _phase_base;
    phase_size = _phase_size;
  }

  //! Write the current look of the progressbar to stdout.
  //! @param increment
  //!   the number of increments closer to completion since last call
  //! @returns
  //!   the length (in characters) of the line with the progressbar
  int update(int increment)
  {
    cur += increment;
    cur = min(cur, max);

    float ratio = phase_base + ((float)cur/(float)max) * phase_size;
    if(1.0 < ratio)
      ratio = 1.0;

    int bar = (int)(ratio * (float)width);
    int is_full = (bar == width);

    // int spinner = (max < 2*width ? '=' : ({ '\\', '|', '/', '-' })[cur&3]);
    int spinner = '=';

    return write("\r   %-13s |%s%c%s%s %4.1f %%  ",
		 name+":",
		 "="*bar,
		 is_full ? '|' : spinner,
		 is_full ? "" : " "*(width-bar-1),
		 is_full ? "" : "|",
		 100.0 * ratio) - 1;
  }

  //! @decl void create(string name, int cur, int max, float|void phase_base,@
  //!                   float|void phase_size)
  //! @param name
  //! The name (printed in the first 13 columns of the row)
  //! @param cur
  //! How much progress has been made so far
  //! @param max
  //! The amount of progress signifying 100% done. Must be greater than zero.
  void create(string _name, int _cur, int _max,
	      float|void _phase_base, float|void _phase_size)
  {
    name = _name;
    max = _max;
    cur = _cur;

    phase_base = _phase_base || 0.0;
    phase_size = _phase_size || 1.0 - phase_base;
  }
}

//!
class Readline
{
  inherit Stdio.Readline;

  private int match_directories_only;
  private string cwd;

  //!
  void trap_signal(int n)
  {
    werror("\r\nInterrupted, exit.\r\n");
    destruct(this);
    exit(1);
  }

  protected void _destruct()
  {
    ::_destruct();
    signal(signum("SIGINT"));
  }

  protected private string low_edit(string data, string|void local_prompt,
				 array(string)|void attrs)
  {
    string r = ::edit(data, local_prompt, (attrs || ({})) | ({ "bold" }));
    if(!r)
    {
      // ^D?
      werror("\nTerminal closed, exit.\n");
      destruct(this);
      exit(0);
    }
    return r;
  }

  //!
  string edit(mixed ... args)
  {
    return low_edit(@args);
  }

  //!
  string edit_filename(mixed ... args)
  {
    match_directories_only = 0;

    get_input_controller()->bind("^I", file_completion);
    string s = low_edit(@args);
    get_input_controller()->unbind("^I");

    return s;
  }

  //!
  string edit_directory(mixed ... args)
  {
    match_directories_only = 1;

    get_input_controller()->bind("^I", file_completion);
    string s = low_edit(@args);
    get_input_controller()->unbind("^I");

    return s;
  }

  protected private string file_completion(string tab)
  {
    string text = gettext();
    int pos = getcursorpos();

    array(string) path = make_absolute_path(text[..pos-1], cwd)/"/";
    array(string) files =
      glob(path[-1]+"*",
	   get_dir(sizeof(path)>1? path[..<1]*"/"+"/":".")||({}));

    if(match_directories_only)
      files = Array.filter(files, lambda(string f, string p)
				  { return Stdio.is_dir(p + f); },
			   path[..<1]*"/"+"/");

    switch(sizeof(files))
    {
    case 0:
      get_output_controller()->beep();
      break;
    case 1:
      insert(files[0][sizeof(path[-1])..], pos);
      if( Stdio.is_dir( (path[..<1]+files) * "/" ) )
	insert("/", getcursorpos());
      break;
    default:
      string pre = String.common_prefix(files)[sizeof(path[-1])..];
      if(sizeof(pre))
      {
	insert(pre, pos);
      } else {
	if(!sizeof(path[-1]))
	  files = Array.filter(files, lambda(string f)
				      { return !(sizeof(f) && f[0] == '.'); });
	list_completions(sort(files));
      }
      break;
    }
  }

  //!
  string absolute_path(string path)
  {
    return make_absolute_path(path, cwd && combine_path(getcwd(), cwd));
  }

  //!
  void set_cwd(string _cwd)
  {
    cwd = _cwd;
  }

  void create(mixed ... args)
  {
    signal(signum("SIGINT"), trap_signal);
    ::create(@args);
  }
}<|MERGE_RESOLUTION|>--- conflicted
+++ resolved
@@ -68,14 +68,9 @@
              "Postgres", "SANE", "SDL", "Ssleay", "Yp", "sybase", "_WhiteFish",
 	     "X", "Bz2", "COM", "Fuse", "GTK2", "Gettext", "HTTPAccept",
 	     "Kerberos", "SQLite", "_Image_SVG", "_Regexp_PCRE", "GSSAPI",
-<<<<<<< HEAD
 	     "Protocols.DNS_SD", "Gnome2", "MIME", "Standards.JSON",
-	     "VCDiff", "ZXID", "System.FSEvents.EventStream",
+	     "Tools.Sass", "VCDiff", "ZXID", "System.FSEvents.EventStream",
 	     "System.Inotify" }),
-=======
-	     "Protocols.DNS_SD", "Gnome2", "MIME", "_PGsql", "Standards.JSON",
-	     "Tools.Sass", "VCDiff", "ZXID" }),
->>>>>>> 4fe8ed0f
 	  string modname)
   {
     catch
