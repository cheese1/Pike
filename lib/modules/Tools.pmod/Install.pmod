--- conflicted
+++ resolved
@@ -68,14 +68,9 @@
              "Postgres", "SANE", "SDL", "Ssleay", "Yp", "sybase", "_WhiteFish",
 	     "X", "Bz2", "COM", "Fuse", "GTK2", "Gettext", "HTTPAccept",
 	     "Kerberos", "SQLite", "_Image_SVG", "_Regexp_PCRE", "GSSAPI",
-<<<<<<< HEAD
 	     "Protocols.DNS_SD", "Gnome2", "MIME", "Standards.JSON",
-	     "VCDiff", "ZXID", "System.FSEvents.EventStream",
+	     "Web.Sass", "VCDiff", "ZXID", "System.FSEvents.EventStream",
 	     "System.Inotify" }),
-=======
-	     "Protocols.DNS_SD", "Gnome2", "MIME", "_PGsql", "Standards.JSON",
-	     "Web.Sass", "VCDiff", "ZXID" }),
->>>>>>> 65ef7551
 	  string modname)
   {
     catch
