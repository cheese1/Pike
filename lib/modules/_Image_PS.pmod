--- conflicted
+++ resolved
@@ -132,23 +132,8 @@
   Stdio.File fd3 = Stdio.File();
   object fd4 = fd3->pipe();
 
-<<<<<<< HEAD
-  array command = ({
-    options->binary||find_in_path("gs")||("/bin/sh -c gs "),
-=======
-  if(sscanf(data, "%*s\n%%%%BoundingBox: %s\n", string bbox) == 2)
-  {
-    int x0,x1,y0,y1;
-    sscanf(bbox, "%d %d %d %d", x0,y0,x1,y1 );
-    llx = (int)((x0/72.0) * (options->dpi||100)+0.01);
-    lly = (int)((y0/72.0) * (options->dpi||100)+0.01);
-    urx = (int)((x1/72.0) * (options->dpi||100)+0.01);
-    ury = (int)((y1/72.0) * (options->dpi||100)+0.01);
-  }
-
   string binary = options->binary || find_in_path("gs");
   array command = (binary ? ({ binary }) : ({ "/bin/sh", "-c", "gs" })) + ({
->>>>>>> f6d6ed08
     "-quiet",
     "-sDEVICE="+(options->device||"ppmraw"),
     "-r"+(options->dpi||100),
@@ -163,11 +148,7 @@
 
   command += ({
     "-sOutputFile=-",
-<<<<<<< HEAD
     options->file || "-",
-=======
-    "-",
->>>>>>> f6d6ed08
     "-c",
     "quit",
   });
