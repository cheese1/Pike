--- conflicted
+++ resolved
@@ -308,18 +308,10 @@
 //!   hashes for passwords that had a length that was a power of 2.
 //!
 //! @seealso
-<<<<<<< HEAD
-//!   @[crypt_md5()]
-string(7bit) crypt_hash(string(8bit) password, string(8bit) salt, int(0..) rounds)
-=======
 //!   @[crypt_md5()], @[crypt_hash_pike()]
 string(7bit) crypt_hash(string(8bit) password, string(8bit) salt,
                         int(0..) rounds)
->>>>>>> b806aae9
-{
-  int(1..) dsz = [int(1..)]digest_size();
-  int(0..) plen = sizeof(password);
-
+{
   if (!rounds) rounds = 5000;
   if (rounds < 1000) rounds = 1000;
   if (rounds > 999999999) rounds = 999999999;
@@ -327,77 +319,73 @@
   // FIXME: Send the first param directly to create()?
   State hash_obj = State();
 
-  function(string(8bit):State) update = hash_obj->update;
-  function(:string(8bit)) digest = hash_obj->digest;
+  function(string:State) update = hash_obj->update;
+  function(:string) digest = hash_obj->digest;
 
   salt = salt[..15];
 
   /* NB: Comments refer to http://www.akkadia.org/drepper/SHA-crypt.txt */
-  string(8bit) b = update(password + salt + password)->digest();/* 5-8 */
-  update(password);						/* 2 */
-  update(salt);							/* 3 */
-
-  void crypt_add(string(8bit) in, int len)
-  {
+  string b = update(password + salt + password)->digest();	/* 5-8 */
+
+  update(password + salt);					/* 2-3 */
+
+  if (sizeof(b)) {
     int i;
-    for (; i+dsz<len; i += dsz)
-      update(in);
-    update(in[..len-i-1]);
-  };
-
-  crypt_add(b, plen);						/* 9-10 */
-
-<<<<<<< HEAD
-  for (int i = 1; i < plen; i <<= 1) {				/* 11 */
-    if (plen & i)
-=======
+    for (i=sizeof(password); i <= sizeof(b); i += sizeof(b)) {	/* 9 */
+      update(b);
+    }
+    if (i) {							/* 10 */
+      update(b[..i-1]);
+    }
+  }
+
   for (int i = 1; i <= sizeof(password); i <<= 1) {		/* 11 */
     if (sizeof(password) & i) {
->>>>>>> b806aae9
       update(b);
-    else
+    } else {
       update(password);
-  }
-
-  string(8bit) a = digest();					/* 12 */
-
-  for (int i = 0; i < plen; i++)				/* 14 */
+    }
+  }
+
+  string a = digest();						/* 12 */
+
+  for (int i = 0; i < sizeof(password); i++) {			/* 14 */
     update(password);
-
-  string(8bit) dp = digest();					/* 15 */
-
-  if (dsz != plen) {
-    dp *= [int(1..)](1 + (plen-1)/dsz);				/* 16 */
-    dp = dp[..plen-1];
-  }
-
-  for(int i = 0; i < 16 + (a[0] & 0xff); i++)			/* 18 */
+  }
+  string dp = digest();						/* 15 */
+
+  if (sizeof(dp) && (sizeof(dp) != sizeof(password))) {
+    dp *= 1 + (sizeof(password)-1)/sizeof(dp);			/* 16 */
+    dp = dp[..sizeof(password)-1];
+  }
+
+  for(int i = 0; i < 16 + (a[0] & 0xff); i++) {			/* 18 */
     update(salt);
-
-  string(8bit) ds = digest();					/* 19 */
-
-  if (dsz != sizeof(salt)) {
-    ds *= [int(1..)](1 + (sizeof(salt)-1)/dsz);			/* 20 */
+  }
+  string ds = digest();						/* 19 */
+
+  if (sizeof(ds) && (sizeof(ds) != sizeof(salt))) {
+    ds *= 1 + (sizeof(salt)-1)/sizeof(ds);			/* 20 */
     ds = ds[..sizeof(salt)-1];
   }
 
   for (int r = 0; r < rounds; r++) {				/* 21 */
-    if (r & 1)
-      crypt_add(dp, plen);					/* b */
-    else							/* c */
-      update(a);
-
-    if (r % 3)							/* d */
-      crypt_add(ds, sizeof(salt));
-
-    if (r % 7)							/* e */
-      crypt_add(dp, plen);
-
-    if (r & 1)							/* f */
-      update(a);
-    else							/* g */
-      crypt_add(dp, plen);
-
+    if (r & 1) {						/* b */
+      hash(dp);
+    } else {							/* c */
+      hash(a);
+    }
+    if (r % 3) {						/* d */
+      hash(ds);
+    }
+    if (r % 7) {						/* e */
+      hash(dp);
+    }
+    if (r & 1) {						/* f */
+      hash(a);
+    } else {							/* g */
+      hash(dp);
+    }
     a = digest();						/* h */
   }
 
@@ -449,79 +437,6 @@
   return (string(7bit))ret;
 }
 
-//! Password hashing PHP Portable Hash-style.
-//!
-//! @param password
-//!   Password to hash.
-//!
-//! @param salt
-//!   7 bit string of length 8 or 9. The first character may encode
-//!   the exponent for the number of rounds if @[rounds] is @expr{0@}.
-//!
-//! @param rounds
-//!   Number of rounds. Defaults to taking the value from the @[salt]
-//!   if the @[salt] has length @expr{9@}, otherwise defaults to
-//!   @expr{1<<19@}.
-//!
-//! This algorithm used with @[Crypto.MD5] is the one used
-//! for PHP Portable Hashes (aka @expr{"$P$"@} and @expr{"$H$"@}).
-//!
-//! Used with @[Crypto.SHA1] it should be compatible with
-//! hashes from Escher CMS (aka @expr{"$Q$"@}).
-//!
-//! Used with @[Crypto.SHA512] it should be compatible with
-//! hashes from Drupal (aka @expr{"$S$"@}).
-//!
-//! @seealso
-//!   @[crypt_hash()], @[Crypto.Password]
-string(7bit) crypt_php(string(8bit) password, string(7bit) salt,
-		       int(0..)|void rounds)
-{
-  string(8bit) passwd = password;
-  password = "CENSORED";
-  int(0..) r = rounds;
-  if (!r) {
-    if (sizeof(salt) > 8) {
-      int(-1..63) exponent = [int(-1..63)]search(b64tab, salt[0]);
-      if ((exponent < 7) || (exponent > 30)) {
-	error("Unsupported exponent for rounds: %d\n", exponent);
-      }
-      r = 1 << [int(0..63)]exponent;
-      salt = salt[1..];
-    } else {
-      r = 1 << 19;
-    }
-  } else {
-    if (r < (1<<7)) r = 1<<7;
-    else if (r > (1<<30)) r = 1<<30;
-    else if (r & (r-1)) {
-      r <<= 1;
-      int(0..) tmp;
-      // This loop removes one extraneous bit at a time.
-      while (tmp = [int(0..)](r & (r-1))) {
-	r = tmp;
-      }
-    }
-  }
-  string(8bit) checksum = salt[..7];
-  do {
-    checksum = hash(checksum + passwd);
-  } while (r--);
-
-  String.Buffer ret = String.Buffer();
-  foreach([array(string(8bit))](checksum/3.0), string(8bit) bytes) {
-    bytes += "\0\0";
-    b64enc(ret, bytes[0], bytes[1], bytes[2], sizeof(bytes)-1);
-  }
-
-  string(7bit) res = (string(7bit)) ret;
-  return res;
-}
-
-<<<<<<< HEAD
-//! Password Based Key Derivation Function #1 from @rfc{2898@}. This
-//! method is compatible with the one from PKCS#5 v1.5.
-=======
 //!   Password hashing function in @[crypt_md5()]-style.
 //!
 //!   Almost implements the algorithm described in
@@ -541,6 +456,9 @@
 string(7bit) crypt_hash_pike(string(8bit) password, string(8bit) salt,
                              int(0..) rounds)
 {
+  int(1..) dsz = [int(1..)]digest_size();
+  int(0..) plen = sizeof(password);
+
   if (!rounds) rounds = 5000;
   if (rounds < 1000) rounds = 1000;
   if (rounds > 999999999) rounds = 999999999;
@@ -548,73 +466,72 @@
   // FIXME: Send the first param directly to create()?
   State hash_obj = State();
 
-  function(string:State) update = hash_obj->update;
-  function(:string) digest = hash_obj->digest;
+  function(string(8bit):State) update = hash_obj->update;
+  function(:string(8bit)) digest = hash_obj->digest;
 
   salt = salt[..15];
 
   /* NB: Comments refer to http://www.akkadia.org/drepper/SHA-crypt.txt */
-  string b = update(password + salt + password)->digest();	/* 5-8 */
-
-  update(password + salt);					/* 2-3 */
-
-  if (sizeof(b)) {
+  string(8bit) b = update(password + salt + password)->digest();/* 5-8 */
+  update(password);						/* 2 */
+  update(salt);							/* 3 */
+
+  void crypt_add(string(8bit) in, int len)
+  {
     int i;
-    for (i=sizeof(password); i <= sizeof(b); i += sizeof(b)) {	/* 9 */
+    for (; i+dsz<len; i += dsz)
+      update(in);
+    update(in[..len-i-1]);
+  };
+
+  crypt_add(b, plen);						/* 9-10 */
+
+  for (int i = 1; i < plen; i <<= 1) {				/* 11 */
+    if (plen & i)
       update(b);
-    }
-    if (i) {							/* 10 */
-      update(b[..i-1]);
-    }
-  }
-
-  for (int i = 1; i < sizeof(password); i <<= 1) {		/* 11 */
-    if (sizeof(password) & i) {
-      update(b);
-    } else {
+    else
       update(password);
-    }
-  }
-
-  string a = digest();						/* 12 */
-
-  for (int i = 0; i < sizeof(password); i++) {			/* 14 */
+  }
+
+  string(8bit) a = digest();					/* 12 */
+
+  for (int i = 0; i < plen; i++)				/* 14 */
     update(password);
-  }
-  string dp = digest();						/* 15 */
-
-  if (sizeof(dp) && (sizeof(dp) != sizeof(password))) {
-    dp *= 1 + (sizeof(password)-1)/sizeof(dp);			/* 16 */
-    dp = dp[..sizeof(password)-1];
-  }
-
-  for(int i = 0; i < 16 + (a[0] & 0xff); i++) {			/* 18 */
+
+  string(8bit) dp = digest();					/* 15 */
+
+  if (dsz != plen) {
+    dp *= [int(1..)](1 + (plen-1)/dsz);				/* 16 */
+    dp = dp[..plen-1];
+  }
+
+  for(int i = 0; i < 16 + (a[0] & 0xff); i++)			/* 18 */
     update(salt);
-  }
-  string ds = digest();						/* 19 */
-
-  if (sizeof(ds) && (sizeof(ds) != sizeof(salt))) {
-    ds *= 1 + (sizeof(salt)-1)/sizeof(ds);			/* 20 */
+
+  string(8bit) ds = digest();					/* 19 */
+
+  if (dsz != sizeof(salt)) {
+    ds *= [int(1..)](1 + (sizeof(salt)-1)/dsz);			/* 20 */
     ds = ds[..sizeof(salt)-1];
   }
 
   for (int r = 0; r < rounds; r++) {				/* 21 */
-    if (r & 1) {						/* b */
-      hash(dp);
-    } else {							/* c */
-      hash(a);
-    }
-    if (r % 3) {						/* d */
-      hash(ds);
-    }
-    if (r % 7) {						/* e */
-      hash(dp);
-    }
-    if (r & 1) {						/* f */
-      hash(a);
-    } else {							/* g */
-      hash(dp);
-    }
+    if (r & 1)
+      crypt_add(dp, plen);					/* b */
+    else							/* c */
+      update(a);
+
+    if (r % 3)							/* d */
+      crypt_add(ds, sizeof(salt));
+
+    if (r % 7)							/* e */
+      crypt_add(dp, plen);
+
+    if (r & 1)							/* f */
+      update(a);
+    else							/* g */
+      crypt_add(dp, plen);
+
     a = digest();						/* h */
   }
 
@@ -646,24 +563,97 @@
   shuffler[1][0] = sublength;
   shuffler[2][0] = sublength*2;
 
-  array(int) shuffled = ({});
   int shift = sizeof(a) % 3;
 
-  for (int i = 0; i < sublength; i++) {
-    int t = i & 1;
-    int tt = !i;
-    for (int j = 0; j < 3; j++) {
-      shuffled += ({ a[shuffler[j][t]] });
-      shuffler[j][tt] = shuffler[j + shift][t] + 1;
-    }
-  }
-
-  return replace(MIME.encode_base64((string)shuffled, 1),
-                 base64tab/"", b64tab/"");
-}
-
-//!   Password Based Key Derivation Function #1 from RFC 2898.
->>>>>>> b806aae9
+  int t;
+  String.Buffer ret = String.Buffer();
+  for (int i = 0; i + 3 < dsz; i+=3)
+  {
+    b64enc(ret, a[shuffler[2][t]], a[shuffler[1][t]], a[shuffler[0][t]], 4);
+    shuffler[0][!t] = shuffler[shift][t]+1;
+    shuffler[1][!t] = shuffler[shift+1][t]+1;
+    shuffler[2][!t] = shuffler[shift+2][t]+1;
+    t=!t;
+  }
+
+  a+="\0\0";
+  t = dsz/3*3;
+  b64enc(ret, a[t], a[t+1], a[t+2], dsz%3+1);
+
+  return (string(7bit))ret;
+}
+
+//! Password hashing PHP Portable Hash-style.
+//!
+//! @param password
+//!   Password to hash.
+//!
+//! @param salt
+//!   7 bit string of length 8 or 9. The first character may encode
+//!   the exponent for the number of rounds if @[rounds] is @expr{0@}.
+//!
+//! @param rounds
+//!   Number of rounds. Defaults to taking the value from the @[salt]
+//!   if the @[salt] has length @expr{9@}, otherwise defaults to
+//!   @expr{1<<19@}.
+//!
+//! This algorithm used with @[Crypto.MD5] is the one used
+//! for PHP Portable Hashes (aka @expr{"$P$"@} and @expr{"$H$"@}).
+//!
+//! Used with @[Crypto.SHA1] it should be compatible with
+//! hashes from Escher CMS (aka @expr{"$Q$"@}).
+//!
+//! Used with @[Crypto.SHA512] it should be compatible with
+//! hashes from Drupal (aka @expr{"$S$"@}).
+//!
+//! @seealso
+//!   @[crypt_hash()], @[Crypto.Password]
+string(7bit) crypt_php(string(8bit) password, string(7bit) salt,
+		       int(0..)|void rounds)
+{
+  string(8bit) passwd = password;
+  password = "CENSORED";
+  int(0..) r = rounds;
+  if (!r) {
+    if (sizeof(salt) > 8) {
+      int(-1..63) exponent = [int(-1..63)]search(b64tab, salt[0]);
+      if ((exponent < 7) || (exponent > 30)) {
+	error("Unsupported exponent for rounds: %d\n", exponent);
+      }
+      r = 1 << [int(0..63)]exponent;
+      salt = salt[1..];
+    } else {
+      r = 1 << 19;
+    }
+  } else {
+    if (r < (1<<7)) r = 1<<7;
+    else if (r > (1<<30)) r = 1<<30;
+    else if (r & (r-1)) {
+      r <<= 1;
+      int(0..) tmp;
+      // This loop removes one extraneous bit at a time.
+      while (tmp = [int(0..)](r & (r-1))) {
+	r = tmp;
+      }
+    }
+  }
+  string(8bit) checksum = salt[..7];
+  do {
+    checksum = hash(checksum + passwd);
+  } while (r--);
+
+  String.Buffer ret = String.Buffer();
+  foreach([array(string(8bit))](checksum/3.0), string(8bit) bytes) {
+    bytes += "\0\0";
+    b64enc(ret, bytes[0], bytes[1], bytes[2], sizeof(bytes)-1);
+  }
+
+  string(7bit) res = (string(7bit)) ret;
+  return res;
+}
+
+//! Password Based Key Derivation Function #1 from @rfc{2898@}. This
+//! method is compatible with the one from PKCS#5 v1.5.
 //!
 //! @param password
 //! @param salt
