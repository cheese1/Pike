/*
|| This file is part of Pike. For copyright information see COPYRIGHT.
|| Pike is distributed under GPL, LGPL and MPL. See the file COPYING
|| for more information.
*/

#ifndef MACHINE_H
#define MACHINE_H

/* We must define this *always* */
#ifndef POSIX_SOURCE
#define POSIX_SOURCE	1
#endif

/* Get more declarations in GNU libc. */
#ifndef _GNU_SOURCE
#define _GNU_SOURCE
#endif

/* Get more declarations from AIX libc. */
#ifndef _ALL_SOURCE
#define _ALL_SOURCE
#endif

/* Building as a library? */
#undef LIBPIKE

/* Where's the master.pike file installed? */
#define DEFAULT_MASTER "@prefix@/lib/pike/master.pike"

/* Define this if you want run time self tests */
#undef PIKE_DEBUG

/* Define this if you want some extra (possibly verbose) run time self tests */
#undef PIKE_EXTRA_DEBUG

/* Define this to enable some experimental code. */
#undef PIKE_EXPERIMENTAL

/* Define to make Pike do a full cleanup at exit to detect leaks. */
#undef DO_PIKE_CLEANUP

/* Define this if you want pike to interact with valgrind. */
#undef USE_VALGRIND

/* Define this to embed DTrace probes */
#undef USE_DTRACE

/* Define this if you are going to use a memory access checker (like Purify) */
#undef __CHECKER__

/* Defined if Doug Leas malloc implementation is used. */
#undef USE_DL_MALLOC

/* Define this if you want malloc debugging */
#undef DEBUG_MALLOC

/* Define this if you want checkpoints */
#undef DMALLOC_TRACE

/* Define this if you want backtraces for C code in your dmalloc output. */
#undef DMALLOC_C_STACK_TRACE

/* Define this if you want dmalloc to keep track of freed memory. */
#undef DMALLOC_TRACK_FREE

/* With this, dmalloc will trace malloc(3) calls */
#undef ENCAPSULATE_MALLOC

/* With this, dmalloc will report leaks made by malloc(3) calls */
#undef REPORT_ENCAPSULATED_MALLOC

/* Define this to enable the internal Pike security system */
#undef PIKE_SECURITY

/* Define this to simulate dynamic module loading with static modules. */
#undef USE_SEMIDYNAMIC_MODULES

/* Define this to enable the internal bignum conversion */
#undef AUTO_BIGNUM

/* Define this if you want to enable the shared nodes mode of the optimizer. */
#undef SHARED_NODES

/* Define this to use the new keypair loop. */
#undef PIKE_MAPPING_KEYPAIR_LOOP

/* Define this to get portable dumped bytecode. */
#undef PIKE_PORTABLE_BYTECODE

/* Enable profiling */
#undef PROFILING

/* Enable internal profiling */
#undef INTERNAL_PROFILING

/* Enable machine code stack frames */
#undef MACHINE_CODE_STACK_FRAMES

/* If possible, the expansion for a "#define short" to avoid that bison
 * uses short everywhere internally. */
#undef BISON_SHORT_EXPANSION

/* The following USE_* are used by smartlink */
/* Define this if your ld sets the run path with -rpath */
#undef USE_RPATH

/* Define this if your ld sets the run path with -R */
#undef USE_R

/* Define this if your ld sets the run path with -YP, */
#undef USE_YP_

/* Define this if your ld sets the run path with +b */
#undef USE_PLUS_b

/* Define this if your ld uses -rpath, but your cc wants -Wl,-rpath, */
#undef USE_Wl

/* Define this if your ld uses Darwin-style -rpath, but your cc wants -Wl,-rpath, */
#undef USE_Wl_rpath_darwin

/* Define this if your ld uses -R, but your cc wants -Wl,-R */
#undef USE_Wl_R

/* Define this if your ld uses -rpath, but your cc -Qoption,ld,-rpath (icc) */
#undef USE_Qoption

/* Define this if your ld uses -YP, , but your cc wants -Xlinker -YP, */
#undef USE_XLINKER_YP_

/* Define this if your ld doesn't have an option to set the run path */
#undef USE_LD_LIBRARY_PATH

/* Define this on OS X to get two-level namespace support in ld */
#undef USE_OSX_TWOLEVEL_NAMESPACE

/* Define if your tcc supports #pragma TenDRA longlong type allow. */
#undef HAVE_PRAGMA_TENDRA_LONGLONG

/* Define if your tcc supports #pragma TenDRA set longlong type : long long. */
#undef HAVE_PRAGMA_TENDRA_SET_LONGLONG_TYPE

/* The worlds most stringent C compiler? */
#ifdef __TenDRA__
/* We want to be able to use 64bit arithmetic */
#ifdef HAVE_PRAGMA_TENDRA_LONGLONG
#pragma TenDRA longlong type allow
#endif /* HAVE_PRAGMA_TENDRA_LONGLONG */
#ifdef HAVE_PRAGMA_TENDRA_SET_LONGLONG_TYPE
#pragma TenDRA set longlong type : long long
#endif /* HAVE_PRAGMA_TENDRA_SET_LONGLONG_TYPE */

#ifdef _NO_LONGLONG
#undef _NO_LONGLONG
#endif /* _NO_LONGLONG */
#endif /* __TenDRA__ */

@TOP@

/* Define this if your compiler attempts to use _chkstk, but libc contains
 * __chkstk. */
#undef HAVE_BROKEN_CHKSTK

/* Define if you have a working getcwd(3) (ie one that returns a malloc()ed
 * buffer if the first argument is NULL).
 *
 * Define to 1 if the second argument being 0 causes getcwd(3) to allocate
 * a buffer of suitable size (ie never fail with ERANGE).
 *
 * Define to 0 if the second argument MUST be > 0.
 */
#undef HAVE_WORKING_GETCWD

/* Define for solaris */
#undef SOLARIS

/* Define if the closedir function returns void instead of int.  */
#undef VOID_CLOSEDIR

/* Number of args to mkdir() */
#define MKDIR_ARGS 2

/* Define to 'int' if <sys/time.h> doesn't */
#undef time_t

/* Define to 'short' if <sys/types.h> doesn't */
#undef pri_t

/* Define to 'int' if <sys/types.h> doesn't */
#undef uid_t

/* Define to 'int' if <sys/types.h> doesn't */
#undef gid_t

/* Define to 'int' if <sys/types.h> doesn't */
#undef pid_t

/* Define to 'unsigned long' if <sys/types.h> or <stddef.h> doesn't */
#undef size_t

/* Define to 'long' if <sys/types.h> of <stddef.h> doesn't */
#undef ptrdiff_t

/* Define to 'long' if <sys/types.h> doesn't */
#undef off_t

/* Define to 'int' if <signal.h> doesn't */
#undef sig_atomic_t

/* Define as the return type of signal handlers (int or void).  */
#undef RETSIGTYPE

/* define this if igonoring SIGFPE helps with core dumps */
#undef IGNORE_SIGFPE

/* define if you want to use double precision floats instead of single */
#undef WITH_DOUBLE_PRECISION_SVALUE

/* define if you want to use long double precision floats */
#undef WITH_LONG_DOUBLE_PRECISION_SVALUE

/* define to the type of pike floats */
#undef FLOAT_TYPE

/* define to the size of pike floats */
#undef SIZEOF_FLOAT_TYPE

/* force this type upon ints */
#undef WITH_LONG_INT
#undef WITH_LONG_LONG_INT
#undef WITH_INT_INT

/* define to the type of pike primitive ints */
#undef INT_TYPE

/* define to the size of pike primitive ints */
#undef SIZEOF_INT_TYPE

/* If using the C implementation of alloca, define if you know the
 * direction of stack growth for your system; otherwise it will be
 * automatically deduced at run-time.
 *	STACK_DIRECTION > 0 => grows toward higher addresses
 *	STACK_DIRECTION < 0 => grows toward lower addresses
 *	STACK_DIRECTION = 0 => direction of growth unknown
 *
 * Also used by Pike's runtime C-stack checker.
 */
#undef STACK_DIRECTION

/* Define this to the number of KB in the initial stack,
 * currently this is 1 Mb on FreeBSD, 2Mb on Linux and
 * unlimited (undefined) everywhere else
 */
#undef Pike_INITIAL_STACK_SIZE

/* If so, is it restricted to user and system time? */
#undef GETRUSAGE_RESTRICTED

/* Define if you have infnan */
#undef HAVE_INFNAN

/* Define if you have _isnan */
#undef HAVE__ISNAN

/* Define if you have isfinite */
#undef HAVE_ISFINITE

/* Define if you have fork */
#undef HAVE_FORK

/* Define if you have fpsetmask */
#undef HAVE_FPSETMASK

/* Define if you have fpsetround */
#undef HAVE_FPSETROUND

/* Define if you have isless */
#undef HAVE_ISLESS

/* Define if you have isunordered */
#undef HAVE_ISUNORDERED

/* Define if you have crypt.  */
#undef HAVE_CRYPT

/* Define if you have ualarm. */
#undef HAVE_UALARM

/* Define if your ualarm takes two args. */
#undef UALARM_TAKES_TWO_ARGS

/* Define if your ptrace takes four args. */
#undef PTRACE_TAKES_FOUR_ARGS

/* Define if argument 3 to ptrace is a pointer type. */
#undef PTRACE_ADDR_TYPE_IS_POINTER

/* Define if gettimeofday takes to arguments */
#undef GETTIMEOFDAY_TAKES_TWO_ARGS

/* Define if realloc(NULL, SZ) works. */
#undef HAVE_WORKING_REALLOC_NULL

/* Define if gethrvtime works (i.e. even without ptime). */
#undef HAVE_WORKING_GETHRVTIME

/* Define if you have gethrtime */
#undef HAVE_GETHRTIME

/* Can we make our own gethrtime? */
#undef OWN_GETHRTIME

/* ... by using the RDTSC instruction? */
#undef OWN_GETHRTIME_RDTSC

/* Define if it is possible to allocate PROT_EXEC memory with mmap */
#undef MEXEC_USES_MMAP

/* Define if you have gethostname */
#undef HAVE_GETHOSTNAME

/* Define this if you have dlopen */
#undef HAVE_DLOPEN

/* Define if you have rint.  */
#undef HAVE_RINT

/* Define if your signals are one-shot */
#undef SIGNAL_ONESHOT

/* Define this if eval_instruction gets large on your platform. */
#undef PIKE_SMALL_EVAL_INSTRUCTION

/* Define if you have gcc-style computed goto, and want to use them. */
#undef HAVE_COMPUTED_GOTO

/* Define this to use machine code */
#undef PIKE_USE_MACHINE_CODE

/* Define if you have the RDTSC instruction */
#undef HAVE_RDTSC

/* Define this to one of the available bytecode methods. */
#undef PIKE_BYTECODE_METHOD

/* You have gcc-type function attributes? */
#undef HAVE_FUNCTION_ATTRIBUTES

/* You have cl-type __declspec? */
#undef HAVE_DECLSPEC

/* Your va_list is a state pointer? */
#undef VA_LIST_IS_STATE_PTR

/* Defined if va_copy exists in stdarg.h. */
#undef HAVE_VA_COPY

/* Does your compiler grock 'volatile' */
#define VOLATILE volatile

/* Define to empty if your compiler doesn't support C99's restrict keyword. */
#undef restrict

/* Define this if your compiler doesn't allow cast of void * to function pointer */
#undef NO_CAST_TO_FUN

/* How to extract a char and an unsigned char from a char * */
#undef EXTRACT_CHAR_BY_CAST
#undef EXTRACT_UCHAR_BY_CAST

/* Do you have IEEE floats and/or doubles (either big or little endian) ? */
#undef FLOAT_IS_IEEE_BIG
#undef FLOAT_IS_IEEE_LITTLE
#undef DOUBLE_IS_IEEE_BIG
#undef DOUBLE_IS_IEEE_LITTLE

/* The rest of this file is just to eliminate warnings */

/* define if declaration of strchr is missing */
#undef STRCHR_DECL_MISSING

/* define if declaration of malloc is missing */
#undef MALLOC_DECL_MISSING

/* define if declaration of getpeername is missing */
#undef GETPEERNAME_DECL_MISSING

/* define if declaration of gethostname is missing */
#undef GETHOSTNAME_DECL_MISSING

/* define if declaration of popen is missing */
#undef POPEN_DECL_MISSING

/* define if declaration of getenv is missing */
#undef GETENV_DECL_MISSING

/* define if you are using crypt.c. */
#undef USE_CRYPT_C

/* Define if we can declare 'extern char **environ' */
#undef DECLARE_ENVIRON

/* The byteorder your machine use, most use 4321, PC use 1234 */
#define PIKE_BYTEORDER 0

/* What alignment do pointers need */
#define PIKE_POINTER_ALIGNMENT 4

/* Assembler prefix for general purpose registers */
#undef PIKE_CPU_REG_PREFIX

/* define this if #include <time.h> provides an external int timezone */
#undef HAVE_EXTERNAL_TIMEZONE

/* define this if #include <time.h> provides an external int altzone */
#undef HAVE_EXTERNAL_ALTZONE

/* define this if your struct tm has a tm_gmtoff */
#undef STRUCT_TM_HAS_GMTOFF

/* define this if your struct tm has a __tm_gmtoff */
#undef STRUCT_TM_HAS___TM_GMTOFF

/* Define if you have struct timeval */
#undef HAVE_STRUCT_TIMEVAL

/* Define if you have struct sockaddr_in6 */
#undef HAVE_STRUCT_SOCKADDR_IN6

/* Define this if you have a struct iovec */
#undef HAVE_STRUCT_IOVEC

/* Define this if you have a struct msghdr */
#undef HAVE_STRUCT_MSGHDR

/* Define this if you have a struct msghdr with 'msg_control' member */
#undef HAVE_STRUCT_MSGHDR_MSG_CONTROL

/* Define this if you have a struct msghdr with 'msg_accrights' member */
#undef HAVE_STRUCT_MSGHDR_MSG_ACCRIGHTS

/* Define this to the max value of an unsigned short unless <limits.h> does.. */
#undef USHRT_MAX

/* Define these if you are going to use threads */
#undef PIKE_THREADS
#undef _REENTRANT
#undef _THREAD_SAFE

/* Define this if you want the UNIX taste of threads */
#undef _UNIX_THREADS

/* Define this if you want the POSIX taste of threads */
#undef _MIT_POSIX_THREADS

/* Define this if you want the SGI sproc taste of threads */
#undef _SGI_SPROC_THREADS
#undef _SGI_MP_SOURCE

/* Define this if you have Windows NT threads */
#undef NT_THREADS

/* Use DDLs for dynamically linked modules on NT. */
#undef USE_DLL

/* Define this if your THREAD_T type is a pointer type. */
#undef PIKE_THREAD_T_IS_POINTER

/* Define to the flag to get an error checking mutex, if supported. */
#undef PIKE_MUTEX_ERRORCHECK

/* Define to the flag to get a recursive mutex, if supported. */
#undef PIKE_MUTEX_RECURSIVE

/* Define this if your pthreads have pthread_condattr_default */
#undef HAVE_PTHREAD_CONDATTR_DEFAULT

/* Define this if you need to use &pthread_condattr_default in cond_init() */
#undef HAVE_PTHREAD_CONDATTR_DEFAULT_AIX

/* Define if you have the pthread_attr_setstacksize function.  */
#undef HAVE_PTHREAD_ATTR_SETSTACKSIZE

/* Define if you have the pthread_atfork function.  */
#undef HAVE_PTHREAD_ATFORK

/* Define if you have the pthread_cond_init function.  */
#undef HAVE_PTHREAD_COND_INIT

/* Define if you have the pthread_yield function.  */
#undef HAVE_PTHREAD_YIELD

/* Define if you have the pthread_yield_np function.  */
#undef HAVE_PTHREAD_YIELD_NP

/* Hack for stupid glibc linuxthreads */
#undef HAVE_PTHREAD_INITIAL_THREAD_BOS

/* Define if your OS has the union wait. */
#undef HAVE_UNION_WAIT

/* Define if your cpp supports the ANSI concatenation operator ## */
#undef HAVE_ANSI_CONCAT

/* Define if you don't have F_SETFD, or it doesn't work */
#undef HAVE_BROKEN_F_SETFD

/* Define if your thread implementation doesn't propagate euid & egid. */
#undef HAVE_BROKEN_LINUX_THREAD_EUID

/* Define if your cpp supports K&R-style concatenation */
#undef HAVE_KR_CONCAT

/* Use poll() instead of select() ? */
#undef HAVE_AND_USE_POLL

/* Enable use of /dev/epoll on Linux. */
#undef WITH_EPOLL

/* Define to the poll device (eg "/dev/poll") */
#undef PIKE_POLL_DEVICE

/* This works on Solaris or any UNIX where
 * waitpid can report ECHILD when running more than one at once
 * (or any UNIX where waitpid actually works)
 */
#undef USE_WAIT_THREAD

/* This works on Linux or any UNIX where
 * waitpid works or where threads and signals bugs in
 * less annoying ways than Solaris.
 */
#undef USE_SIGCHILD

/* Enable tracing of the compiler */
#undef YYDEBUG

/* Define if your compiler has a symbol __func__ */
#undef HAVE_WORKING___FUNC__

/* Define if your compiler has a symbol __FUNCTION__ */
#undef HAVE_WORKING___FUNCTION__

/* The last argument to accept() is an ACCEPT_SIZE_T * */
#define ACCEPT_SIZE_T	int

/* Define if you have the <sys/resource.h> header file.  */
#undef HAVE_SYS_RESOURCE_H

/* set this to the modifier type string to print size_t, like "" or "l" */
#undef PRINTSIZET

/* set this to the modifier type string to print ptrdiff_t, like "" or "l" */
#undef PRINTPTRDIFFT

/* set this to the modifier type string to print off_t if that type exists */
#undef PRINTOFFT

/* set this to the modifier type string to print INT64 if that type exists */
#undef PRINTINT64

/* Define if the compiler understands union initializations. */
#undef HAVE_UNION_INIT

/* Define if the compiler has problems with union aliasing. */
#undef NO_COMBINED_TYPE_SUBTYPE

/* Define when binary --disable-binary is used. */
#undef DISABLE_BINARY

/* Define to the size of the overhead for a malloc'ed block. (Slightly
 * too much is better than slightly too little.) */
#undef PIKE_MALLOC_OVERHEAD

/* Define to the page size (handled efficiently by malloc). */
#undef PIKE_MALLOC_PAGE_SIZE

/* PIKE_YES if the number reported by fallback_get_cpu_time (rusage.c)
 * is thread local, PIKE_NO if it isn't, PIKE_UNKNOWN if it couldn't
 * be established. */
#undef FB_CPU_TIME_IS_THREAD_LOCAL

@BOTTOM@

/* Define to the size of the c-stack for new threads */
#undef PIKE_THREAD_C_STACK_SIZE

/* NT stuff */
#undef HAVE_GETSYSTEMTIMEASFILETIME
#undef HAVE_LOADLIBRARY
#undef HAVE_FREELIBRARY
#undef HAVE_GETPROCADDRESS
#undef DL_EXPORT
#undef USE_MY_WIN32_DLOPEN

/* CygWin kludge. */
#if defined(HAVE_UNISTD_H) && defined(HAVE_WINDOWS_H)
#undef HAVE_WINDOWS_H
#undef HAVE_WINBASE_H
#undef HAVE_WINSOCK_H
#undef HAVE_WINSOCK2_H
#undef HAVE_FD_FLOCK
#endif /* HAVE_SYS_UNISTD_H && HAVE_WINDOWS_H */

/* How to set a socket non-blocking */
#undef USE_IOCTL_FIONBIO
#undef USE_IOCTLSOCKET_FIONBIO
#undef USE_FCNTL_O_NDELAY
#undef USE_FCNTL_FNDELAY
#undef USE_FCNTL_O_NONBLOCK

/* How well is OOB TCP working?
 * -1 = unknown
 *  0 = doesn't seem to be working at all
 *  1 = very limited functionality
 *  2 = should be working as long as you are cautious
 *  3 = works excellently
 */
#define PIKE_OOB_WORKS -1

/* dlmalloc has mallinfo. */
#if defined(USE_DL_MALLOC) && !defined(HAVE_MALLINFO)
#define HAVE_MALLINFO

#if defined (HAVE_MALLOC_H) && defined (HAVE_STRUCT_MALLINFO)
#include <malloc.h>
#else /* HAVE_MALLOC_H && HAVE_STRUCT_MALLINFO */

#ifndef MALLINFO_FIELD_TYPE
#define MALLINFO_FIELD_TYPE size_t
#endif  /* MALLINFO_FIELD_TYPE */

#ifdef HAVE_STDDEF_H
/* Needed for size_t. */
#include <stddef.h>
#endif

/* dlmalloc definition of struct mallinfo. */
struct mallinfo {
  MALLINFO_FIELD_TYPE arena;    /* non-mmapped space allocated from system */
  MALLINFO_FIELD_TYPE ordblks;  /* number of free chunks */
  MALLINFO_FIELD_TYPE smblks;   /* always 0 */
  MALLINFO_FIELD_TYPE hblks;    /* always 0 */
  MALLINFO_FIELD_TYPE hblkhd;   /* space in mmapped regions */
  MALLINFO_FIELD_TYPE usmblks;  /* maximum total allocated space */
  MALLINFO_FIELD_TYPE fsmblks;  /* always 0 */
  MALLINFO_FIELD_TYPE uordblks; /* total allocated space */
  MALLINFO_FIELD_TYPE fordblks; /* total free space */
  MALLINFO_FIELD_TYPE keepcost; /* releasable (via malloc_trim) space */
};

#endif /* HAVE_USR_INCLUDE_MALLOC_H */

#endif

<<<<<<< HEAD
#ifdef PIKE_EXPERIMENTAL
#define MACHINE_CODE_STACK_FRAMES
#define PIKE_AMD64_VALIDATE_RSP
=======
#ifdef PIKE_DEBUG
#ifndef YYDEBUG
/* May also be set above. */
#define YYDEBUG 1
#endif /* YYDEBUG */
>>>>>>> af7a32ed
#endif

#endif /* MACHINE_H */<|MERGE_RESOLUTION|>--- conflicted
+++ resolved
@@ -654,17 +654,16 @@
 
 #endif
 
-<<<<<<< HEAD
-#ifdef PIKE_EXPERIMENTAL
-#define MACHINE_CODE_STACK_FRAMES
-#define PIKE_AMD64_VALIDATE_RSP
-=======
 #ifdef PIKE_DEBUG
 #ifndef YYDEBUG
 /* May also be set above. */
 #define YYDEBUG 1
 #endif /* YYDEBUG */
->>>>>>> af7a32ed
 #endif
 
+#ifdef PIKE_EXPERIMENTAL
+#define MACHINE_CODE_STACK_FRAMES
+#define PIKE_AMD64_VALIDATE_RSP
+#endif
+
 #endif /* MACHINE_H */