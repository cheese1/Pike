<<<<<<< HEAD
=======
dnl $Id$

>>>>>>> 34bda6ac
dnl Some compatibility with Autoconf 2.50+. Not complete.
dnl newer Autoconf calls substr m4_substr
ifdef([substr], ,[m4_copy([m4_substr],[substr])])
dnl newer Autoconf calls changequote m4_changequote
ifdef([changequote], ,[m4_copy([m4_changequote],[changequote])])
dnl Autoconf 2.53+ hides their version numbers in m4_PACKAGE_VERSION.
ifdef([AC_ACVERSION], ,[m4_copy([m4_PACKAGE_VERSION],[AC_ACVERSION])])
dnl Old autoconf doesn't have _AC_OUTPUT_SUBDIRS.
ifdef([_AC_OUTPUT_SUBDIRS], ,
      [define([_AC_OUTPUT_SUBDIRS],
	      [AC_OUTPUT_SUBDIRS(AC_LIST_SUBDIRS)])])

dnl Not really a prerequisite, but suggest the use of Autoconf 2.50 to
dnl autoconf-wrapper if it is used.  dnl can't be used since the wrapper
dnl checks for it, so just store it in a dummy define.
define([require_autoconf_2_50],[AC_PREREQ(2.50)])

define([if_autoconf],
[ifelse(ifelse(index(AC_ACVERSION,.),-1,0,[m4_eval(
  translit(substr(AC_ACVERSION, 0, index(AC_ACVERSION,.)),[A-Za-z])-0 >= $1 &&
  (
   translit(substr(AC_ACVERSION, 0, index(AC_ACVERSION,.)),[A-Za-z])-0 > $1 ||
   translit(substr(AC_ACVERSION, index(+AC_ACVERSION,.)),[A-Za-z])-0 >= $2
  )
)]),1,$3,$4)])

pushdef([AC_PROG_CC_WORKS],
[
  popdef([AC_PROG_CC_WORKS])
  if test "x$enable_binary" != "xno"; then
    if test "${ac_prog_cc_works_this_run-}" != "yes" ; then
      AC_PROG_CC_WORKS
      ac_prog_cc_works_this_run="${ac_cv_prog_cc_works-no}"
      export ac_prog_cc_works_this_run
    else
      AC_MSG_CHECKING([whether the C compiler ($CC $CFLAGS $LDFLAGS) works])
      AC_MSG_RESULT([(cached) yes])
    fi
  fi
])

pushdef([AC_PROG_CC],
[
  popdef([AC_PROG_CC])

  AC_PROG_CC

  if test "$ac_cv_prog_cc_g" = no; then
    # The -g test is broken for some compilers (eg ecc), since
    # they always have output (they echo the name of the source file).
    AC_MSG_CHECKING(if -g might not be ok after all)
    AC_CACHE_VAL(pike_cv_prog_cc_g, [
      echo 'void f(){}' > conftest.c
      if test "`${CC-cc} -g -c conftest.c 2>&1`" = \
	      "`${CC-cc} -c conftest.c 2>&1`"; then
	pike_cv_prog_cc_g=yes
      else
	pike_cv_prog_cc_g=no
      fi
      rm -f conftest*
    ])
    if test "$pike_cv_prog_cc_g" = "yes"; then
      AC_MSG_RESULT(yes)
      ac_cv_prog_cc_g=yes
    else
      AC_MSG_RESULT(no)
    fi
  fi

  if test "$ac_test_CFLAGS" = set; then :; else
    if test "$GCC" = yes; then
      # Remove -O2, and use a real test to restore it.
      if test "$ac_cv_prog_cc_g" = yes; then
	CFLAGS="-g"
      else
	CFLAGS=
      fi
    else :; fi
  fi

  AC_MSG_CHECKING([if we are using ICC (Intel C Compiler)])
  AC_CACHE_VAL(pike_cv_prog_icc, [
    if $CC -V 2>&1 | grep -i Intel >/dev/null; then
      pike_cv_prog_icc="yes"
    else
      pike_cv_prog_icc="no"
    fi
  ])
  if test "x$pike_cv_prog_icc" = "xyes"; then
    AC_MSG_RESULT(yes)
    ICC="yes"
    # Make sure libimf et al are linked statically.
    # NB: icc 6, 7 and 8 only have static versions.
    AC_MSG_CHECKING([if it is ICC 9.0 or later])
    icc_version="`$CC -V 2>&1 | sed -e '/^Version /s/Version \([0-9]*\)\..*/\1/p' -ed`"
    if test "0$icc_version" -ge 9; then
      if echo "$CC $LDFLAGS $LIBS" | grep " -i-" >/dev/null; then
        AC_MSG_RESULT(yes - $icc_version)
      else
        AC_MSG_RESULT(yes - $icc_version - Adding -i-static)
        LDFLAGS="-i-static $LDFLAGS"
      fi
    else
      if test "x$icc_version" = x; then
	AC_MSG_RESULT(no - no version information)
      else
	AC_MSG_RESULT(no - $icc_version)
      fi
    fi
  else
    AC_MSG_RESULT(no)
    ICC=no
  fi
])

# Check for libgcc.
define([PIKE_CHECK_LIBGCC],[
  if test $ac_cv_prog_gcc = yes; then
    AC_MSG_CHECKING(for libgcc file name)
    if test -f "$pike_cv_libgcc_filename"; then :; else
      # libgcc has gone away probably due to gcc having been upgraded.
      # Invalidate the entry.
      unset pike_cv_libgcc_filename
    fi
    AC_CACHE_VAL(pike_cv_libgcc_filename,
    [
      pike_cv_libgcc_filename="`${CC-cc} $CCSHARED -print-libgcc-file-name`"
      if test -z "$pike_cv_libgcc_filename"; then
        pike_cv_libgcc_filename=no
      else
         if test -f "$pike_cv_libgcc_filename"; then
           pic_name=`echo "$pike_cv_libgcc_filename"|sed -e 's/\.a$/_pic.a/'`
  	 if test -f "$pic_name"; then
  	   pike_cv_libgcc_filename="$pic_name"
  	 fi
         else
           pike_cv_libgcc_filename=no
         fi
      fi
    ])
    AC_MSG_RESULT($pike_cv_libgcc_filename)
    if test x"$pike_cv_libgcc_filename" = xno; then
      LIBGCC=""
    else
      LIBGCC="$pike_cv_libgcc_filename"
    fi
  else
    LIBGCC=""
  fi
  AC_SUBST(LIBGCC)
])

dnl Like AC_PATH_PROG but if $2 isn't found and $RNTANY is set, tries
dnl to execute "$RNTANY $2 /?" and defines $1 to "$RNTANY $2" if that
dnl succeeds.
define([PIKE_NT_PROG], [
  AC_PATH_PROG([$1], [$2], , [$4])
  if test "x$$1" = x; then
    if test "x$RNTANY" != x; then
      AC_MSG_CHECKING([if $RNTANY $2 /? can be executed])
      AC_CACHE_VAL(pike_cv_exec_rntany_$1, [
	if $RNTANY $2 '/?' >/dev/null 2>&1; then
	  pike_cv_exec_rntany_$1=yes
	else
	  pike_cv_exec_rntany_$1=no
	fi
      ])
      if test "x$pike_cv_exec_rntany_$1" = xyes; then
	AC_MSG_RESULT(yes)
	$1="$RNTANY $2"
      else
	AC_MSG_RESULT(no)
	$1="$3"
      fi
    else
      $1="$3"
    fi
  fi
])

define([ORIG_AC_FUNC_MMAP], defn([AC_FUNC_MMAP]))
define([AC_FUNC_MMAP], [
  if_autoconf(2,50,[],[
    cat >>confdefs.h <<\EOF
/* KLUDGE for broken prototype in the autoconf 1.13 version of the test. */
#include <stdlib.h> /* KLUDGE */
char *my_malloc(sz) unsigned long sz; { return malloc(sz); } /* KLUDGE */
#define malloc	my_malloc	/* KLUDGE */
EOF
  ])
  ORIG_AC_FUNC_MMAP
  if_autoconf(2,50,[],[
    sed -e '/\/\* KLUDGE /d' <confdefs.h >confdefs.h.tmp
    mv confdefs.h.tmp confdefs.h
  ])
])

dnl option, descr, with, without, default
define([MY_AC_ARG_WITH], [
  AC_ARG_WITH([$1], [$2], [
    if test "x$withval" = "xno"; then
      ifelse([$4], , :, [$4])
    else
      ifelse([$3], , :, [$3])
    fi
  ], [$5])
])

dnl flag, descr
define([MY_DESCR],
       [  substr([$1][                                  ],0,33) [$2]])

define([MY_AC_PROG_CC],
[
  dnl Note: It's tricky to speed this up by only doing it once when
  dnl the modules are configured with the base - different autoconfs
  dnl set different variables that might not get propagated, e.g.
  dnl $ac_exeext in 2.59.
  define(ac_cv_prog_CC,pike_cv_prog_CC)
  AC_PROG_CC
  undefine([ac_cv_prog_CC])
  AC_PROG_CPP
  if test "x$enable_binary" = "no"; then
    # Do the check above even when --disable-binary is used, since we
    # need a real $CPP, and AC_PROG_CPP wants AC_PROG_CC to be called
    # earlier.
    CC="$BINDIR/nobinary_dummy cc"
  fi
])

dnl Not available before Autoconf 2.60.
ifdef([AC_USE_SYSTEM_EXTENSIONS],[],[
  AH_VERBATIM([USE_SYSTEM_EXTENSIONS],
[/* Enable GNU extensions on systems that have them.  */
#ifndef _GNU_SOURCE
# undef _GNU_SOURCE
#endif
/* Enable non-POSIX declarations on Darwin. */
#ifndef _DARWIN_C_SOURCE
# undef _DARWIN_C_SOURCE
#endif
/* Enable non-POSIX declarations on NetBSD. */
#ifndef _NETBSD_SOURCE
# undef _NETBSD_SOURCE
#endif
/* Enable threading extensions on Solaris.  */
#ifndef _POSIX_PTHREAD_SEMANTICS
# undef _POSIX_PTHREAD_SEMANTICS
#endif
/* Enable extensions on HP NonStop.  */
#ifndef _TANDEM_SOURCE
# undef _TANDEM_SOURCE
#endif
])
  AC_DEFINE(_GNU_SOURCE)
  AC_DEFINE(_DARWIN_C_SOURCE)
  AC_DEFINE(_NETBSD_SOURCE)
  AC_DEFINE(_POSIX_PTHREAD_SEMANTICS)
  AC_DEFINE(_TANDEM_SOURCE)
])

AC_DEFUN([PIKE_USE_SYSTEM_EXTENSIONS],
[
  dnl Autoconf default extensions macro.
  AC_REQUIRE([AC_USE_SYSTEM_EXTENSIONS])dnl

  AH_VERBATIM([USE_POSIX_C_EXTENSIONS],
[
#ifndef POSIX_SOURCE
 /* We must define this *always* */
# define POSIX_SOURCE	1
#endif
#ifndef _POSIX_C_SOURCE
  /* Version of POSIX that we want to support.
   * Note that POSIX.1-2001 and later require C99, and the earlier
   * require C89.
   *	undef		Not POSIX.
   *	1		POSIX.1-1990
   *	2		POSIX.2-1992
   *	199309L		POSIX.1b-1993 (Real Time)
   *	199506L		POSIX.1c-1995 (POSIX Threads)
   *	200112L		POSIX.1-2001 (Austin Group Revision)
   *	200809L		POSIX.1-2008
   */
# undef _POSIX_C_SOURCE
#endif
#ifndef _XOPEN_SOURCE
  /* Version of XPG that we want to support.
   * Note that this interacts with _POSIX_C_SOURCE above.
   *	undef		Not XPG (X Open Group).
   *	1		XPG 3 or 4 or 4v2 (see below).
   *	500		XPG 5 (POSIX.1c-1995).
   *	600		XPG 6 (POSIX.1-2001).
   *	700		XPG 7 (POSIX.1-2008).
   */
# undef _XOPEN_SOURCE

# if defined(_XOPEN_SOURCE) && ((_XOPEN_SOURCE + 0) < 500)
   /* Define to 4 for XPG 4. NB: Overrides _XOPEN_SOURCE_EXTENDED below). */
#  undef _XOPEN_VERSION

   /* Define to 1 (and do NOT define _XOPEN_VERSION) for XPG 4v2. */
#  undef _XOPEN_SOURCE_EXTENDED
# endif
#endif
#ifndef _DARWIN_C_SOURCE
#undef _DARWIN_C_SOURCE
#endif
#ifndef _NETBSD_SOURCE
#undef _NETBSD_SOURCE
#endif
#ifndef __BSD_VISIBLE
#undef __BSD_VISIBLE
#endif
])

  AC_DEFINE(POSIX_SOURCE, 1)

  AC_MSG_CHECKING(for level of POSIX to support)
  AC_CACHE_VAL(pike_cv_posix_c_source, [
    ORIG_CPPFLAGS="$CPPFLAGS"
    # NB: Older Solaris fails on attempts to enable newer POSIX
    #     than supported.
    for pike_cv_posix_c_source in 200809L 200112L 199506L 199309L 2 1; do
      CPPFLAGS="$ORIG_CPPFLAGS -D_POSIX_C_SOURCE=$pike_cv_posix_c_source"
      AC_TRY_CPP([
#include <stdio.h>
#include <stdlib.h>
      ],break;)
    done
    CPPFLAGS="$ORIG_CPPFLAGS"
  ])
  AC_MSG_RESULT($pike_cv_posix_c_source)
  AC_DEFINE_UNQUOTED(_POSIX_C_SOURCE, $pike_cv_posix_c_source)

  # NB: _XOPEN_SOURCE overrides _POSIX_C_SOURCE on FreeBSD 10.3.
  if test "$pike_cv_posix_c_source" = "200809L"; then
    AC_DEFINE(_XOPEN_SOURCE, 700)
  elif test "$pike_cv_posix_c_source" = "200112L"; then
    AC_DEFINE(_XOPEN_SOURCE, 600)
  elif test "$pike_cv_posix_c_source" = "199506L"; then
    AC_DEFINE(_XOPEN_SOURCE, 500)
  else
    # Attempt XPG 4v2.
    AC_DEFINE(_XOPEN_SOURCE, 1)
    AC_DEFINE(_XOPEN_SOURCE_EXTENDED, 1)
  fi

  AC_DEFINE(_DARWIN_C_SOURCE)
  AC_DEFINE(_NETBSD_SOURCE)
  # Enable non-POSIX types in <sys/types.h> on FreeBSD 10.3.
  AC_DEFINE(__BSD_VISIBLE, 1)
])

dnl Use before the first AC_CHECK_HEADER/AC_CHECK_FUNC call if the
dnl proper declarations are required to test function presence in
dnl AC_CHECK_FUNC. Necessary on Windows since various attributes cause
dnl name mangling there (e.g. __stdcall and __declspec(dllimport)).
dnl
dnl This test method is more correct (it e.g. detects functions that
dnl are implemented as macros) than the standard AC_CHECK_FUNC
dnl implementation and could perhaps be used all the time. It's
dnl however more fragile since AC_CHECK_HEADER must check all
dnl candidate headers before AC_CHECK_FUNC is used, and there might be
dnl conflicts between headers that can't be used simultaneously. It
dnl can also be quite a bit slower than the standard autoconf method.
AC_DEFUN([PIKE_FUNCS_NEED_DECLS],
[
  test "x$1" != x && pike_cv_funcs_need_decls="$1"
  if test "x$pike_cv_funcs_need_decls" = xyes; then
    cat > hdrlist.h <<EOF
/* Some C89 header files. */
#include <math.h>
#include <signal.h>
#include <stddef.h>
#include <stdio.h>
#include <stdlib.h>
#include <string.h>
#include <time.h>

EOF
  fi
])

pushdef([AC_CONFIG_HEADER],
[
  CONFIG_HEADERS="$1"
  popdef([AC_CONFIG_HEADER])
  AC_CONFIG_HEADER($1)
])

# The CHECK_HEADERS_ONCE macro gets broken if CHECK_HEADER gets redefined.
# We redefine it to do an ordinary CHECK_HEADERS.
ifdef([AC_CHECK_HEADERS_ONCE],[
  define([ORIG_AC_CHECK_HEADERS_ONCE], defn([AC_CHECK_HEADERS_ONCE]))
  AC_DEFUN([AC_CHECK_HEADERS_ONCE],[
    dnl ORIG_AC_CHECK_HEADERS_ONCE([$1])
    AC_CHECK_HEADERS([$1])
  ])
])

define([ORIG_AC_CHECK_HEADER], defn([AC_CHECK_HEADER]))
AC_DEFUN([AC_CHECK_HEADER],
[
  AC_REQUIRE([PIKE_FUNCS_NEED_DECLS])
  ORIG_AC_CHECK_HEADER([$1], [
    if test x$pike_cv_funcs_need_decls = xyes; then
      def=HAVE_`echo "$1" | tr '[[a-z]]' '[[A-Z]]' | sed -e 's,[[-./]],_,g'`
      cat >> hdrlist.h <<EOF
#ifdef $def
#include <$1>
#endif
EOF
    fi
    $2
  ], [$3], [$4])
])

AC_DEFUN([PIKE_CHECK_GNU_STUBS_H],[
  AC_CHECK_HEADERS([gnu/stubs.h])
])

# Note: Check headers with AC_CHECK_HEADERS before using this one; see
# blurb at PIKE_FUNCS_NEED_DECLS.
define([ORIG_AC_CHECK_FUNC], defn([AC_CHECK_FUNC]))
AC_DEFUN([AC_CHECK_FUNC],
[AC_REQUIRE([PIKE_CHECK_GNU_STUBS_H])dnl
AC_REQUIRE([PIKE_FUNCS_NEED_DECLS])
AC_MSG_CHECKING([for $1])
AC_CACHE_VAL(ac_cv_func_$1,
[
  if test x$pike_cv_funcs_need_decls = xyes; then
    AC_TRY_LINK([
#include "hdrlist.h"
#ifndef $1
void *f = (void *) $1;
#endif
], [
#ifdef $1
/* If there's a macro with this name we assume it takes the place of the function. */
return 0;
#else
return f != $1;
#endif
], eval "ac_cv_func_$1=yes", eval "ac_cv_func_$1=no")
  else
    AC_TRY_LINK([
#ifdef HAVE_GNU_STUBS_H
/* This file contains __stub_ defines for broken functions. */
#include <gnu/stubs.h>
#else
/* Define $1 to an innocuous variant, in case <limits.h> declares $1.
   For example, HP-UX 11i <limits.h> declares gettimeofday.  */
#define $1 innocuous_$1

/* System header to define __stub macros and hopefully few prototypes,
    which can conflict with char $1 (); below.
    Prefer <limits.h> to <assert.h> if __STDC__ is defined, since
    <limits.h> exists even on freestanding compilers.  */

#ifdef __STDC__
# include <limits.h>
#else
# include <assert.h>
#endif

#undef $1
#endif

/* Override any gcc2 internal prototype to avoid an error.  */
#ifdef __cplusplus
extern "C"
{
#endif
/* We use char because int might match the return type of a gcc2
   builtin and then its argument prototype would still apply.  */
char $1 ();
/* The GNU C library defines this for functions which it implements
    to always fail with ENOSYS.  Some functions are actually named
    something starting with __ and the normal name is an alias.  */
#if defined (__stub_$1) || defined (__stub___$1)
choke me
#else
char (*f) () = $1;
#endif
#ifdef __cplusplus
}
#endif
    ], [return f != $1;], eval "ac_cv_func_$1=yes", eval "ac_cv_func_$1=no")
  fi
])
if eval "test \"`echo '$ac_cv_func_'$1`\" = yes"; then
  AC_MSG_RESULT(yes)
  ifelse([$2], , :, [$2])
else
  AC_MSG_RESULT(no)
ifelse([$3], , , [$3
])dnl
fi
])

dnl PIKE_SEARCH_LIBS(FUNCTION, CALL-CODE, SEARCH-LIBS,
dnl                  [ACTION-IF-FOUND], [ACTION-IF-NOT-FOUND],
dnl                  [OTHER-LIBRARIES])
dnl
dnl This is like AC_SEARCH_LIBS except that the added argument
dnl CALL-CODE is a complete code snippet that should make a typewise
dnl correct call to the function. It can be necessary in some cases
dnl where we have name mangling, e.g. in Windows libs that use
dnl __stdcall.
dnl
dnl Only applicable if PIKE_FUNCS_NEED_DECLS is enabled, otherwise it
dnl just wraps AC_SEARCH_LIBS.
define([PIKE_SEARCH_LIBS], [
  if test x$pike_cv_funcs_need_decls = xyes; then
    dnl FIXME: Should use AC_LANG_CONFTEST and AC_LINK_IFELSE available
    dnl in more modern autoconfs.
    AC_MSG_CHECKING([for library containing $1])
    AC_CACHE_VAL(pike_cv_search_$1, [
      pike_lib_search_save_LIBS=$LIBS
      test -f hdrlist.h || echo > hdrlist.h
      for pike_lib in '' $3; do
	if test -z "$pike_lib"; then
	  pike_cv_search_$1="none required"
	else
	  pike_cv_search_$1=-l$pike_lib
	  LIBS="-l$pike_lib $6 $pike_lib_search_save_LIBS"
	fi
	AC_TRY_LINK([
#include "hdrlist.h"], [
$2], break, pike_cv_search_$1=no)
      done
      LIBS=$pike_lib_search_save_LIBS
    ])
    if test "$pike_cv_search_$1" = no; then
      AC_MSG_RESULT(no)
      $5
    else
      AC_MSG_RESULT($pike_cv_search_$1)
      test "$pike_cv_search_$1" = "none required" || LIBS="$pike_cv_search_$1 $LIBS"
      $4
    fi
  else
    AC_SEARCH_LIBS([$1],[$3],[
      dnl Since ACTION-IF-FOUND should refer to the pike_cv_search_* variable
      dnl rather than to the ac_cv_search_* variable.
      pike_cv_search_$1=$ac_cv_search_$1
      $4],[$5],[$6])
  fi
])

define([ORIG_AC_CHECK_SIZEOF], defn([AC_CHECK_SIZEOF]))
pushdef([AC_CHECK_SIZEOF],
[
  changequote(<<, >>)dnl
  define(<<AC_CV_NAME>>, translit(ac_cv_sizeof_$1, [ *], [_p]))dnl
  changequote([, ])dnl
  if test "x$cross_compiling" = "xyes"; then
    AC_MSG_CHECKING(size of $1 ... crosscompiling or tcc)
    AC_CACHE_VAL(AC_CV_NAME,[
      cat > conftest.$ac_ext <<EOF
dnl This sometimes fails to find confdefs.h, for some reason.
dnl [#]line __oline__ "[$]0"
[#]line __oline__ "configure"
#include "confdefs.h"

#include <stdio.h>

char size_info[[]] = {
  0, 'S', 'i', 'Z', 'e', '_', 'I', 'n', 'F', 'o', '_',
  '0' + sizeof([$1]), 0
};
EOF
      if AC_TRY_EVAL(ac_compile); then
        if test -f "conftest.$ac_objext"; then
	  AC_CV_NAME=`strings "conftest.$ac_objext" | sed -e '/^SiZe_InFo_[[0-9]]$/s/SiZe_InFo_//p' -ed | head -n 1`
          if test "x$AC_CV_NAME" = "x"; then
	    AC_MSG_WARN([Magic cookie not found.])
	    AC_CV_NAME=ifelse([$2], , 0, [$2])
	  else :; fi
        else
	  AC_MSG_WARN([Object file not found.])
	  AC_CV_NAME=ifelse([$2], , 0, [$2])
        fi
      else
        AC_CV_NAME=0
      fi
      rm -rf conftest*
    ])    
    AC_MSG_RESULT($AC_CV_NAME)
  elif test "x$enable_binary" = "xno"; then
    AC_CV_NAME=ifelse([$2], , 0, [$2])
  fi
  undefine([AC_CV_NAME])dnl
  ORIG_AC_CHECK_SIZEOF([$1],[$2],[$3])
])

define([ORIG_CHECK_HEADERS], defn([AC_CHECK_HEADERS]))
define([AC_CHECK_HEADERS],
[
  if test "x$enable_binary" != "xno"; then
    ORIG_CHECK_HEADERS($1,$2,$3,$4)
  else
    for ac_hdr in $1
    do
      ac_safe=`echo "$ac_hdr" | sed 'y%./+-%__p_%'`
      eval "ac_cv_header_$ac_safe=yes"
    done
  fi
])

AC_DEFUN(AC_MY_CHECK_TYPE,
[
AC_MSG_CHECKING([for $1])
AC_CACHE_VAL(ac_cv_type_$1,
[
AC_TRY_COMPILE([
#include <sys/types.h>

#if STDC_HEADERS
#include <stdlib.h>
#include <stddef.h>
#endif

$3

],[
$1 tmp;
],ac_cv_type_$1=yes,ac_cv_type_$1=no)
])

if test $ac_cv_type_$1 = no; then
  AC_DEFINE($1,$2)
  AC_MSG_RESULT(no)
else
  AC_MSG_RESULT(yes)
fi
])


AC_DEFUN(AC_TRY_ASSEMBLE,
[ac_c_ext=$ac_ext
 ac_ext=${ac_s_ext-s}
 cat > conftest.$ac_ext <<EOF
	.file "configure"
[$1]
EOF
if AC_TRY_EVAL(ac_compile); then
  ac_ext=$ac_c_ext
  ifelse([$2], , :, [  $2
  rm -rf conftest*])
else
  echo "configure: failed program was:" >&AC_FD_CC
  cat conftest.$ac_ext >&AC_FD_CC
  ac_ext=$ac_c_ext
ifelse([$3], , , [  rm -rf conftest*
  $3
])dnl
fi
rm -rf conftest*])

dnl PIKE_CHECK_CONSTANTS(checking_message, constant_names, includes, define_name)
dnl
dnl define_name will be defined to the first constant in
dnl constant_names that exists. It will remain undefined if none of
dnl them exists.
AC_DEFUN(PIKE_CHECK_CONSTANTS,
[
  AC_MSG_CHECKING([$1])
  AC_CACHE_VAL(pike_cv_$4_value, [
    pike_cv_$4_value=""
    for const in $2
    do
      AC_TRY_COMPILE([$3], [int tmp = (int) $const;], [
	pike_cv_$4_value="$const"
	break
      ])
    done
  ])
  if test x"$pike_cv_$4_value" != x; then
    AC_MSG_RESULT($pike_cv_$4_value)
    AC_DEFINE_UNQUOTED([$4], $pike_cv_$4_value)
  else
    AC_MSG_RESULT(none)
  fi
])


dnl PIKE_AC_CHECK_OS()
dnl
dnl Check the operating system
AC_DEFUN(PIKE_AC_CHECK_OS, [
  AC_PATH_PROG(uname_prog,uname,no)
  AC_MSG_CHECKING(operating system)
  AC_CACHE_VAL(pike_cv_sys_os, [
    if test "$cross_compiling" = "yes"; then
      case "$host_alias" in
	*amigaos*)	pike_cv_sys_os="AmigaOS";;
	*linux*)	pike_cv_sys_os="Linux";;
	*solaris*)	pike_cv_sys_os="Solaris";;
	*sunos*)	pike_cv_sys_os="SunOS";;
	*windows*)	pike_cv_sys_os="Windows_NT";;
	*mingw*|*MINGW*)
			pike_cv_sys_os="Windows_NT"
			pike_cv_is_mingw="yes";;
	*)		pike_cv_sys_os="Unknown";;
      esac
    elif test "$uname_prog" != "no"; then
      # uname on UNICOS doesn't work like other people's uname...
      if getconf CRAY_RELEASE >/dev/null 2>&1; then
	pike_cv_sys_os="UNICOS"
      else
	pike_cv_sys_os="`uname`"
      fi

      case "$pike_cv_sys_os" in
	SunOS)
	  case "`uname -r`" in
	    5.*) pike_cv_sys_os="Solaris" ;;
	  esac
	  ;;
	Monterey64)
	  # According to the release notes, the string "Monterey64"
	  # will be changed to "AIX" in the final release.
	  # (Monterey 64 is also known as AIX 5L).
	  pike_cv_sys_os="AIX"
	;;
	*Windows*|*windows*)
	  pike_cv_sys_os="Windows_NT"
	;;
	*MINGW*|*mingw*)
	  pike_cv_is_mingw="yes"
	  pike_cv_sys_os="Windows_NT"
	;;
      esac
    else
      pike_cv_sys_os="Not Solaris"
    fi
  ])
  AC_MSG_RESULT($pike_cv_sys_os)
])

dnl 
dnl PIKE_FEATURE_CLEAR()
dnl PIKE_FEATURE(feature,text)
dnl

define(PIKE_FEATURE_CLEAR,[
  rm pike_*.feature 2>/dev/null
])

define(PIKE_FEATURE_RAW,[
  cat >pike_[$1].feature <<EOF
[$2]
EOF])

define([PAD_FEATURE],[substr([$1][................................],0,20) ])

define(PIKE_FEATURE_3,[
  cat >pike_[$1].feature <<EOF
PAD_FEATURE([$2])[$3]
EOF])

define(PIKE_FEATURE,[
  PIKE_FEATURE_3(translit([[$1]],[. ()],[____]),[$1],[$2])
])

define(PIKE_FEATURE_WITHOUT,[
  PIKE_FEATURE([$1],[no (forced without)])
])

define(PIKE_FEATURE_NODEP,[
  PIKE_FEATURE([$1],[no (dependencies failed)])
])

define(PIKE_FEATURE_OK,[
  PIKE_FEATURE([$1],ifelse([$2], ,[yes],[$2]))
  if test x"$MODULE_NAME" = "x[$2]"; then
    MODULE_OK=yes
  fi
])


define([PIKE_RETAIN_VARIABLES],
[
  if test -f propagated_variables; then
    # Retain values for propagated variables; see make_variables.in.
    sed -e 's/'"'"'/'"'"'"'"'"'"'"'"'/g' -e 's/^\([[^=]]*\)=\(.*\)$/\1=${\1='"'"'\2'"'"'};export \1/' < propagated_variables > propvars.sh
    . ./propvars.sh && rm propvars.sh
  fi

  # This allows module configure scripts to extend these variables.
  CFLAGS=$BASE_CFLAGS
  CXXFLAGS=$BASE_CXXFLAGS
  CPPFLAGS=$BASE_CPPFLAGS
  LDFLAGS=$BASE_LDFLAGS

  # Since BASE_LDFLAGS contains the libs too, we start with an empty LIBS.
  LIBS=

  # Make these known under their old configure script names.
  BUILDDIR=$TMP_BUILDDIR
  BINDIR=$TMP_BINDIR
])


define([AC_LOW_MODULE_INIT],
[
<<<<<<< HEAD
  
=======
  # $Id$

>>>>>>> 34bda6ac
  MY_AC_PROG_CC

  PIKE_SELECT_ABI

  PIKE_USE_SYSTEM_EXTENSIONS

  dnl The following shouldn't be necessary; it comes from the core
  dnl machine.h via global.h anyway. Defining it here makes the
  dnl compiler complain about redefinition.
  dnl AC_DEFINE([POSIX_SOURCE], [], [This should always be defined.])

  AC_SUBST(CONFIG_HEADERS)

  AC_SUBST_FILE(dependencies)
  dependencies=$srcdir/dependencies

  AC_SUBST_FILE(dynamic_module_makefile)
  AC_SUBST_FILE(static_module_makefile)

  AC_ARG_WITH(root, MY_DESCR([--with-root=path],[specify a cross-compilation root-directory]),[
    case "$with_root" in
      /)
        with_root=""
      ;;
      /*)
      ;;
      no)
        with_root=""
      ;;
      *)
        AC_MSG_WARN([Root path $with_root is not absolute. Ignored.])
        with_root=""
      ;;
    esac
  ],[with_root=""])

  if test "x$enable_binary" = "xno"; then
    # Fix makefile rules as if we're cross compiling, to use pike
    # fallbacks etc. Do this without setting $ac_cv_prog_cc_cross to yes
    # since autoconf macros like AC_TRY_RUN will complain bitterly then.
    CROSS=yes
  else
    CROSS="$ac_cv_prog_cc_cross"
    # newer autoconf
    if test x"$CROSS" = x; then
      CROSS="$cross_compiling"
    fi
  fi
  AC_SUBST(CROSS)

  if test "x$enable_binary" = "xno"; then
    RUNPIKE="USE_PIKE"
  else
    if test "x$cross_compiling" = "xyes"; then
      RUNPIKE="USE_PIKE"
    else
      RUNPIKE="DEFAULT_RUNPIKE"
    fi
  fi
  AC_SUBST(RUNPIKE)

  PIKE_CHECK_LIBGCC
])


dnl module_name
define([AC_MODULE_INIT],
[
  PIKE_RETAIN_VARIABLES()

  # Initialize the MODULE_{NAME,PATH,DIR} variables
  #
  # MODULE_NAME	Name of module as available from Pike.
  # MODULE_PATH	Module indexing path including the last '.'.
  # MODULE_DIR	Directory where the module should be installed
  #		including the last '/'.
  # MODULE_OK	Initialized to 'no'. Set to 'yes' by FEATURE_OK.
  #		Checked against with at OUTPUT.
  ifelse([$1], , [
    MODULE_NAME="`pwd|sed -e 's@.*/@@g'`"
    MODULE_PATH=""
    MODULE_DIR=""
  ], [
    MODULE_NAME="regexp([$1], [\([^\.]*\)$], [\1])"
    MODULE_PATH="regexp([$1], [\(.*\.\)*], [\&])"
    MODULE_DIR="patsubst(regexp([$1], [\(.*\.\)*], [\&]), [\.], [\.pmod/])"
  ])
  MODULE_OK=no

  AC_SUBST(MODULE_NAME)dnl
  AC_SUBST(MODULE_PATH)dnl
  AC_SUBST(MODULE_DIR)dnl

  echo
  echo '###################################################'
  echo '## Configuring module:' "$MODULE_PATH$MODULE_NAME"
  echo '## Installation dir:  ' "$MODULE_DIR"
  echo

  AC_LOW_MODULE_INIT()
  PIKE_FEATURE_CLEAR()

  if (test -f "$srcdir/module.pmod.in" || test -d "$srcdir/module.pmod.in"); then
    MODULE_PMOD_IN="$srcdir/module.pmod.in"
    MODULE_WRAPPER_PREFIX="___"
  else
    MODULE_PMOD_IN=""
    MODULE_WRAPPER_PREFIX=""
  fi
  AC_SUBST(MODULE_PMOD_IN)
  AC_SUBST(MODULE_WRAPPER_PREFIX)

  if test -d $BUILD_BASE/modules/. ; then
    dynamic_module_makefile=$BUILD_BASE/modules/dynamic_module_makefile
    static_module_makefile=$BUILD_BASE/modules/static_module_makefile
  else
    dynamic_module_makefile=$BUILD_BASE/dynamic_module_makefile
    static_module_makefile=$BUILD_BASE/dynamic_module_makefile
  fi

  PIKE_AC_CHECK_OS()

  if test x"$pike_cv_sys_os" = xWindows_NT ; then
    PIKE_FUNCS_NEED_DECLS(yes)
  fi
])

pushdef([AC_OUTPUT],
[
  AC_SET_MAKE

  AC_CONFIG_FILES([stamp-h], [echo foo >stamp-h])

  PMOD_TARGETS=`echo $srcdir/*.cmod | sed -e "s/\.cmod/\.c/g" | sed -e "s|$srcdir/|\\$(SRCDIR)/|g"`
  test "$PMOD_TARGETS" = '$(SRCDIR)/*.c' && PMOD_TARGETS=
  AC_SUBST(PMOD_TARGETS)

  AC_MSG_CHECKING([for the Pike base directory])
  if test "x$PIKE_SRC_DIR" != "x" -a -f "${PIKE_SRC_DIR}/make_variables.in"; then
    make_variables_in="${PIKE_SRC_DIR}/make_variables.in"
    make_variables_in_file=$make_variables_in
    AC_MSG_RESULT(${PIKE_SRC_DIR})

    if_autoconf(2,50,,[
      # Kludge for autoconf 2.13 and earlier prefixing all substitution
      # source files with $ac_given_source_dir/ (aka $srcdir/).
      make_variables_in="`cd $srcdir;pwd|sed -e 's@[[[^/]]]*@@g;s@/@../@g'`$make_variables_in"
    ])
  else

    counter=.

    uplevels=
    while test ! -f "$srcdir/${uplevels}make_variables.in"
    do
      counter=.$counter
      if test $counter = .......... ; then
        AC_MSG_RESULT(failed)
        exit 1
      else
        :
      fi
      uplevels=../$uplevels
    done

    make_variables_in=${uplevels}make_variables.in
    make_variables_in_file=$make_variables_in
    AC_MSG_RESULT(${uplevels}.)
    PIKE_SRC_DIR="`cd $srcdir/${uplevels} && pwd`"
  fi

  AC_SUBST(make_variables_in)

  rm propagated_variables.new 2>/dev/null
  prop_var_changes=""
  for var in `sed -n -e 's/^#propagated_variables:\(.*\)$/\1/p' < $make_variables_in_file`; do
    # NB: If you get a strange error here you probably got a bogus
    # value in IFS.
    eval export $var
    eval echo \"${var}=\$$var\" >> propagated_variables.new
  done

  propvar_diff=yes
  if test -f propagated_variables.old; then
    dnl Compare to propagated_variables.old if there is any. This is
    dnl necessary to discover variable changes when our
    dnl propagated_variables has been updated by a parent configure
    dnl script.
    cmp -s propagated_variables.new propagated_variables.old && propvar_diff=no
    rm propagated_variables.old
  elif test -f propagated_variables; then
    cmp -s propagated_variables propagated_variables.new && propvar_diff=no
  fi

  if test $propvar_diff = no; then
    rm propagated_variables.new
  else
    mv propagated_variables.new propagated_variables
    dnl The propagated variables have changed so we need to propagate
    dnl them again. This is initially done via direct recursion in
    dnl AC_OUTPUT, but recursion is disabled when rechecking so we
    dnl need to explicitly propagate them in that case.
    if test "x$subdirs" != x; then
      for subdir in $subdirs; do
	if test -f "$subdir/config.status"; then
	  echo "$as_me: creating $subdir/propagated_variables (propagated variables have changed)" >&AC_FD_MSG
	  test -f "$subdir/propagated_variables" && mv "$subdir/propagated_variables" "$subdir/propagated_variables.old"
	  cp propagated_variables "$subdir"
	fi
      done
    fi
  fi

  AC_SUBST_FILE(propagated_variables)
  propagated_variables=propagated_variables

  AC_SUBST_FILE(make_variables)
  make_variables=make_variables

  ACCONFIG_H=""
  if test -f "$srcdir/acconfig.h"; then
    ACCONFIG_H='$(SRCDIR)/acconfig.h'
  fi
  AC_SUBST(ACCONFIG_H)

  CONFIG_HEADERS_IN=""
  if test "x$CONFIG_HEADERS" = "x"; then :; else
    for h in $CONFIG_HEADERS; do
      CONFIG_HEADERS_IN="$CONFIG_HEADERS_IN \$(SRCDIR)/$h.in"
    done
  fi
  AC_SUBST(CONFIG_HEADERS_IN)

  dnl Assert that there are configure-scripts in the subdirectories.
  if test "x$subdirs" != x; then
    for subdir in $subdirs; do
      if test -f "$srcdir/$subdir/configure"; then :; else
	echo "$as_me: no configurescript in $srcdir/$subdir/" >&AC_FD_MSG
	echo "$as_me: running ${PIKE_SRC_DIR}/run_autoconfig $srcdir/$subdir" >&AC_FD_MSG
	"${PIKE_SRC_DIR}/run_autoconfig" "$srcdir/${subdir}" >&AC_FD_MSG 2>&AC_FD_MSG
      fi
    done
  fi

  # Autoconf 2.50 and later stupidity...
  if_autoconf(2,50,[
    dnl AC_MSG_WARN(cleaning the environment from autoconf 2.5x pollution)
  
    unset ac_cv_env_build_alias_set
    unset ac_cv_env_build_alias_value
    unset ac_cv_env_host_alias_set
    unset ac_cv_env_host_alias_value
    unset ac_cv_env_target_alias_set
    unset ac_cv_env_target_alias_value
    unset ac_cv_env_CC_set
    unset ac_cv_env_CC_value
    unset ac_cv_env_CFLAGS_set
    unset ac_cv_env_CFLAGS_value
    unset ac_cv_env_CXX_set
    unset ac_cv_env_CXX_value
    unset ac_cv_env_CXXCPP_set
    unset ac_cv_env_CXXCPP_value
    unset ac_cv_env_CXXFLAGS_set
    unset ac_cv_env_CXXFLAGS_value
    unset ac_cv_env_LDFLAGS_set
    unset ac_cv_env_LDFLAGS_value
    unset ac_cv_env_LIBS_set
    unset ac_cv_env_LIBS_value
    unset ac_cv_env_CPPFLAGS_set
    unset ac_cv_env_CPPFLAGS_value
    unset ac_cv_env_CPP_set
    unset ac_cv_env_CPP_value
  ])

  if test x"$MODULE_OK:$REQUIRE_MODULE_OK" = "xno:yes"; then
    AC_ERROR([Required module failed to configure.])
  fi

  popdef([AC_OUTPUT])
  AC_OUTPUT([make_variables:$make_variables_in $1],[$2],[$3])
])
dnl
dnl
dnl

define(MY_CHECK_FUNCTION,[
  AC_MSG_CHECKING(for working $1)
  AC_CACHE_VAL(pike_cv_func_$1,[
    AC_TRY_RUN([
$2
int main() {
$3;
return 0;
}
], pike_cv_func_$1=yes, pike_cv_func_$1=no, [
      echo $ac_n "crosscompiling... $ac_c" 1>&AC_FD_MSG
      AC_TRY_LINK([$2], [$3], pike_cv_func_$1=yes, pike_cv_func_$1=no)
    ])
  ])
  AC_MSG_RESULT([$]pike_cv_func_$1)
  if test [$]pike_cv_func_$1 = yes; then
    AC_DEFINE(translit(HAVE_$1,[a-z],[A-Z]))
  else :; fi
])

dnl These are like AC_PATH_PROG etc, but gives a path to
dnl nobinary_dummy when --disable-binary is used. That program will
dnl always return true and have ' ' as output.
define(MY_AC_CHECK_PROG,[
  if test "x$enable_binary" = "xno"; then
    AC_CHECK_PROG($1,nobinary_dummy,$3,$4,$BINDIR)
  else
    AC_CHECK_PROG($1,$2,$3,$4,$5,$6)
  fi
])
define(MY_AC_CHECK_PROGS,[
  if test "x$enable_binary" = "xno"; then
    AC_CHECK_PROGS($1,nobinary_dummy,$3,$BINDIR)
  else
    AC_CHECK_PROGS($1,$2,$3,$4)
  fi
])
define(MY_AC_PATH_PROG,[
  if test "x$enable_binary" = "xno"; then
    # The following test (and probably many more) will leak a bogus
    # value in IFS if the last argument is empty. Observed with
    # autoconf 2.59.
    AC_PATH_PROG($1,nobinary_dummy,$3,$BINDIR)
  else
    AC_PATH_PROG($1,$2,$3,$4)
  fi
])
define(MY_AC_PATH_PROGS,[
  if test "x$enable_binary" = "xno"; then
    AC_PATH_PROGS($1,nobinary_dummy,$3,$BINDIR)
  else
    AC_PATH_PROGS($1,$2,$3,$4)
  fi
])

dnl MY_AC_CHECK_PRINTF_INT_TYPE(type, alternatives, default, define, result message)
define(MY_AC_CHECK_PRINTF_INT_TYPE, [
  AC_MSG_CHECKING(how to printf $1)
  AC_CACHE_VAL(pike_cv_printf_$1, [
    AC_TRY_COMPILE([
#define CONFIGURE_TEST
#include "global.h"
#include "pike_int_types.h"
    ], [
$1 tmp;
    ], [
      found=no
      for mod in $2 ; do
	AC_TRY_RUN([
#include <stddef.h>
#include <stdio.h>

#define CONFIGURE_TEST
#include "global.h"
#include "pike_int_types.h"

int main() {
  char buf[50];
  if ((($1)4711) > (($1)-4711)) {
    /* Signed type. */
    if (sizeof($1)>4)
    {
      sprintf(buf, "%${mod}d,%${mod}d,%d",
	      (($1) 4711) << 32, -(($1) 4711) << 32, 17);
      return !!strcmp("20233590931456,-20233590931456,17", buf);
    }
    else
    {
      sprintf(buf, "%${mod}d,%${mod}d,%d", ($1) 4711, ($1)-4711, 17);
      return !!strcmp("4711,-4711,17", buf);
    }
  } else {
    /* Unsigned type. */
    if (sizeof($1)>4)
    {
      sprintf(buf, "%${mod}d,%d",
	      (($1) 4711) << 32, 17);
      return !!strcmp("20233590931456,17", buf);
    }
    else
    {
      sprintf(buf, "%${mod}d,%d", ($1) 4711, 17);
      return !!strcmp("4711,17", buf);
    }
  }
}], [pike_cv_printf_$1="${mod}"; found=yes], [:], [:])
	test ${found} = yes && break
      done
      test ${found} = no && pike_cv_printf_$1=unknown
    ], [
      pike_cv_printf_$1=nonexistent
    ])
  ])
  if test x"${pike_cv_printf_$1}" = xnonexistent; then
    AC_MSG_RESULT([type does not exist])
  else
    if test x"${pike_cv_printf_$1}" = xunknown ; then
      res=$3
      AC_MSG_RESULT([none found, defaulting to $5])
    else
      res="${pike_cv_printf_$1}"
      AC_MSG_RESULT([$5])
    fi
    AC_DEFINE_UNQUOTED($4, "${res}")
  fi
])

dnl MY_AC_CHECK_PRINTF_FLOAT_TYPE(type, alternatives, default, define, result message)
define(MY_AC_CHECK_PRINTF_FLOAT_TYPE, [
  AC_MSG_CHECKING(how to printf $1)
  AC_CACHE_VAL(pike_cv_printf_$1, [
    AC_TRY_COMPILE([
#define CONFIGURE_TEST
#include "global.h"
    ], [
$1 tmp;
    ], [
      found=no
      for mod in $2 ; do
	AC_TRY_RUN([
#include <stddef.h>
#include <stdio.h>
#include "confdefs.h"
int main() {
  char buf[50];
  sprintf(buf, "%${mod}4.1f,%d",($1)17.0,17);
  return !!strcmp("17.0,17",buf);
}], [pike_cv_printf_$1="${mod}"; found=yes], [:], [:])
	test ${found} = yes && break
      done
      test ${found} = no && pike_cv_printf_$1=unknown
    ], [
      pike_cv_printf_$1=nonexistent
    ])
  ])
  if test x"${pike_cv_printf_$1}" = xnonexistent; then
    AC_MSG_RESULT([type does not exist])
  else
    if test x"${pike_cv_printf_$1}" = xunknown ; then
      res=$3
      AC_MSG_RESULT([none found, defaulting to $5])
    else
      res="${pike_cv_printf_$1}"
      AC_MSG_RESULT([$5])
    fi
    AC_DEFINE_UNQUOTED($4, "${res}")
  fi
])

dnl PIKE_MSG_WARN(message) 
dnl == AC_MSG_WARN but prints with a bit more emphasis and adds to 
dnl    config.warnings.
define(PIKE_MSG_WARN, [
  AC_MSG_WARN([

$1
])
  cat >>config.warnings <<EOF
WARNING: $1

EOF
])

dnl PIKE_MSG_NOTE(message) 
dnl == AC_MSG_RESULT, but more noticable and adds to config.notes.
define(PIKE_MSG_NOTE, [
  AC_MSG_RESULT([
NOTE: $1
])
  cat >>config.notes <<EOF
NOTE: $1

EOF
])

#############################################################################

AC_DEFUN(AC_SYS_COMPILER_FLAG_REQUIREMENTS,
[
  # The following are needed to detect broken handling of __STDC__ == 1
  # on Solaris with old header files.
  AC_CHECK_HEADER(sys/types.h)
  AC_CHECK_SIZEOF(off64_t, 0)
])

# option, cache_name, variable, do_if_failed, do_if_ok, paranoia_test
AC_DEFUN(AC_SYS_COMPILER_FLAG,
[
  dnl AC_REQUIRE(AC_SYS_COMPILER_FLAG_REQUIREMENTS)

  AC_MSG_CHECKING($1)
  if test "x[$]pike_disabled_option_$2" = "xyes"; then
    AC_MSG_RESULT(disabled)
    $4
  else
    AC_CACHE_VAL(pike_cv_option_$2,
    [
      OLD_CPPFLAGS="[$]CPPFLAGS"
      CPPFLAGS="[$]OLD_CPPFLAGS $1"
      old_ac_link="[$]ac_link"
      ac_link="[$]old_ac_link 2>conftezt.out.2"
      AC_TRY_LINK([
#ifdef HAVE_SYS_TYPES_H
#include <sys/types.h>
#endif
#ifdef HAVE_SYS_TYPES_H
#if SIZEOF_OFF64_T != 0
        /* Make sure that __STDC__ doesn't get set to 1
         * on Solaris with old headers.
         */
        off64_t off64_value = (off64_t)17;
#endif
#endif
        int foo;
        int bar(int argc, char **argv)
        {
          /* The following code triggs gcc:s generation of aline opcodes,
           * which some versions of as does not support.
           */
	  if (argc > 0) argc = 0;
	  return argc;
        }
      ],[
        return bar(0, (void *)0);
      ],pike_cv_option_$2=yes,
        pike_cv_option_$2=no)
      if grep -i 'unrecognized option' <conftezt.out.2 >/dev/null; then
        pike_cv_option_$2=no
      elif grep -i 'unknown option' <conftezt.out.2 >/dev/null; then
        # cc/HPUX says the following regarding -q64:
        #
        # cc: warning 422: Unknown option "6" ignored.
        # cc: warning 422: Unknown option "4" ignored.
        pike_cv_option_$2=no
      elif grep -i 'optimizer bugs' <conftezt.out.2 >/dev/null; then
        # gcc/FreeBSD-4.6/alpha says the following regarding -O2:
        #
        # cc1: warning: 
        # ***
        # ***     The -O2 flag TRIGGERS KNOWN OPTIMIZER BUGS ON THIS PLATFORM
        # ***
        pike_cv_option_$2=no
      elif grep -i 'not found' <conftezt.out.2 >/dev/null; then
        # cc/AIX says the following regarding +O3:
        #
        # cc: 1501-228 input file +O3 not found
        pike_cv_option_$2=no
      elif grep -i 'ignored' <conftezt.out.2 >/dev/null; then
        # gcc/AIX says the following regarding -fpic:
        #
        # cc1: warning: -fpic ignored (all code is position independent)
        pike_cv_option_$2=no
      elif grep -i 'ignoring option'  <conftezt.out.2 >/dev/null; then
        # icc/Linux says the following regarding -Wcomment:
        #
        # icc: Command line warning: ignoring option '-W'; no argument required
        pike_cv_option_$2=no
      elif grep -i 'not supported' <conftezt.out.2 >/dev/null; then
        # icc/Linux says the following regarding -W:
        #
        # icc: Command line remark: option '-W' not supported
        pike_cv_option_$2=no
      elif grep -i 'illegal option' <conftezt.out.2 >/dev/null; then
        # cc/Solaris says the following regarding -xdepend:
        #
        # cc: Warning: illegal option -xdepend
        pike_cv_option_$2=no
      elif grep -i 'is deprecated' <conftezt.out.2 >/dev/null; then
        # cc/Solaris (SunStudio 12) says the following regarding
	# -xarch=generic64:
        #
        # cc: Warning: -xarch=generic64 is deprecated, use -m64 to create 64-bit programs
        pike_cv_option_$2=no
      elif grep -i 'argument unused' <conftezt.out.2 >/dev/null; then
        # clang says the following for -ggdb3:
        #
	# clang: warning: argument unused during compilation: '-ggdb3'
        pike_cv_option_$2=no
      else :; fi
      if test -f conftezt.out.2; then
        cat conftezt.out.2 >&AC_FD_CC
      fi
      ifelse([$6], , , [
      if test "$pike_cv_option_$2" = yes; then
        :
        $6
      fi
      ])dnl
      CPPFLAGS="[$]OLD_CPPFLAGS"
      ac_link="[$]old_ac_link"
      rm conftezt.out.2
    ])
    
    if test x"[$]pike_cv_option_$2" = "xyes" ; then
      $3="[$]$3 $1"
      # FIXME: We assume that the C++ compiler takes the same options
      #        as the C compiler.
      ifelse($3,CC,[CXX="[$]CXX $1"])
      ifelse($3,OPTIMIZE,[CFLAGS="[$]CFLAGS $1"])
      ifelse($3,OPTIMIZE,[CXXFLAGS="[$]CXXFLAGS $1"])
      AC_MSG_RESULT(yes)
      $5
    else
      AC_MSG_RESULT(no)
      $4
    fi
  fi
])

# arch, option, cache_name, variable
AC_DEFUN(AC_SYS_CPU_COMPILER_FLAG,
[
  if test "`uname -m 2>/dev/null`" = "$1" ; then
    AC_SYS_COMPILER_FLAG($2,$3,$4,$5,$6)
    $7
  fi
])

# os, option, cache_name, variable
AC_DEFUN(AC_SYS_OS_COMPILER_FLAG,
[
  if test "x$pike_cv_sys_os" = "x$1" ; then
    AC_SYS_COMPILER_FLAG($2,$3,$4,$5,$6)
    $7
  fi
])

define([DO_IF_OS],
[
  if test "x$pike_cv_sys_os" = "x$1" ; then
    $2
  fi
])

# ABI selection.

dnl variable, file-path
AC_DEFUN(PIKE_CHECK_FILE_ABI,
[
  PIKE_filetype=`file "$2" 2>/dev/null | sed -e 's/.*://'`
  case "[$]PIKE_filetype" in
    *64-bit*)
      $1=64
      ;;
    *32-bit*)
      $1=32
      ;;
    *64*)
      $1=64
      ;;
    *32*)
      $1=32
      ;;
    *386*)
      # Probably NT or SCO file for i386:
      #   iAPX 386 executable (COFF)
      #   80386 COFF executable
      $1=32
      ;;
    *ppc*)
      # Probably 32-bit MacOS X object file:
      #   Mach-O object ppc
      $1=32
      ;;
    *)
      # Unknown. Probably cross-compiling.
      PIKE_MSG_WARN([Unrecognized object file format: $filetype])
      if dd if="$2" count=2 bs=1 2>/dev/null | \
	grep 'L' >/dev/null; then
	# A common case is rntcl...
	# If the file begins with 0x4c 0x01 it's a 80386 COFF executable.
	$1=32
      fi
      ;;
  esac
])

AC_DEFUN(PIKE_CHECK_DEFAULT_ABI,
[
  if test "x$ac_cv_objext" = "x"; then
    AC_MSG_CHECKING([object file extension])
    AC_CACHE_VAL(ac_cv_objext, [
      # In autoconf 2.13 it was named ac_objext.
      ac_cv_objext="$ac_objext"
    ])
    AC_MSG_RESULT($ac_cv_objext)
  fi
  AC_MSG_CHECKING([default compiler ABI])
  AC_CACHE_VAL(pike_cv_default_compiler_abi, [
    cat >"conftest.$ac_ext" <<\EOF
int main(int argc, char **argv)
{
  return 0;
}
EOF
    pike_cv_default_compiler_abi="unknown"
    if (eval $ac_compile) 2>&AC_FD_CC; then
      PIKE_CHECK_FILE_ABI(pike_cv_default_compiler_abi, conftest.$ac_cv_objext)
    fi
    rm -f conftest.$ac_cv_objext conftest.$ac_ext
  ])
  AC_MSG_RESULT($pike_cv_default_compiler_abi)
])

AC_DEFUN(PIKE_WITH_ABI,
[
  AC_ARG_WITH(abi, MY_DESCR([--with-abi=32/64],
			    [specify ABI to use in case there are multiple]))

  AC_MSG_CHECKING([which ABI to use])
  AC_CACHE_VAL(pike_cv_wanted_abi, [
    case "x$with_abi" in
      *32)
        pike_cv_wanted_abi="32"
      ;;
      *64)
        pike_cv_wanted_abi="64"
      ;;
      *)
        # Defaults
	if test "x$pike_cv_default_compiler_abi" = "xunknown"; then
          pike_cv_wanted_abi="32"
	else
	  # Default to the compiler default.
	  pike_cv_wanted_abi="$pike_cv_default_compiler_abi"
	fi
        case "x`uname -m`" in
          x*64)
            pike_cv_wanted_abi="64"
          ;;
          xalpha)
	    pike_cv_wanted_abi="64"
          ;;
        esac
        if type isainfo 2>/dev/null >/dev/null; then
          # Solaris
          pike_cv_wanted_abi="`isainfo -b`"
        elif type sysctl 2>/dev/null >/dev/null; then
          # MacOS X or Linux.
          #
          # On MacOS X hw.optional.64bitop is set to 1 if
          # 64bit is supported and useful.
          if test "`sysctl -n hw.optional.64bitops 2>/dev/null`" = "1"; then
            pike_cv_wanted_abi="64"
          fi
          # On MacOS X hw.cpu64bit_capable is set to 1 if
          # 64bit is supported and useful.
          if test "`sysctl -n hw.cpu64bit_capable 2>/dev/null`" = "1"; then
            pike_cv_wanted_abi="64"
          fi
        fi
      ;;
    esac
  ])
  AC_MSG_RESULT(attempt $pike_cv_wanted_abi)
])

# if-fail-and-no-default
AC_DEFUN(PIKE_ATTEMPT_ABI32,
[
  #
  # We want 32bit mode if possible.
  #
  AC_SYS_COMPILER_FLAG(-q32, q32, CC)
  AC_SYS_COMPILER_FLAG(-m32, m32, CC)
  # Sun Studio 10
  AC_SYS_COMPILER_FLAG(-xtarget=generic32, xtarget_generic32, CC)
  AC_SYS_COMPILER_FLAG(-xarch=generic32, xarch_generic32, CC)
  if test "$pike_cv_option_q32:$pike_cv_option_m32:$pike_cv_option_xtarget_generic32:$pike_cv_option_xarch_generic32" = "no:no:no:no"; then
    if test "x$pike_cv_default_compiler_abi" = "xunknown"; then
      :
      $1
    else
      PIKE_MSG_WARN([Using compiler default ABI: $pike_cv_default_compiler_abi])
      pike_cv_abi="$pike_cv_default_compiler_abi"
    fi
  else
    pike_cv_abi="32"
  fi
])

# if-fail-and-no-default
AC_DEFUN(PIKE_ATTEMPT_ABI64,
[
  #
  # We want 64bit mode if possible.
  #
  AC_SYS_COMPILER_FLAG(-q64, q64, CC)
  AC_SYS_COMPILER_FLAG(-m64, m64, CC)
  # Sun Studio 10
  AC_SYS_COMPILER_FLAG(-xtarget=generic64, xtarget_generic64, CC)
  AC_SYS_COMPILER_FLAG(-xarch=generic64, xarch_generic64, CC)
  if test "$pike_cv_option_q64:$pike_cv_option_m64:$pike_cv_option_xtarget_generic64:$pike_cv_option_xarch_generic64" = "no:no:no:no"; then
    if test "x$pike_cv_default_compiler_abi" = "xunknown"; then
      :
      $1
    else
      PIKE_MSG_WARN([Using compiler default ABI: $pike_cv_default_compiler_abi])
      pike_cv_abi="$pike_cv_default_compiler_abi"
    fi
  else
    pike_cv_abi="64"
  fi
])

AC_DEFUN(PIKE_SELECT_ABI,
[
  AC_REQUIRE([PIKE_CHECK_DEFAULT_ABI])dnl
  AC_REQUIRE([PIKE_WITH_ABI])dnl

  if test "x$pike_cv_wanted_abi" = "x$pike_cv_default_compiler_abi"; then
    # The compiler defaults to the wanted ABI.
    pike_cv_abi="$pike_cv_wanted_abi"
  else
    if test "x$pike_cv_wanted_abi" = "x64"; then
      PIKE_ATTEMPT_ABI64([
        PIKE_ATTEMPT_ABI32([
          PIKE_MSG_WARN([Found no option to force 64 bit ABI.])
          # We hope this is correct...
	  pike_cv_abi="64"
        ])
      ])
    else
      PIKE_ATTEMPT_ABI32([
        PIKE_ATTEMPT_ABI64([
          PIKE_MSG_WARN([Found no option to force 32 bit ABI.])
          # We hope this is correct...
	  pike_cv_abi="32"
        ])
      ])
    fi
  fi
  if test "x$pike_cv_abi" = "x32"; then
    #
    # Make sure no later tests will add -q64 or -m64.
    #
    pike_disabled_option_q64=yes
    pike_disabled_option_m64=yes
  fi

  echo
  echo "Using ABI $pike_cv_abi."
  echo

  # ABI-dirs
  AC_MSG_CHECKING(for ABI lib-suffixes)
  AC_CACHE_VAL(pike_cv_abi_suffixes,
  [
    extra_abi_dirs=""
    if type isainfo 2>/dev/null >/dev/null; then
      # Solaris
      # Some installations lack the symlink 64 -> amd64 or sparcv9,
      # or the corresponding 32 link.
      extra_abi_dirs=`isainfo -v 2>/dev/null|awk "/$pike_cv_abi"'-bit/ { print "/" [$]2 }'`
    fi
    if test "x`uname -p`" = "xpowerpc"; then
      # MacOS X
      # The 64-bit libraries are typically in the subdirectory ppc64.
      extra_abi_dirs="$extra_abi_dirs /ppc$pike_cv_abi"
    fi
    pike_cv_abi_suffixes="$pike_cv_abi /$pike_cv_abi $extra_abi_dirs /."
  ])
  AC_MSG_RESULT($pike_cv_abi_suffixes)

  # Prefix for pkg-config and other tools that don't support multiple ABIs
  # natively.
  if test "x$ac_tool_prefix" = x; then
    AC_MSG_CHECKING(For $pike_cv_abi ABI tool prefix)
    AC_CACHE_VAL(pike_cv_tool_prefix, [
      SAVE_IFS="$IFS"
      IFS=":"
      file_abi=""
      for d in $PATH; do
	IFS="$SAVE_IFS"
	for f in "$d/"*-pkg-config"$exeext"; do
	  if test -f "$f"; then
	    PIKE_CHECK_FILE_ABI(file_abi, "$f")
	    if test "x$file_abi" = "x$pike_cv_abi"; then
	      pike_cv_tool_prefix=`echo "$f" | sed -e 's|.*/||g' -e 's|pkg-config.*||'`
	      break;
	    fi
	  fi
	done
        if test "x$pike_cv_tool_prefix" = x; then :; else
	  break;
	fi
      done
      IFS="$SAVE_IFS"
    ])
    if test "x$pike_cv_tool_prefix" = "x"; then
      AC_MSG_RESULT(no)
    else
      AC_MSG_RESULT($pike_cv_tool_prefix)
    fi
  else
    pike_cv_tool_prefix="$ac_tool_prefix"
  fi

  # Compat
  with_abi="$pike_cv_abi"
])

# Directory searching

AC_DEFUN(PIKE_INIT_REAL_DIRS,
[
  real_dirs='/ /usr'
  real_incs='/include /usr/include'
])

# directory, if-true, if-false, real-variable(OBSOLETE)
AC_DEFUN(PIKE_CHECK_ABI_DIR,
[
  AC_REQUIRE([PIKE_SELECT_ABI])dnl
  AC_REQUIRE([PIKE_INIT_REAL_DIRS])dnl

  pike_file_follow_symlink_opt=""

  AC_MSG_CHECKING(whether $1 contains $pike_cv_abi-bit ABI files)
  abi_dir_ok="no"
  abi_dir_dynamic="unknown"
  real_dir="$1"
  while :; do
    if test -d "$1/." ; then :; else 
      AC_MSG_RESULT(no - does not exist)
      break
    fi
    cached="(cached) "
    real_dir=`cd "$1/." && /bin/pwd 2>/dev/null`
    if test "x$real_dir" = "x"; then
      cached="(pwd failed) "
      real_dir="$1"
    fi
    if echo " $pike_cv_32bit_dirs " | grep " $real_dir " >/dev/null; then
      abi_32=yes
    elif echo " $pike_cv_not_32bit_dir " | grep " $real_dir " >/dev/null; then
      abi_32=no
    else
      abi_32=unknown
    fi
    if echo " $pike_cv_64bit_dirs " | grep " $real_dir " >/dev/null; then
      abi_64=yes
    elif echo " $pike_cv_not_64bit_dirs " | grep " $real_dir " >/dev/null; then
      abi_64=no
    else
      abi_64=unknown
    fi
    if echo " $pike_cv_dynamic_dirs " | grep " $real_dir " >/dev/null; then
      abi_dir_dynamic=yes
    elif echo " $pike_cv_not_dynamic_dirs " | grep " $real_dir " >/dev/null; then
      abi_dir_dynamic=no
    else
      abi_dir_dynamic=unknown
    fi
    empty=no
    if echo "$abi_32:$abi_64:$abi_dir_dynamic" | \
	 grep "unknown" >/dev/null; then
      cached=""
      empty=yes
      for f in "$1"/* no; do
        if test -f "$f"; then
	  empty=no
	  # NB: GNU file and BSD file default to not following symlinks.
	  #	Solaris /bin/file does not understand -L. The following
	  #	should support most cases.
          filetype="`POSIXLY_CORRECT=yes file $pike_follow_symlink_opt $f 2>/dev/null`"

	  case "$filetype" in
	    *"symbolic link"*)
	      if file -L $f >/dev/null 2>&1; then
	        pike_file_follow_symbolic_link="-L";
		filetype="`POSIXLY_CORRECT=yes file -L $f 2>/dev/null`"
	      fi
	      ;;
	  esac

	  # NB: /bin/file on Solaris 11 says
	  #     "current ar archive, 32-bit symbol table"
	  #     about most archives. We don't want this
	  #     to be matched in the ABI check below.
	  filetype="`echo $filetype | sed -e 's/...bit symbol table//'`"

	  case "$filetype" in
            *32-bit*)
  	      abi_32=yes
	      ;;
  	    *64-bit*)
  	      abi_64=yes
	      ;;
	    *32*)
  	      abi_32=yes
	      ;;
	    *64*)
  	      abi_64=yes
	      ;;
	    *386*)
  	      abi_32=yes
	      ;;
	    *ppc*)
              abi_32=yes
	      ;;
	    *archive*)
	      # Try looking deeper into the archive.
	      if type elffile 2>/dev/null >/dev/null; then
		# Solaris 11 or later.
		# Typical output:
		# i386: "current ar archive, 32-bit symbol table, ELF 32-bit LSB relocatable 80386 Version 1"
		# amd64: "current ar archive, 32-bit symbol table, ELF 64-bit LSB relocatable AMD64 Version 1"
	        filetype="`POSIXLY_CORRECT=yes elffile $f 2>/dev/null`"
	      elif type elfdump 2>/dev/null >/dev/null; then
		# Solaris 10 or earlier.
		# Typical output:
		# i386: "ei_class:   ELFCLASS32          ei_data:      ELFDATA2LSB" (repeated)
		# sparcv7: "ei_class:   ELFCLASS32          ei_data:      ELFDATA2MSB"
		# amd64: "ei_class:   ELFCLASS64          ei_data:      ELFDATA2LSB" (repeated)
		# sparc64: "ei_class:   ELFCLASS64          ei_data:      ELFDATA2MSB"
		filetype="`POSIXLY_CORRECT=yes elfdump -e $f 2>/dev/null | grep ELFCLASS`"
	      elif type readelf 2>/dev/null >/dev/null; then
		# GNU binutils.
		# Typical output:
		# x86: "Class:                             ELF32"
		# x86_64: "Class:                             ELF64"
		filetype="`readelf -h $f 2>/dev/null | grep -i class`"
	      fi
	      # NB: Avoid matching "32-bit symbol table".
	      filetype="`echo $filetype | sed -e 's/...bit symbol table//'`"
	      case "$filetype" in
		*ELFCLASS64*)
		  abi_64=yes
		  ;;
		*ELFCLASS32*)
		  abi_32=yes
		  ;;
		*ELF64*)
		  abi_64=yes
		  ;;
		*ELF32*)
		  abi_32=yes
		  ;;
		*64-bit*)
		  abi_64=yes
		  ;;
		*32-bit*)
		  abi_32=yes
		  ;;
		*64*)
		  abi_64=yes
		  ;;
		*32*)
		  abi_32=yes
		  ;;
	      esac
	      ;;
	  esac
	  case "$filetype" in
	    *not\ a\ dynamic*)
	      ;;
	    *not\ a\ shared*)
	      ;;
	    *dynamic*)
	      abi_dir_dynamic=yes
	      ;;
	    *shared*)
	      abi_dir_dynamic=yes
	      ;;
	  esac
	  if test "$abi_dir_dynamic" = "unknown"; then
	     continue;
	  elif test "$abi_64:$pike_cv_abi" = "yes:64" ; then
             break
          elif test "$abi_32:$pike_cv_abi" = "yes:32" ; then
             break
          fi
	elif test "x$empty" = "xyes"; then
	  empty=other
        fi
      done
      if test "$abi_32" = "yes"; then
        pike_cv_32bit_dirs="$pike_cv_32bit_dirs $real_dir"
	if test "$abi_64" = "unknown"; then
          abi_64="no"
	fi
      else
        pike_cv_not_32bit_dirs="$pike_cv_not_32bit_dirs $real_dir"
      fi
      if test "$abi_64" = "yes"; then
        pike_cv_64bit_dirs="$pike_cv_64bit_dirs $real_dir"
	if test "$abi_32" = "unknown"; then
          abi_32="no"
	fi
      elif test "$abi_64" = "no"; then
        pike_cv_not_64bit_dirs="$pike_cv_not_64bit_dirs $real_dir"
      fi
      if test "$abi_32" = "no"; then
        pike_cv_not_32bit_dirs="$pike_cv_not_32bit_dirs $real_dir"
      fi
      if test "$abi_dir_dynamic" = "yes"; then
	pike_cv_dynamic_dirs="$pike_cv_dynamic_dirs $real_dir"
      else
	pike_cv_not_dynamic_dirs="$pike_cv_not_dynamic_dirs $real_dir"
      fi
    fi
    if test "$abi_32:$pike_cv_abi" = "no:32" \
         -o "$abi_64:$pike_cv_abi" = "no:64" \
	 -o "x$empty" = "xyes"; then
      AC_MSG_RESULT([${cached}no, does not contain any $pike_cv_abi-bit ABI files])
    else
      abi_dir_ok="yes"
      AC_MSG_RESULT(${cached}ABI ok)
    fi
    break
  done
  if test "$abi_dir_ok" = "yes"; then
    ifelse([$2], , :, [$2])
  elif test "$abi_dir_ok" = "no"; then
    ifelse([$3], , :, [$3])
  fi
])

# directory, if-added, if-bad, if-already-added
AC_DEFUN(PIKE_CHECK_ABI_LIB_DIR,
[
  PIKE_CHECK_ABI_DIR($1, [
    AC_MSG_CHECKING([what to add to LDFLAGS])
    add_ldflags=""
    if echo " $LDFLAGS " | grep " -L$real_dir " >/dev/null; then :; else
      add_ldflags="-L$real_dir"
    fi
    if test "x$abi_dir_dynamic" = "xyes"; then
      if echo " $LDFLAGS " | grep " -R$real_dir " >/dev/null; then :; else
        add_ldflags="$add_ldflags -R$real_dir"
      fi
    fi
    if test "x$add_ldflags" = "x"; then
      AC_MSG_RESULT([nothing - already added])
      ifelse([$4], , :, [$4])
    else
      OLD_LDFLAGS="${LDFLAGS}"
      LDFLAGS="${LDFLAGS} $add_ldflags -lm"
      AC_TRY_RUN([
#include <stdio.h>
#include <math.h>
int main(int argc, char **argv)
{
  double (*foo)(double) = ceil;
  exit(0);
}
        ],[ LDFLAGS="$OLD_LDFLAGS $add_ldflags"
    	    AC_MSG_RESULT($add_ldflags)
        ],[ LDFLAGS="$OLD_LDFLAGS"
    	    AC_MSG_RESULT(nothing - $add_ldflags causes failures)
            add_ldflags=""
        ],[AC_TRY_LINK([
#include <stdio.h>
#include <math.h>
    	   ],[
    	     double (*foo)(double) = ceil;
    	     exit(0);
    	   ],[ LDFLAGS="$OLD_LDFLAGS $add_ldflags"
    	       AC_MSG_RESULT($add_ldflags)
    	   ],[ LDFLAGS="$OLD_LDFLAGS"
    	       AC_MSG_RESULT(nothing - $add_ldflags causes failures)
               add_ldflags=""
        ])
      ])
      if test "x$add_ldflags" = "x"; then
        ifelse([$3], , :, [$3])
      else
        ifelse([$2], , :, [$2])
      fi
    fi
    AC_MSG_CHECKING([for pkgconfig directory])
    if test -d "$real_dir/pkgconfig/."; then
      PKG_CONFIG_PATH="$PKG_CONFIG_PATH${PKG_CONFIG_PATH:+:}$real_dir/pkgconfig"
      export PKG_CONFIG_PATH
      AC_MSG_RESULT(yes - $real_dir/pkgconfig)
    else
      AC_MSG_RESULT(no)
    fi
  ], $3)
])

AC_SUBST(PKG_CONFIG_PATH)
AC_SUBST(PKG_CONFIG_LIBDIR)

AC_DEFUN(PIKE_FIND_LIB_INCLUDE,
[
  AC_REQUIRE([PIKE_SELECT_ABI])dnl

  echo Searching for library and include directories...

  #Don't add include dirs if they give us warnings...
  OLD_ac_c_preproc_warn_flag="$ac_c_preproc_warn_flag"
  ac_c_preproc_warn_flag=yes
  AC_TRY_CPP([#include <stdio.h>], , [
    AC_MSG_WARN([Turning on preprocessor warnings causes cpp test to fail.])
    ac_c_preproc_warn_flag="$OLD_ac_c_preproc_warn_flag"
  ])
])

AC_DEFUN(PIKE_PROG_PKG_CONFIG,
[
  # NB: pkg-config does not have native support for multiple ABIs.
  MY_AC_PATH_PROGS(PKG_CONFIG, ${pike_cv_tool_prefix}pkg-config ${ac_tool_prefix}pkg-config, no)
  if test "$pike_cv_sys_os:$pike_cv_abi:$PKG_CONFIG:$PKG_CONFIG_LIBDIR" = \
          "Solaris:64:/usr/bin/pkg-config:"; then
    # Workaround for 32-bit only pkg-config on Solaris 11.
    AC_MSG_CHECKING([Value for PKG_CONFIG_LIBDIR])
    for d in $pike_cv_abi_suffixes; do
      if test "x$d" = "x/."; then continue; fi
      if test -d "/usr/lib$d/pkgconfig/."; then
	PKG_CONFIG_LIBDIR="$PKG_CONFIG_LIBDIR/usr/lib$d/pkgconfig:"
      fi
      # Note: Some pkg-config files (eg nspr) for 64-bit OSes are erroneously
      #       installed in /usr/lib/pkgconfig/amd64/.
      if test -d "/usr/lib/pkgconfig$d/."; then
	PKG_CONFIG_LIBDIR="$PKG_CONFIG_LIBDIR/usr/lib/pkgconfig$d:"
      fi
    done
    PKG_CONFIG_LIBDIR="$PKG_CONFIG_LIBDIR/usr/share/pkgconfig"
    export PKG_CONFIG_LIBDIR
    AC_MSG_RESULT([$PKG_CONFIG_LIBDIR])
  fi
])

dnl package, variable, options
AC_DEFUN(PIKE_LOW_PKG_CONFIG,
[
  AC_MSG_CHECKING([for stuff to add to $2])
  pkg_stuff="`${PKG_CONFIG} $3 $1`"
  AC_MSG_RESULT(${pkg_stuff})
  $2="[$]$2 ${pkg_stuff}"
])

dnl package, on_success_opt, on_failure_opt
AC_DEFUN(PIKE_PKG_CONFIG,
[
  AC_REQUIRE([PIKE_PROG_PKG_CONFIG])dnl
  pike_cv_pkg_config_$1=no
  if test "${PKG_CONFIG}" = no; then :; else
    AC_MSG_CHECKING([if a pkg-config based $1 is installed])
    if "${PKG_CONFIG}" "$1"; then
      AC_MSG_RESULT(yes)
      PKG_SAVE_CPPFLAGS="$CPPFLAGS"
      PKG_SAVE_CFLAGS="$CFLAGS"
      PKG_SAVE_LDFLAGS="$LDFLAGS"
      PKG_SAVE_LIBS="$LIBS"
      PIKE_LOW_PKG_CONFIG([$1], [CPPFLAGS], [--cflags-only-I])
      PIKE_LOW_PKG_CONFIG([$1], [CFLAGS],   [--cflags-only-other])
      PIKE_LOW_PKG_CONFIG([$1], [LDFLAGS],  [--libs-only-L])
      PIKE_LOW_PKG_CONFIG([$1], [LIBS],     [--libs-only-l --libs-only-other])
      AC_MSG_CHECKING([if $1 breaks compilation...])
      AC_TRY_COMPILE([
#include <stdio.h>
],[
        printf("Hello, world\n");
	exit(0);
      ],[
	AC_MSG_RESULT([no, everything seems ok])
	pike_cv_pkg_config_$1=yes
      ],[
	AC_MSG_RESULT([yes, do not use])
	CPPFLAGS="$PKG_SAVE_CPPFLAGS"
	CFLAGS="$PKG_SAVE_CFLAGS"
	LDFLAGS="$PKG_SAVE_LDFLAGS"
	LIBS="$PKG_SAVE_LIBS"
      ])
    else
      AC_MSG_RESULT(no)
    fi
  fi
  ifelse([$2$3], , , [
    if test "x$pike_cv_pkg_config_$1" = "xno"; then
      ifelse([$3], , :, [$3])
    else
      ifelse([$2], , :, [$2])
    fi
  ])
])<|MERGE_RESOLUTION|>--- conflicted
+++ resolved
@@ -1,8 +1,3 @@
-<<<<<<< HEAD
-=======
-dnl $Id$
-
->>>>>>> 34bda6ac
 dnl Some compatibility with Autoconf 2.50+. Not complete.
 dnl newer Autoconf calls substr m4_substr
 ifdef([substr], ,[m4_copy([m4_substr],[substr])])
@@ -811,12 +806,7 @@
 
 define([AC_LOW_MODULE_INIT],
 [
-<<<<<<< HEAD
   
-=======
-  # $Id$
-
->>>>>>> 34bda6ac
   MY_AC_PROG_CC
 
   PIKE_SELECT_ABI
