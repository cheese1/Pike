/*
|| This file is part of Pike. For copyright information see COPYRIGHT.
|| Pike is distributed under GPL, LGPL and MPL. See the file COPYING
|| for more information.
*/

#include "global.h"
#include "svalue.h"
#include "array.h"
#include "object.h"
#include "las.h"
#include "stralloc.h"
#include "interpret.h"
#include "opcodes.h"
#include "pike_error.h"
#include "pike_types.h"
#include "fsort.h"
#include "builtin_functions.h"
#include "pike_memory.h"
#include "gc.h"
#include "main.h"
#include "pike_security.h"
#include "stuff.h"
#include "bignum.h"
#include "cyclic.h"
#include "multiset.h"
#include "mapping.h"

<<<<<<< HEAD
/** The empty array. */
PMOD_EXPORT struct array empty_array=
=======
RCSID("$Id$");

struct array empty_array=
>>>>>>> ca6e0070
{
  PIKE_CONSTANT_MEMOBJ_INIT(1, PIKE_T_ARRAY), /* Never free */
  &weak_empty_array,     /* Next */
  0,			 /* previous */
  0,                     /* Size = 0 */
  0,                     /* malloced Size = 0 */
  0,                     /* no types */
  0,			 /* no flags */
  empty_array.real_item, /* Initialize the item pointer. */
  {SVALUE_INIT_FREE},
};

/** The empty weak array. */
PMOD_EXPORT struct array weak_empty_array=
{
  PIKE_CONSTANT_MEMOBJ_INIT(1, PIKE_T_ARRAY),
  0, &empty_array, 0, 0, 0, ARRAY_WEAK_FLAG,
  weak_empty_array.real_item,
  {SVALUE_INIT_FREE},
};

struct array *first_array = &empty_array;
struct array *gc_internal_array = 0;
static struct array *gc_mark_array_pos;

#ifdef TRACE_UNFINISHED_TYPE_FIELDS
PMOD_EXPORT int accept_unfinished_type_fields = 0;
PMOD_EXPORT void dont_accept_unfinished_type_fields (void *orig)
{
  accept_unfinished_type_fields = (int) orig;
}
#endif


/**
 * Allocate an array. This might be changed in the future to allocate
 * linked lists or something. The new array has zero references.
 *
 * When building arrays, it is recommended that you push the values on
 * the stack and call aggregate_array or f_aggregate instead of
 * allocating and filling in the values 'by hand'.
 *
 * @param size The size of the new array, in elements.
 * @param extra_space The number of extra elements space
 * should be reserved for.
 * @return A pointer to the allocated array struct.
 */
PMOD_EXPORT struct array *real_allocate_array(ptrdiff_t size,
					      ptrdiff_t extra_space)
{
  struct array *v;

  if(size+extra_space == 0)
  {
    add_ref(&empty_array);
    return &empty_array;
  }

  /* Limits size to (1<<29)-4 */
  if( (size_t)(size+extra_space-1) >
      (LONG_MAX-sizeof(struct array))/sizeof(struct svalue) )
    Pike_error("Too large array (size %ld exceeds %ld).\n",
	       (long)(size+extra_space-1),
	       (long)((LONG_MAX-sizeof(struct array))/sizeof(struct svalue)) );
  v=malloc(sizeof(struct array)+
           (size+extra_space-1)*sizeof(struct svalue));
  if(!v)
    Pike_error(msg_out_of_mem_2, sizeof(struct array)+
	       (size+extra_space-1)*sizeof(struct svalue));

  GC_ALLOC(v);


  if (size+extra_space)
    /* for now, we don't know what will go in here */
    v->type_field = BIT_MIXED | BIT_UNFINISHED;
  else
    v->type_field = 0;
  v->flags=0;

  v->malloced_size = DO_NOT_WARN((INT32)(size + extra_space));
  v->item=v->real_item;
  v->size = DO_NOT_WARN((INT32)size);
  INIT_PIKE_MEMOBJ(v, T_ARRAY);
  DOUBLELINK (first_array, v);
  
  {
    struct svalue *item = ITEM(v);
    struct svalue *item_end = item + v->size;
    while (item < item_end)
      *item++ = svalue_int_zero;
  }

  return v;
}

/**
 * Free an array without freeing the values inside it.
 * Any values inside of the array will be kept.
 * @param v The array to be freed.
 */
static void array_free_no_free(struct array *v)
{
  DOUBLEUNLINK (first_array, v);

  free(v);

  GC_FREE(v);
}

/**
 * Free an array. Call this when the array has zero references.
 * @param v The array to free.
 */
PMOD_EXPORT void really_free_array(struct array *v)
{
#ifdef PIKE_DEBUG
  if(v == & empty_array || v == &weak_empty_array)
    Pike_fatal("Tried to free some *_empty_array.\n");
  if (v->refs) {
#ifdef DEBUG_MALLOC
    describe_something(v, T_ARRAY, 0,2,0, NULL);
#endif
    Pike_fatal("Freeing array with %d refs.\n", v->refs);
  }
#endif

#ifdef PIKE_DEBUG
  if(d_flag > 1)  array_check_type_field(v);
#endif

  add_ref(v);
  EXIT_PIKE_MEMOBJ(v);
  free_svalues(ITEM(v), v->size, v->type_field);
  sub_ref(v);
  array_free_no_free(v);
}

/**
 *  Decrement the references (and free if unused) an array if it is not null.
 */
PMOD_EXPORT void do_free_array(struct array *a)
{
  if (a)
    free_array(a);
}

/**
 *  Free all elements in an array and set them to zero.
 */
PMOD_EXPORT void clear_array(struct array *a)
{
  if (!a->size) return;
  free_svalues(ITEM(a), a->size, a->type_field);
  /* NB: We know that INT_T == 0. */
  memset(ITEM(a), 0, a->size * sizeof(struct svalue));
  a->type_field = BIT_INT;
}

/**
 *  Set the flags on an array. If the array is empty then only the
 *  weak flag is significant.
 */
PMOD_EXPORT struct array *array_set_flags(struct array *a, int flags)
{
  if (a->size)
    a->flags = flags;
  else {
    free_array(a);
    if (flags & ARRAY_WEAK_FLAG)
      add_ref(a = &weak_empty_array);
    else
      add_ref(a = &empty_array);
  }
  return a;
}


/**
 * Extract an svalue from an array. This function frees the contents of 
 * of the svalue 's' and replaces it with a copy of the 
 * contents from index 'index' in the array 'v'.
 *
 * @param index The index of the array to be extracted.
 * @param s The recipient of the extracted array element.
 * @param v The array to extract the element from.
 *
 * This function is similar to
 *    assign_svalue(s, v->item + n);
 * except that it adds debug and safety measures. Usually, this function
 * is not needed.
 *
 * @note If n is out of bounds, Pike will dump core. If Pike was compiled 
 * with DEBUG, a message will be written first stating what the problem was.
 */
PMOD_EXPORT void array_index(struct svalue *s,struct array *v,INT32 index)
{
#ifdef PIKE_DEBUG
  if(index<0 || index>=v->size)
    Pike_fatal("Illegal index in low level index routine.\n");
#endif

  add_ref(v);
  assign_svalue(s, ITEM(v) + index);
  free_array(v);
}

/** Is destructive on data if destructive is set and it only has one ref. */
PMOD_EXPORT struct array *array_column (struct array *data, struct svalue *index,
					int destructive)
{
  int e;
  struct array *a;
  TYPE_FIELD types = 0;

  DECLARE_CYCLIC();

  /* Optimization */
  if(data->refs == 1 && destructive)
  {
    /* An array with one ref cannot possibly be cyclic */
    struct svalue sval;
    data->type_field = BIT_MIXED | BIT_UNFINISHED;
    for(e=0;e<data->size;e++)
    {
      index_no_free(&sval, ITEM(data)+e, index);
      types |= 1 << TYPEOF(sval);
      free_svalue(ITEM(data)+e);
      move_svalue (ITEM(data) + e, &sval);
    }
    data->type_field = types;
    add_ref (data);
    return data;
  }

  if((a=(struct array *)BEGIN_CYCLIC(data,0)))
  {
    add_ref(a);
  }else{
    push_array(a=allocate_array(data->size));
    SET_CYCLIC_RET(a);

    for(e=0;e<a->size;e++) {
      index_no_free(ITEM(a)+e, ITEM(data)+e, index);
      types |= 1 << TYPEOF(ITEM(a)[e]);
    }
    a->type_field = types;

    dmalloc_touch_svalue(Pike_sp-1);
    Pike_sp--;
  }
  END_CYCLIC();

  return a;
}

PMOD_EXPORT void simple_array_index_no_free(struct svalue *s,
				struct array *a,struct svalue *ind)
{
  switch(TYPEOF(*ind))
  {
    case T_INT: {
      INT_TYPE p = ind->u.integer;
      INT_TYPE i = p < 0 ? p + a->size : p;
      if(i<0 || i>=a->size) {
	struct svalue tmp;
	SET_SVAL(tmp, T_ARRAY, 0, array, a);
	if (a->size) {
	  index_error(0,0,0,&tmp,ind,
		      "Index %"PRINTPIKEINT"d is out of array range "
		      "%d..%d.\n", p, -a->size, a->size-1);
	} else {
	  index_error(0,0,0,&tmp,ind,
		      "Attempt to index the empty array with %"PRINTPIKEINT"d.\n", p);
	}
      }
      array_index_no_free(s,a,i);
      break;
    }

    case T_STRING:
    {
      SET_SVAL(*s, T_ARRAY, 0, array, array_column(a, ind, 0));
      break;
    }
	
    default:
      {
	struct svalue tmp;
	SET_SVAL(tmp, T_ARRAY, 0, array, a);
	index_error(0,0,0,&tmp,ind,"Array index is neither int nor string.\n");
      }
  }
}

/**
 * Extract an svalue from an array.
 */
PMOD_EXPORT void array_free_index(struct array *v,INT32 index)
{
#ifdef PIKE_DEBUG
  if(index<0 || index>=v->size)
    Pike_fatal("Illegal index in low level free index routine.\n");
#endif

  free_svalue(ITEM(v) + index);
}

/** set an element in an array to a value.
 *
 *  @param a the array whose element is to be set
 *  @param ind an int or string containing the index to set
 *  @param s the value to set
 */
PMOD_EXPORT void simple_set_index(struct array *a,struct svalue *ind,struct svalue *s)
{
  switch (TYPEOF(*ind)) {
    case T_INT: {
      INT_TYPE p = ind->u.integer;
      INT_TYPE i = p < 0 ? p + a->size : p;
      if(i<0 || i>=a->size) {
	if (a->size) {
	  Pike_error("Index %"PRINTPIKEINT"d is out of array range "
		     "%d..%d.\n", p, -a->size, a->size-1);
	} else {
	  Pike_error("Attempt to index the empty array with %"PRINTPIKEINT"d.\n", p);
	}
      }
      array_set_index(a,i,s);
      break;
    }

    case T_STRING:
    {
      INT32 i, n;
      check_stack(2);
      mark_free_svalue (Pike_sp++);
      push_svalue(ind);
      for (i = 0, n = a->size; i < n; i++) {
	assign_svalue(Pike_sp-2, &a->item[i]);
	assign_lvalue(Pike_sp-2, s);
      }
      pop_n_elems(2);
      break;
    }

    default:
    {
      struct svalue tmp;
      SET_SVAL(tmp, T_ARRAY, 0, array, a);
      index_error(0,0,0,&tmp,ind,"Array index is neither int nor string.\n");
    }
  }
}

/**
 * Insert an svalue into an array and grow the array if necessary.
 */
PMOD_EXPORT struct array *array_insert(struct array *v,struct svalue *s,INT32 index)
{
#ifdef PIKE_DEBUG
  if(index<0 || index>v->size)
    Pike_fatal("Illegal index in low level insert routine.\n");
#endif

  /* Can we fit it into the existing block? */
  if(v->refs<=1 && (v->malloced_size > v->size))
  {
    if ((v->item != v->real_item) &&
	(((index<<1) < v->size) ||
	 ((v->item + v->size) == (v->real_item + v->malloced_size)))) {
      memmove(ITEM(v)-1, ITEM(v), index * sizeof(struct svalue));
      v->item--;
    } else {
      memmove(ITEM(v)+index+1, ITEM(v)+index,
	      (v->size-index) * sizeof(struct svalue));
    }
    assert_free_svalue (ITEM(v) + index);
    v->size++;
  }else{
    struct array *ret;

    ret = array_set_flags(allocate_array_no_init(v->size+1, v->size + 1),
			  v->flags);
    ret->type_field = v->type_field;

    memcpy(ITEM(ret), ITEM(v), sizeof(struct svalue) * index);
    memcpy(ITEM(ret)+index+1, ITEM(v)+index,
	   sizeof(struct svalue) * (v->size-index));
    assert_free_svalue (ITEM(ret) + index);
    if (v->refs == 1) {
      /* Optimization: Steal the references. */
      v->size = 0;
    } else if (v->type_field & BIT_REF_TYPES) {
      /* Adjust the references. */
      int e = v->size;
      struct svalue *s = ITEM(ret);
      while (e--) {
	if (REFCOUNTED_TYPE(TYPEOF(*s))) add_ref(s->u.dummy);
	s++;
      }
    }
    free_array(v);
    v=ret;
  }

  array_set_index_no_free (v,index,s);

  return v;
}

/*
 * lval += ({ @args });
 *
 * Stack is lvalue followed by arguments.
 */
void o_append_array(INT32 args)
{
  struct svalue *lval = Pike_sp - args;
  struct svalue *val = lval + 2;
  int lval_type;
#ifdef PIKE_DEBUG
  if (args < 3) {
    Pike_fatal("Too few arguments to o_append_array(): %d\n", args);
  }
#endif
  args -= 3;
  /* Note: val should always be a zero here! */
  lval_type = lvalue_to_svalue_no_free(val, lval);

  if (TYPEOF(*val) == T_ARRAY) {
    struct svalue tmp;
    struct array *v = val->u.array;
    /* simple case: if refs == 2 and there is space, just add the
       element and do not do the assign.  This can be done because the
       lvalue already has the array as it's value.
    */
    if( (v->refs == 2) && (lval_type != PIKE_T_GET_SET) ) {
      if ((TYPEOF(*lval) == T_OBJECT) &&
	  lval->u.object->prog &&
	  ((FIND_LFUN(lval->u.object->prog, LFUN_ASSIGN_INDEX) >= 0) ||
	   (FIND_LFUN(lval->u.object->prog, LFUN_ASSIGN_ARROW) >= 0))) {
	/* There's a function controlling assignments in this object,
	 * so we can't alter the array in place.
	 */
      } else if( v->real_item+v->malloced_size >= v->item+v->size+args ) {
        struct svalue *from = val+1;
        int i;
        for( i = 0; i<args; i++,from++ )
        {
          v->item[v->size++] = *from;
          v->type_field |= 1<<TYPEOF(*from);
        }
        Pike_sp -= args;
        stack_pop_2_elems_keep_top();
        return;
      }
    }
    /* This is so that we can minimize the number of references
     * to the array, and be able to use destructive operations.
     * It's done by freeing the old reference to foo after it has been
     * pushed on the stack. That way foo can have only 1 reference if we
     * are lucky, and then the low array manipulation routines can
     * be destructive if they like.
     */
    SET_SVAL(tmp, PIKE_T_INT, NUMBER_NUMBER, integer, 0);
    assign_lvalue(lval, &tmp);

    if (args == 1) {
      val->u.array = array_insert(v, Pike_sp - 1, v->size);
      pop_stack();
    } else if (!args) {
      /* FIXME: Weak? */
      if ((v->refs > 1) && (v->size)) {
	val->u.array = copy_array(v);
	free_array(v);
      }
    } else {
      int i;
      for (i = 0; i < args; i++) {
	v = array_insert(v, val + 1 + i, v->size);
      }
      val->u.array = v;
      pop_n_elems(args);
    }
    assign_lvalue(lval, val);
  } else {
    int i;
    struct object *o;
    struct program *p;
    /* Fall back to aggregate(). */
    f_aggregate(args);
    if ((TYPEOF(*val) == T_OBJECT) &&
	/* One ref in the lvalue, and one on the stack. */
	((o = val->u.object)->refs <= 2) &&
	(p = o->prog) &&
	(i = FIND_LFUN(p->inherits[SUBTYPEOF(Pike_sp[-2])].prog,
		       LFUN_ADD_EQ)) != -1) {
      apply_low(o, i + p->inherits[SUBTYPEOF(Pike_sp[-2])].identifier_level, 1);
      /* NB: The lvalue already contains the object, so
       *     no need to reassign it.
       */
      pop_stack();
    } else {
      f_add(2);
      assign_lvalue(lval, val);
    }
  }
  stack_pop_2_elems_keep_top();
}

/**
 * Shrink an array destructively
 */
PMOD_EXPORT struct array *array_shrink(struct array *v, ptrdiff_t size)
{
  struct array *a;

#ifdef PIKE_DEBUG
  if(v->refs>2) /* Odd, but has to be two */
    Pike_fatal("Array shrink on array with many references.\n");

  if(size > v->size)
    Pike_fatal("Illegal argument to array_shrink.\n");
#endif

  /* Ensure that one of the empty arrays are returned if size is zero. */
  if( !size )
  {
    struct array *e = (v->flags & ARRAY_WEAK_FLAG ?
		       &weak_empty_array : &empty_array);
    if (e != v) {
      free_array (v);
      add_ref (e);
    }
    return e;
  }

  if (size == v->size) return v;

  /* Free items outside the new array. */
  free_svalues(ITEM(v) + size, v->size - size, v->type_field);
  v->size=size;

  if(size*4 < v->malloced_size + 4) /* Should we realloc it? */
  {
    a = array_set_flags(allocate_array_no_init(size, 0), v->flags);
    if (a->size) {
      a->type_field = v->type_field;
    }

    memcpy(ITEM(a), ITEM(v), size*sizeof(struct svalue));
    v->size=0;
    free_array(v);
    return a;
  }else{
    return v;
  }
}

/**
 * Resize an array destructively, with the exception that a may be one
 * of the static empty arrays.
 */
PMOD_EXPORT struct array *resize_array(struct array *a, INT32 size)
{
#ifdef PIKE_DEBUG
  if(d_flag > 1)  array_check_type_field(a);
#endif

  /* Ensure that one of the empty arrays are returned if size is zero. */
  if (!size && a->malloced_size) return array_shrink (a, size);

  if(a->size == size) return a;
  if(size > a->size)
  {
    /* We should grow the array */

    if((a->malloced_size >= size) &&
       ((a->item + size) <= (a->real_item + a->malloced_size)))
    {
      for(;a->size < size; a->size++)
      {
	SET_SVAL(ITEM(a)[a->size], T_INT, NUMBER_NUMBER, integer, 0);
      }
      a->type_field |= BIT_INT;
      return a;
    } else {
      struct array *ret;
      ret = array_set_flags(low_allocate_array(size, size + 1), a->flags);
      memcpy(ITEM(ret), ITEM(a), sizeof(struct svalue)*a->size);
      ret->type_field = DO_NOT_WARN((TYPE_FIELD)(a->type_field | BIT_INT));
      a->size=0;
      free_array(a);
      return ret;
    }
  } else {
    return array_shrink(a, size);
  }
}

/**
 * Remove an index from an array and shrink the array destructively.
 * Because this function is destructive, and might free the region for 'v',
 * do not use this function on arrays that might have been sent to a 
 * Pike function.
 *
 * @param v The array to operate on.
 * @param index The index of the element to remove
 * @return a new array with the contents of the input minus the removed index.
 */
PMOD_EXPORT struct array *array_remove(struct array *v,INT32 index)
{
  struct array *a;

#ifdef PIKE_DEBUG
  if(index<0 || index >= v->size)
    Pike_fatal("Illegal argument to array_remove.\n");
#endif

  array_free_index(v, index);
  if (v->size == 1) {
    v->size = 0;
    /* NOTE: The following uses the fact that array_set_flags()
     *       will reallocate the array if it has zero size!
     */
    return array_set_flags(v, v->flags);
  } else if(v->size*4 + 4 < v->malloced_size ) /* Should we realloc it? */
  {
    a = array_set_flags(allocate_array_no_init(v->size-1, 0), v->flags);
    a->type_field = v->type_field;

    if(index>0)
      memcpy(ITEM(a), ITEM(v), index*sizeof(struct svalue));
    if(v->size-index>1)
      memcpy(ITEM(a)+index,
	     ITEM(v)+index+1,
	     (v->size-index-1)*sizeof(struct svalue));
    v->size=0;
    free_array(v);
    return a;
  } else {
    if(v->size-index>1)
    {
      memmove(ITEM(v)+index, ITEM(v)+index+1,
	      (v->size-index-1)*sizeof(struct svalue));
    }
    v->size--;
    return v;
  }
}

static ptrdiff_t fast_array_search( struct array *v, struct svalue *s, ptrdiff_t start )
{
  ptrdiff_t e;
  struct svalue *ip = ITEM(v);
  for(e=start;e<v->size;e++)
    if(is_eq(ip+e,s))
      return e;
  return -1;
}

/**
 * Search for in svalue in an array.
 * @param v the array to search
 * @param s the value to search for
 * @param start the index to start search at
 * @return the index if found, -1 otherwise
 */
PMOD_EXPORT ptrdiff_t array_search(struct array *v, struct svalue *s,
				   ptrdiff_t start)
{
#ifdef PIKE_DEBUG
  if(start<0)
    Pike_fatal("Start of find_index is less than zero.\n");
#endif
#ifdef PIKE_DEBUG
  if(d_flag > 1)  array_check_type_field(v);
#endif
  check_destructed(s);

  /* Why search for something that is not there?
   * however, we must explicitly check for searches
   * for destructed objects/functions
   */
  if((v->type_field & (1 << TYPEOF(*s)))  ||
     (UNSAFE_IS_ZERO(s) && (v->type_field & (BIT_FUNCTION|BIT_OBJECT))) ||
     ( (v->type_field | (1<<TYPEOF(*s)))  & BIT_OBJECT )) /* for overloading */
    return fast_array_search( v, s, start );
  return -1;
}

/**
 * Slice a piece of an array (conditionally destructively)
 * @param v the array to slice
 * @param start the beginning element to be included
 * @param end the element beyond the end of the slice
 * @return an array consisting of v[start..end-1]
 */
PMOD_EXPORT struct array *slice_array(struct array *v, ptrdiff_t start,
				      ptrdiff_t end)
{
  struct array *a;

#ifdef PIKE_DEBUG
  if(start > end || end>v->size || start<0)
    Pike_fatal("Illegal arguments to slice_array()\n");

  if(d_flag > 1)  array_check_type_field(v);
#endif

  if(v->refs==1)	/* Can we use the same array? */
  {
    if((end-start)*4 > v->malloced_size) /* don't waste too much memory */
    {
      add_ref(v);
      free_svalues(ITEM(v) + end, v->size - end, v->type_field);
      free_svalues(ITEM(v), start, v->type_field);
      v->item+=start;
      v->size=end-start;
#ifdef PIKE_DEBUG
      if(d_flag>1)
	check_array(v);
#endif
      return v;
    }
  }

  a=allocate_array_no_init(end-start,0);
  if (end-start) {
    a->type_field = v->type_field;

    assign_svalues_no_free(ITEM(a), ITEM(v)+start, end-start, v->type_field);
  }

  return a;
}

/**
 * Slice a piece of an array (nondestructively).
 * @return an array consisting of v[start..end-1]
 */
PMOD_EXPORT struct array *friendly_slice_array(struct array *v,
					       ptrdiff_t start,
					       ptrdiff_t end)
{
  struct array *a;

#ifdef PIKE_DEBUG
  if(start > end || end>v->size || start<0)
    Pike_fatal("Illegal arguments to slice_array()\n");

  if(d_flag > 1)  array_check_type_field(v);
#endif

  a=allocate_array_no_init(end-start,0);
  a->type_field = v->type_field;

  assign_svalues_no_free(ITEM(a), ITEM(v)+start, end-start, v->type_field);

  return a;
}

/**
 * Copy an array.
 * @param v the array to be copied.
 * @returns the copy of the input array.
 */
PMOD_EXPORT struct array *copy_array(struct array *v)
{
  struct array *a;

  if (!v->size) {
    /* Empty array. */
    add_ref(&empty_array);
    return &empty_array;
  }

  a=allocate_array_no_init(v->size, 0);
  a->type_field = v->type_field;

  assign_svalues_no_free(ITEM(a), ITEM(v), v->size, v->type_field);

  return a;
}

/**
 * Clean an array from destructed objects.
 */
PMOD_EXPORT void check_array_for_destruct(struct array *v)
{
  int e;
  INT16 types;

  types = 0;
#ifdef PIKE_DEBUG
  if(d_flag > 1)  array_check_type_field(v);
#endif
  if(v->type_field & (BIT_OBJECT | BIT_FUNCTION))
  {
    for(e=0; e<v->size; e++)
    {
      if((TYPEOF(ITEM(v)[e]) == T_OBJECT ||
	  (TYPEOF(ITEM(v)[e]) == T_FUNCTION &&
	   SUBTYPEOF(ITEM(v)[e]) != FUNCTION_BUILTIN)) &&
	 (!ITEM(v)[e].u.object->prog))
      {
	free_svalue(ITEM(v)+e);
	SET_SVAL(ITEM(v)[e], T_INT, NUMBER_DESTRUCTED, integer, 0);

	types |= BIT_INT;
      }else{
	types |= 1<<TYPEOF(ITEM(v)[e]);
      }
    }
    v->type_field = types;
  }
}

/**
 * This function finds the index of any destructed object in a set.
 * It could be optimized to search out the object part with a binary
 * search lookup if the array is mixed.
 */
PMOD_EXPORT INT32 array_find_destructed_object(struct array *v)
{
  INT32 e;
  TYPE_FIELD types;
#ifdef PIKE_DEBUG
  if(d_flag > 1)  array_check_type_field(v);
#endif
  if(v->type_field & (BIT_OBJECT | BIT_FUNCTION))
  {
    types=0;
    for(e=0; e<v->size; e++)
    {
      if((TYPEOF(ITEM(v)[e]) == T_OBJECT ||
	  (TYPEOF(ITEM(v)[e]) == T_FUNCTION &&
	   SUBTYPEOF(ITEM(v)[e]) != FUNCTION_BUILTIN)) &&
	 (!ITEM(v)[e].u.object->prog))
	return e;
      types |= 1<<TYPEOF(ITEM(v)[e]);
    }
    v->type_field = types;
  }
#ifdef PIKE_DEBUG
  if(d_flag > 1)  array_check_type_field(v);
#endif
  return -1;
}

static int internal_cmpfun(INT32 *a,
			   INT32 *b,
			   cmpfun current_cmpfun,
			   struct svalue *current_array_p)
{
  int res = current_cmpfun(current_array_p + *a, current_array_p + *b);
  /* If the comparison considers the elements equal we compare their
   * positions. Thus we get a stable sort function. */
  return res ? res : *a - *b;
}

#define CMP(X,Y) internal_cmpfun((X),(Y),current_cmpfun, current_array_p)
#define TYPE INT32
#define ID get_order_fsort
#define EXTRA_ARGS ,cmpfun current_cmpfun, struct svalue *current_array_p
#define XARGS ,current_cmpfun, current_array_p
#include "fsort_template.h"
#undef CMP
#undef TYPE
#undef ID
#undef EXTRA_ARGS
#undef XARGS

/* The sort is stable. */
INT32 *get_order(struct array *v, cmpfun fun)
{
  INT32 e, *current_order;
  ONERROR tmp;

  if(!v->size) return 0;

  /* Overlow safe: ((1<<29)-4)*4 < ULONG_MAX */
  current_order=xalloc(v->size * sizeof(INT32));
  SET_ONERROR(tmp, free, current_order);
  for(e=0; e<v->size; e++) current_order[e]=e;

  get_order_fsort(current_order,
		  current_order+v->size-1,
		  fun,
		  ITEM(v));

  UNSET_ONERROR(tmp);
  return current_order;
}

/* Returns CMPFUN_UNORDERED if no relation is established through lfun
 * calls, or -CMPFUN_UNORDERED if no order defining lfuns (i.e. `< or
 * `>) were found. */
static int lfun_cmp (const struct svalue *a, const struct svalue *b)
{
  struct program *p;
  int default_res = -CMPFUN_UNORDERED, fun;

  if (TYPEOF(*a) == T_OBJECT && (p = a->u.object->prog)) {
    if ((fun = FIND_LFUN(p->inherits[SUBTYPEOF(*a)].prog, LFUN_LT)) != -1) {
      push_svalue(b);
      apply_low(a->u.object,
		fun + p->inherits[SUBTYPEOF(*a)].identifier_level, 1);
      if(!UNSAFE_IS_ZERO(Pike_sp-1))
      {
	pop_stack();
	return -1;
      }
      pop_stack();
      default_res = CMPFUN_UNORDERED;
    }

    if ((fun = FIND_LFUN(p->inherits[SUBTYPEOF(*a)].prog, LFUN_GT)) != -1) {
      push_svalue(b);
      apply_low(a->u.object,
		fun + p->inherits[SUBTYPEOF(*a)].identifier_level, 1);
      if(!UNSAFE_IS_ZERO(Pike_sp-1))
      {
	pop_stack();
	return 1;
      }
      pop_stack();
      default_res = CMPFUN_UNORDERED;
    }

    /* NB: It's not a good idea to use LFUN_EQ here if
     *     there is neither LFUN_LT nor LFUN_GT, since
     *     the sorting order may get confused, which
     *     will cause merge_array_with_order() to fail.
     */
    if ((default_res == CMPFUN_UNORDERED) &&
	(fun = FIND_LFUN(p->inherits[SUBTYPEOF(*a)].prog, LFUN_EQ)) != -1) {
      push_svalue(b);
      apply_low(a->u.object,
		fun + p->inherits[SUBTYPEOF(*a)].identifier_level, 1);
      if (!UNSAFE_IS_ZERO(Pike_sp-1)) {
	pop_stack();
	return 0;
      }
      pop_stack();
    }
  }

  if(TYPEOF(*b) == T_OBJECT && (p = b->u.object->prog)) {
    if ((fun = FIND_LFUN(p->inherits[SUBTYPEOF(*b)].prog, LFUN_LT)) != -1) {
      push_svalue(a);
      apply_low(b->u.object,
		fun + p->inherits[SUBTYPEOF(*b)].identifier_level, 1);
      if(!UNSAFE_IS_ZERO(Pike_sp-1))
      {
	pop_stack();
	return 1;
      }
      pop_stack();
      default_res = CMPFUN_UNORDERED;
    }

    if ((fun = FIND_LFUN(p->inherits[SUBTYPEOF(*b)].prog, LFUN_GT)) != -1) {
      push_svalue(a);
      apply_low(b->u.object,
		fun + p->inherits[SUBTYPEOF(*b)].identifier_level, 1);
      if(!UNSAFE_IS_ZERO(Pike_sp-1))
      {
	pop_stack();
	return -1;
      }
      pop_stack();
      default_res = CMPFUN_UNORDERED;
    }

    /* NB: It's not a good idea to use LFUN_EQ here if
     *     there is neither LFUN_LT nor LFUN_GT, since
     *     the sorting order may get confused, which
     *     will cause merge_array_with_order() to fail.
     */
    if ((default_res == CMPFUN_UNORDERED) &&
	(fun = FIND_LFUN(p->inherits[SUBTYPEOF(*b)].prog, LFUN_EQ)) != -1) {
      push_svalue(a);
      apply_low(b->u.object,
		fun + p->inherits[SUBTYPEOF(*b)].identifier_level, 1);
      if (!UNSAFE_IS_ZERO(Pike_sp-1)) {
	pop_stack();
	return 0;
      }
      pop_stack();
    }
  }

  return default_res;
}

static int obj_or_func_cmp (const struct svalue *a, const struct svalue *b)
/* Call with either two T_OBJECT or two T_FUNCTION. */
{
  int a_subtype, b_subtype, res;
  struct svalue tmp_a, tmp_b;

  assert ((TYPEOF(*a) == T_OBJECT && TYPEOF(*b) == T_OBJECT) ||
	  (TYPEOF(*a) == T_FUNCTION && TYPEOF(*b) == T_FUNCTION));

  if (a->u.object == b->u.object)
    return SUBTYPEOF(*a) - SUBTYPEOF(*b);

  /* Destructed objects are considered equal to each other, and
   * greater than others. That makes them sort close to real zeroes,
   * which are sorted after objects without compare functions. */
  if (!a->u.object->prog)
    return !b->u.object->prog ? 0 : 1;
  else if (!b->u.object->prog)
    return -1;

  if (TYPEOF(*a) == T_FUNCTION) {
    /* Sort pike functions before builtins. */
    if (SUBTYPEOF(*a) == FUNCTION_BUILTIN) {
      if (SUBTYPEOF(*b) == FUNCTION_BUILTIN)
	return a->u.efun < b->u.efun ? -1 : (a->u.efun == b->u.efun ? 0 : 1);
      else
	return 1;
    }
    else
      if (SUBTYPEOF(*b) == FUNCTION_BUILTIN)
	return -1;

    if (a->u.object->prog != b->u.object->prog)
      return a->u.object->prog < b->u.object->prog ? -1 : 1;
    if (SUBTYPEOF(*a) != SUBTYPEOF(*b))
      return SUBTYPEOF(*a) - SUBTYPEOF(*b);

    /* We have the same function but in different objects. Compare the
     * objects themselves. */
    /* FIXME: Should we try to convert the subtypes to the ones for
     * the closest inherits? That'd make some sense if the functions
     * are private, but otherwise it's doubtful. */
    a_subtype = b_subtype = SUBTYPEOF(*a);
    SET_SVAL(tmp_a, T_OBJECT, 0, object, a->u.object);
    a = &tmp_a;
    SET_SVAL(tmp_b, T_OBJECT, 0, object, b->u.object);
    b = &tmp_b;
  }

  else {
    a_subtype = SUBTYPEOF(*a);
    b_subtype = SUBTYPEOF(*b);
  }

  res = lfun_cmp (a, b);

  if (res == -CMPFUN_UNORDERED) {
    /* If the objects had no inequality comparison lfuns to call, use
     * their pointers to get a well defined internal sort order. Let's
     * also group objects cloned from the same program. */
    if (a->u.object->prog == b->u.object->prog)
      return a->u.object < b->u.object ? -1 : 1;
    else
      return a->u.object->prog < b->u.object->prog ? -1 : 1;
  }
  else if (!res)
    return a_subtype - b_subtype;

  return res;
}

int set_svalue_cmpfun(const struct svalue *a, const struct svalue *b)
{
  int typediff = TYPEOF(*a) - TYPEOF(*b);
  if (typediff) {
    if (TYPEOF(*a) == T_OBJECT || TYPEOF(*b) == T_OBJECT) {
      int res = lfun_cmp (a, b);
      if (res != -CMPFUN_UNORDERED) return res;
    }
    return typediff;
  }

  switch(TYPEOF(*a))
  {
    case T_FLOAT:
      if(a->u.float_number < b->u.float_number) return -1;
      if(a->u.float_number > b->u.float_number) return 1;
      return 0;

    case T_INT:
      if(a->u.integer < b->u.integer) return -1;
      if(a->u.integer > b->u.integer) return 1;
      return 0;

    case T_OBJECT:
    case T_FUNCTION:
      return obj_or_func_cmp (a, b);

    default:
      if(a->u.refs < b->u.refs) return -1;
      if(a->u.refs > b->u.refs) return 1;
      return 0;
  }
  /* NOT REACHED */
}

static int switch_svalue_cmpfun(const struct svalue *a, const struct svalue *b)
{
  int typediff = TYPEOF(*a) - TYPEOF(*b);
  if (typediff)
    return typediff;

  switch(TYPEOF(*a))
  {
    case T_INT:
      if(a->u.integer < b->u.integer) return -1;
      if(a->u.integer > b->u.integer) return 1;
      return 0;

    case T_FLOAT:
      if(a->u.float_number < b->u.float_number) return -1;
      if(a->u.float_number > b->u.float_number) return 1;
      return 0;

    case T_STRING:
      return DO_NOT_WARN((int)my_quick_strcmp(a->u.string, b->u.string));

    case T_OBJECT:
    case T_FUNCTION:
      return obj_or_func_cmp (a, b);

    default:
      if(a->u.refs < b->u.refs) return -1;
      if(a->u.refs > b->u.refs) return 1;
      return 0;
  }
  /* NOT REACHED */
}

int alpha_svalue_cmpfun(const struct svalue *a, const struct svalue *b)
{
  int typediff = TYPEOF(*a) - TYPEOF(*b);
  if (typediff) {
    if (TYPEOF(*a) == T_OBJECT || TYPEOF(*b) == T_OBJECT) {
      int res = lfun_cmp (a, b);
      if (res != -CMPFUN_UNORDERED) return res;
    }
    return typediff;
  }

  switch(TYPEOF(*a))
  {
    case T_INT:
      if(a->u.integer < b->u.integer) return -1;
      if(a->u.integer > b->u.integer) return  1;
      return 0;

    case T_FLOAT:
      if(a->u.float_number < b->u.float_number) return -1;
      if(a->u.float_number > b->u.float_number) return  1;
      return 0;

    case T_STRING:
      return DO_NOT_WARN((int)my_quick_strcmp(a->u.string, b->u.string));

    case T_ARRAY:
      if(a==b) return 0;
      if (!a->u.array->size)
	if (!b->u.array->size) /* There are several different empty arrays. */
	  return 0;
	else
	  return -1;
      else
	if (!b->u.array->size)
	  return 1;
      return alpha_svalue_cmpfun(ITEM(a->u.array), ITEM(b->u.array));

    case T_MULTISET:
      if (a == b) return 0;
      {
	ptrdiff_t a_pos = multiset_first (a->u.multiset);
	ptrdiff_t b_pos = multiset_first (b->u.multiset);
	int res;
	struct svalue ind_a, ind_b;
	if (a_pos < 0)
	  if (b_pos < 0)
	    return 0;
	  else
	    return -1;
	else
	  if (b_pos < 0)
	    return 1;
	res = alpha_svalue_cmpfun (
	  use_multiset_index (a->u.multiset, a_pos, ind_a),
	  use_multiset_index (b->u.multiset, b_pos, ind_b));
	sub_msnode_ref (a->u.multiset);
	sub_msnode_ref (b->u.multiset);
	return res;
      }

    case T_OBJECT:
    case T_FUNCTION:
      return obj_or_func_cmp (a, b);

    default:
      if(a->u.ptr < b->u.ptr) return -1;
      if(a->u.ptr > b->u.ptr) return 1;
      return 0;
  }
  /* NOT REACHED */
}

#define CMP(X,Y) alpha_svalue_cmpfun(X,Y)
#define TYPE struct svalue
#define ID low_sort_svalues
#include "fsort_template.h"
#undef CMP
#undef TYPE
#undef ID

/* Same, but only integers. */
static int alpha_int_svalue_cmpfun(const struct svalue *a, const struct svalue *b)
{
#ifdef PIKE_DEBUG
  if ((TYPEOF(*a) != T_INT) || (TYPEOF(*b) != T_INT)) {
    Pike_fatal("Invalid elements in supposedly integer array.\n");
  }
#endif /* PIKE_DEBUG */
  if(a->u.integer < b->u.integer) return -1;
  if(a->u.integer > b->u.integer) return  1;
  return 0;
}

#define CMP(X,Y) alpha_int_svalue_cmpfun(X,Y)
#define TYPE struct svalue
#define ID low_sort_int_svalues
#include "fsort_template.h"
#undef CMP
#undef TYPE
#undef ID

/** This sort is unstable. */
PMOD_EXPORT void sort_array_destructively(struct array *v)
{
  if(!v->size) return;
  if (v->type_field == BIT_INT) {
    low_sort_int_svalues(ITEM(v), ITEM(v)+v->size-1);
  } else {
    low_sort_svalues(ITEM(v), ITEM(v)+v->size-1);
  }
}

#define SORT_BY_INDEX
#define EXTRA_LOCALS int cmpfun_res;
#define CMP(X,Y) ((cmpfun_res =						\
		     (alpha_svalue_cmpfun(svals + X, svals + Y) &	\
		      ~CMPFUN_UNORDERED)) ?				\
		  cmpfun_res : pos[X] - pos[Y])
#define SWAP(X,Y) {							\
  {struct svalue tmp = svals[X]; svals[X] = svals[Y]; svals[Y] = tmp;}	\
  {int tmp = pos[X]; pos[X] = pos[Y]; pos[Y] = tmp;}			\
}
#define TYPE struct svalue
#define ID low_stable_sort_svalues
#define EXTRA_ARGS , struct svalue *svals, INT32 *pos, int size
#define XARGS , svals, pos, size
#include "fsort_template.h"
#undef SORT_BY_INDEX
#undef EXTRA_LOCALS
#undef CMP
#undef SWAP
#undef TYPE
#undef ID
#undef EXTRA_ARGS
#undef XARGS

/** This sort is stable. The return value is like the one from
 * get_alpha_order. */
PMOD_EXPORT INT32 *stable_sort_array_destructively(struct array *v)
{
  INT32 *current_order;
  ONERROR tmp;
  int e;

  if(!v->size) return NULL;

  /* Overflow safe: ((1<<29)-4)*4 < ULONG_MAX */
  current_order=xalloc(v->size * sizeof(INT32));
  SET_ONERROR(tmp, free, current_order);
  for(e=0; e<v->size; e++) current_order[e]=e;

  low_stable_sort_svalues (0, v->size - 1, ITEM (v), current_order, v->size);

  UNSET_ONERROR (tmp);
  return current_order;
}


/**
 * Return an 'order' suitable for making mappings and multisets.
 */
PMOD_EXPORT INT32 *get_set_order(struct array *a)
{
  return get_order(a, set_svalue_cmpfun);
}

/**
 * Return an 'order' suitable for switches.
 *
 * Note: This is used by encode_value_canonic(). It must keep the
 * sorting rules for all the types that function allows in multiset
 * and mapping indices.
 */
PMOD_EXPORT INT32 *get_switch_order(struct array *a)
{
  return get_order(a, switch_svalue_cmpfun);
}


/**
 * Return an 'order' suitable for sorting.
 */
PMOD_EXPORT INT32 *get_alpha_order(struct array *a)
{
  return get_order(a, alpha_svalue_cmpfun);
}


static INT32 low_lookup(struct array *v,
			struct svalue *s,
			cmpfun fun)
{
  INT32 a,b,c;
  int q;

  a=0;
  b=v->size;
  while(b > a)
  {
    c=(a+b)/2;
    q=fun(ITEM(v)+c,s);
    
    if(q < 0)
      a=c+1;
    else if(q > 0)
      b=c;
    else
      return c;
  }
  if(a<v->size && fun(ITEM(v)+a,s)<0) a++;
  return ~a;
}

INT32 set_lookup(struct array *a, struct svalue *s)
{
#ifdef PIKE_DEBUG
  if(d_flag > 1)  array_check_type_field(a);
#endif

  /* objects may have `< `> operators, evil stuff! */
  if(TYPEOF(*s) != T_OBJECT && !(a->type_field & BIT_OBJECT))
  {
    /* face it, it's not there */
    if( (((2 << TYPEOF(*s)) -1) & a->type_field) == 0)
      return -1;
    
  /* face it, it's not there */
    if( ((BIT_MIXED << TYPEOF(*s)) & BIT_MIXED & a->type_field) == 0)
      return ~a->size;
  }

  return low_lookup(a,s,set_svalue_cmpfun);
}

INT32 switch_lookup(struct array *a, struct svalue *s)
{
  /* face it, it's not there */
#ifdef PIKE_DEBUG
  if(d_flag > 1)  array_check_type_field(a);
#endif
  /* objects may have `< `> operators, evil stuff! */
  if(TYPEOF(*s) != T_OBJECT && !(a->type_field & BIT_OBJECT))
  {
    if( (((2 << TYPEOF(*s)) -1) & a->type_field) == 0)
      return -1;

    /* face it, it's not there */
    if( ((BIT_MIXED << TYPEOF(*s)) & BIT_MIXED & a->type_field) == 0)
      return ~a->size;
  }

  return low_lookup(a,s,switch_svalue_cmpfun);
}


/**
 * Reorganize an array in the order specified by 'order'.
 */
PMOD_EXPORT struct array *order_array(struct array *v, INT32 *order)
{
  reorder((char *)ITEM(v),v->size,sizeof(struct svalue),order);
  return v;
}


/**
 * Copy and reorganize an array.
 */
PMOD_EXPORT struct array *reorder_and_copy_array(struct array *v, INT32 *order)
{
  INT32 e;
  struct array *ret;
  ret=allocate_array_no_init(v->size, 0);
  ret->type_field = v->type_field;

  for(e=0;e<v->size;e++)
    assign_svalue_no_free(ITEM(ret)+e, ITEM(v)+order[e]);

  return ret;
}

/* Maybe I should have a 'clean' flag for this computation */
PMOD_EXPORT TYPE_FIELD array_fix_type_field(struct array *v)
{
  int e;
  TYPE_FIELD t;

  if(v->flags & ARRAY_LVALUE)
  {
    v->type_field=BIT_MIXED|BIT_UNFINISHED;
    return BIT_MIXED|BIT_UNFINISHED;
  }

  t=0;

  for(e=0; e<v->size; e++) {
    check_svalue (ITEM(v) + e);
    t |= BITOF(ITEM(v)[e]);
  }

#ifdef PIKE_DEBUG
  if(t & ~(v->type_field))
  {
    describe(v);
    Pike_fatal("Type field out of order (old:0x%04x new:0x%04x)!\n",
	       v->type_field, t);
  }
#endif
  v->type_field = t;
  return t;
}

#ifdef PIKE_DEBUG
/* Maybe I should have a 'clean' flag for this computation */
PMOD_EXPORT void array_check_type_field(struct array *v)
{
  int e;
  TYPE_FIELD t;

  t=0;

  if(v->flags & ARRAY_LVALUE)
    return;

#ifdef TRACE_UNFINISHED_TYPE_FIELDS
  if (v->type_field & BIT_UNFINISHED && !accept_unfinished_type_fields) {
    fputs ("Array got an unfinished type field.\n", stderr);
    describe_something (v, T_ARRAY, 2, 2, 0, NULL);
  }
#endif

  for(e=0; e<v->size; e++)
  {
    if(TYPEOF(ITEM(v)[e]) > MAX_TYPE)
      Pike_fatal("Type is out of range.\n");
      
    t |= 1 << TYPEOF(ITEM(v)[e]);
  }

  if(t & ~(v->type_field))
  {
    describe(v);
    Pike_fatal("Type field out of order!\n");
  }
}
#endif /* PIKE_DEBUG */

/**
 * Get a pointer to the 'union anything' specified if it is of the specified
 * type. The 'union anything' may be changed, but not the type.
 */
PMOD_EXPORT union anything *low_array_get_item_ptr(struct array *a,
						   INT32 ind,
						   TYPE_T t)
{
  if(TYPEOF(ITEM(a)[ind]) == t) return & (ITEM(a)[ind].u);
  return 0;
}

/**
 * Get a pointer to the 'union anything' specified if it is of the specified
 * type. The 'union anything' may be changed, but not the type.
 * The differance between this routine and the one above is that this takes
 * the index as an svalue.
 */
PMOD_EXPORT union anything *array_get_item_ptr(struct array *a,
					       struct svalue *ind,
					       TYPE_T t)
{
  INT_TYPE i, p;
  if(TYPEOF(*ind) != T_INT)
    Pike_error("Expected integer as array index, got %s.\n",
	       get_name_of_type (TYPEOF(*ind)));
  p = ind->u.integer;
  i = p < 0 ? p + a->size : p;
  if(i<0 || i>=a->size) {
    if (a->size) {
      Pike_error("Index %"PRINTPIKEINT"d is out of array range "
		 "%d..%d.\n", p, -a->size, a->size-1);
    } else {
      Pike_error("Attempt to index the empty array with %"PRINTPIKEINT"d.\n", p);
    }
  }
  return low_array_get_item_ptr(a,i,t);
}

/**
 * Organize an array of INT32 to specify how to zip two arrays together
 * to maintain the order.
 * The first item in this array is the size of the result
 * the rest is n >= 0 for a[ n ]
 * or n < 0 for b[ ~n ].
 */
INT32 * merge(struct array *a,struct array *b,INT32 opcode)
{
  ONERROR r;
  INT32 ap,bp,i,*ret,*ptr;
  
  ap=bp=0;
#ifdef PIKE_DEBUG
  if(d_flag > 1)
  {
    array_check_type_field(a);
    array_check_type_field(b);
  }
#endif
  if(!(a->type_field & b->type_field) &&
     !((a->type_field | b->type_field) & BIT_OBJECT))
  {
    /* do smart optimizations */
    switch(opcode)
    {
    case PIKE_ARRAY_OP_AND:
      /* Trivially overflow safe */
      ret=xalloc(sizeof(INT32));
      *ret=0;
      return ret;

    case PIKE_ARRAY_OP_SUB:
      /* Overlow safe: ((1<<29)-4+1)*4 < ULONG_MAX */
      ptr=ret=xalloc(sizeof(INT32)*(a->size+1));
      *(ptr++)=a->size;
      for(i=0;i<a->size;i++) *(ptr++)=i;
      return ret;
    }
  }

  /* Note: The following is integer overflow safe as long as
   *       sizeof(struct svalue) >= 2*sizeof(INT32).
   */
  ptr=ret=xalloc(sizeof(INT32)*(a->size + b->size + 1));
  SET_ONERROR(r, free,ret);
  ptr++;

  while(ap < a->size && bp < b->size)
  {
    i=set_svalue_cmpfun(ITEM(a)+ap,ITEM(b)+bp);
    if(i < 0)
      i=opcode >> 8;
    else if(i > 0)
      i=opcode;
    else
      i=opcode >> 4;
    
    if(i & PIKE_ARRAY_OP_A) *(ptr++)=ap;
    if(i & PIKE_ARRAY_OP_B) *(ptr++)=~bp;
    if(i & PIKE_ARRAY_OP_SKIP_A) ap++;
    if(i & PIKE_ARRAY_OP_SKIP_B) bp++;
  }

  if((opcode >> 8) & PIKE_ARRAY_OP_A) while(ap<a->size) *(ptr++)=ap++;
  if(opcode & PIKE_ARRAY_OP_B) while(bp<b->size) *(ptr++)=~(bp++);

  *ret = DO_NOT_WARN((INT32)(ptr-ret-1));

  UNSET_ONERROR(r);

  return ret;
}

/**
 * This routine merges two arrays in the order specified by 'zipper'
 * zipper normally produced by merge() above.
 */
PMOD_EXPORT struct array *array_zip(struct array *a, struct array *b,INT32 *zipper)
{
  INT32 size,e;
  struct array *ret;
  size=zipper[0];
  zipper++;

  ret=allocate_array_no_init(size,0);
  for(e=0; e<size; e++)
  {
    if(*zipper >= 0)
      assign_svalue_no_free(ITEM(ret)+e, ITEM(a)+*zipper);
    else
      assign_svalue_no_free(ITEM(ret)+e, ITEM(b)+~*zipper);
    zipper++;
  }
  ret->type_field = a->type_field | b->type_field;
  return ret;
}

/** Add an arbitrary number of arrays together (destructively).
* @param argp An array of svalues containing the arrays to be concatenated
*             Note that the svalues may get modified by this function.
* @param args The number of elements in argp
* @returns The resulting struct array.
*/
PMOD_EXPORT struct array *add_arrays(struct svalue *argp, INT32 args)
{
  INT32 e, size;
  struct array *v;
  struct array *v2 = NULL;

  for(size=e=0;e<args;e++)
    size+=argp[e].u.array->size;

#if 1
  {
    INT32 tmp=0;	/* Svalues needed so far. */
    INT32 tmp2 = 0;
    INT32 e2 = -1;

    for(e=0;e<args;e++)
    {
      v=argp[e].u.array;
      if(v->refs == 1 && v->malloced_size >= size)
      {
	if (((v->item - v->real_item) >= tmp) &&
	    ((v->item + size - tmp) <= (v->real_item + v->malloced_size))) {
	  /* There's enough space before and after. */
	  debug_malloc_touch(v);
	  mark_free_svalue(argp + e);
	  for(tmp=e-1;tmp>=0;tmp--)
	  {
	    v2 = argp[tmp].u.array;
	    debug_malloc_touch(v2);
	    v->type_field |= v2->type_field;
	    assign_svalues_no_free(ITEM(v) - v2->size, ITEM(v2),
				   v2->size, v2->type_field);
	    v->item -= v2->size;
	    v->size += v2->size;
	  }

	  for(tmp=e+1;tmp<args;tmp++)
	  {
	    v2 = argp[tmp].u.array;
	    debug_malloc_touch(v2);
	    v->type_field |= v2->type_field;
	    assign_svalues_no_free(ITEM(v) + v->size, ITEM(v2),
				   v2->size, v2->type_field);
	    v->size += v2->size;
	  }
#ifdef PIKE_DEBUG
	  if(d_flag>1)
	    check_array(v);
#endif
	  return v;
	}
	if (!v2 || (v->size > v2->size)) {
	  /* Got a potential candidate.
	   *
	   * Optimize for maximum memmove()
	   * (ie minimum assign_svalues_no_free()).
	   */
	  tmp2 = tmp;
	  v2 = v;
	  e2 = e;
	}
      }
      tmp+=v->size;
    }
    if (v2) {
      debug_malloc_touch(v2);
      mark_free_svalue(argp + e2);
      memmove(v2->real_item + tmp2, ITEM(v2),
              v2->size * sizeof(struct svalue));
      v2->item = v2->real_item + tmp2;
      for(tmp=e2-1;tmp>=0;tmp--)
      {
	v = argp[tmp].u.array;
	debug_malloc_touch(v);
	v2->type_field |= v->type_field;
	assign_svalues_no_free(ITEM(v2) - v->size, ITEM(v),
			       v->size, v->type_field);
	v2->item -= v->size;
	v2->size += v->size;
      }
      for(tmp=e2+1;tmp<args;tmp++)
      {
	v = argp[tmp].u.array;
	debug_malloc_touch(v);
	v2->type_field |= v->type_field;
	assign_svalues_no_free(ITEM(v2) + v2->size, ITEM(v),
			       v->size, v->type_field);
	v2->size += v->size;
      }
#ifdef PIKE_DEBUG
      if(d_flag>1)
	check_array(v2);
#endif
      return v2;
    }
  }
#endif

  if(args && (v2 = argp[0].u.array)->refs==1)
  {
    e = v2->size;
    v = resize_array(v2, size);
    mark_free_svalue(argp);
    size=e;
    e=1;
  }else{
    v=allocate_array_no_init(size, 0);
    v->type_field=0;
    e=size=0;
  }

  for(; e<args; e++)
  {
    v2 = argp[e].u.array;
    v->type_field |= v2->type_field;
    assign_svalues_no_free(ITEM(v)+size, ITEM(v2), v2->size, v2->type_field);
    size += v2->size;
  }

  return v;
}

PMOD_EXPORT int array_equal_p(struct array *a, struct array *b, struct processing *p)
{
  struct processing curr;
  INT32 e;

  if(a == b) return 1;
  if(a->size != b->size) return 0;
  if(!a->size) return 1;

#ifdef PIKE_DEBUG
  if(d_flag > 1)
  {
    array_check_type_field(a);
    array_check_type_field(b);
  }
#endif

  /* This could be done much better if I KNEW that
   * the type fields didn't contain types that
   * really aren't in the array
   */
  if(!(a->type_field & b->type_field) &&
     !( (a->type_field | b->type_field) & BIT_OBJECT ))
    return 0;

  curr.pointer_a = a;
  curr.pointer_b = b;
  curr.next = p;

  for( ;p ;p=p->next)
    if(p->pointer_a == (void *)a && p->pointer_b == (void *)b)
      return 1;

  for(e=0; e<a->size; e++)
    if(!low_is_equal(ITEM(a)+e, ITEM(b)+e, &curr))
      return 0;

  return 1;
}

typedef int(*mycmpfun)(INT32*,INT32*,INT32*,INT32*);
#define ID fsort_with_order
#define CMP(X,Y) ((*cmpfun)((X),(Y),oa,ob))
#define EXTRA_ARGS ,mycmpfun cmpfun,INT32 *oa,INT32 *ob
#define XARGS ,cmpfun,oa,ob
#define TYPE INT32
#include "fsort_template.h"
#undef ID
#undef TYPE
#undef XARGS
#undef EXTRA_ARGS
#undef CMP



/**
 * This is used to rearrange the zipper so that the order is retained
 * as it was before (check merge_array_with_order below).
 */
static int array_merge_fun(INT32 *a, INT32 *b,
			   INT32 *ordera, INT32 *orderb)
{
  if(*a<0)
  {
    if(*b<0)
    {
      return orderb[~*a] - orderb[~*b];
    }else{
      return 1;
    }
  }else{
    if(*b<0)
    {
      return -1;
    }else{
      return ordera[*a] - ordera[*b];
    }
  }
}

/**
 * Merge two arrays and retain their order. This is done by arranging them
 * into ordered sets, merging them as sets and then rearranging the zipper
 * before zipping the sets together.
 */
PMOD_EXPORT struct array *merge_array_with_order(struct array *a,
						 struct array *b, INT32 op)
{
  ONERROR r1,r2,r3,r4,r5;
  INT32 *zipper;
  struct array *tmpa,*tmpb,*ret;
  INT32 *ordera, *orderb;

  ordera=get_set_order(a);
  SET_ONERROR(r4,free,ordera);

  orderb=get_set_order(b);
  SET_ONERROR(r5,free,orderb);

  tmpa=reorder_and_copy_array(a,ordera);
  SET_ONERROR(r1,do_free_array,tmpa);

  tmpb=reorder_and_copy_array(b,orderb);
  SET_ONERROR(r2,do_free_array,tmpb);

  zipper=merge(tmpa,tmpb,op);
  SET_ONERROR(r3,free,zipper);

#if 0
  {
    int i;

    simple_describe_array (a);
    simple_describe_array (b);

    fprintf (stderr, "order a: ");
    for (i = 0; i < a->size; i++)
      fprintf (stderr, "%d ", ordera[i]);
    fprintf (stderr, "\n");

    fprintf (stderr, "order b: ");
    for (i = 0; i < b->size; i++)
      fprintf (stderr, "%d ", orderb[i]);
    fprintf (stderr, "\n");

    simple_describe_array (tmpa);
    simple_describe_array (tmpb);

    fprintf (stderr, "zipper: ");
    for (i = 1; i < *zipper + 1; i++)
      fprintf (stderr, "%d ", zipper[i]);
    fprintf (stderr, "\n");
  }
#endif

  fsort_with_order( (zipper+1), zipper+*zipper, array_merge_fun,
		    ordera, orderb );

  ret=array_zip(tmpa,tmpb,zipper);
  UNSET_ONERROR(r3);  free(zipper);
  UNSET_ONERROR(r2);  free_array(tmpb);
  UNSET_ONERROR(r1);  free_array(tmpa);
  UNSET_ONERROR(r5);  free(orderb);
  UNSET_ONERROR(r4);  free(ordera);
  return ret;
}


#define CMP(X,Y) set_svalue_cmpfun(X,Y)
#define TYPE struct svalue
#define ID set_sort_svalues
#include "fsort_template.h"
#undef CMP
#undef TYPE
#undef ID

/** Remove all instances of an svalue from an array
*/
static struct array *subtract_array_svalue(struct array *a, struct svalue *b)
{
  size_t size = a->size;
  size_t from=0, to=0;
  TYPE_FIELD to_type = 1<<TYPEOF(*b);
  TYPE_FIELD type_field = 0;
  ONERROR ouch;
  struct svalue *ip=ITEM(a), *dp=ip;
  int destructive = 1;

  if( size == 0 )
    return copy_array(a);

  if( a->refs > 1 )
  {
    /* We only need to do anything if the value exists in the array. */
    ptrdiff_t off  = fast_array_search( a, b, 0 );
    TYPE_FIELD tmp;

    if( off == -1 )
      /* We still need to return a new array. */
      return copy_array(a);

    /* In this case we generate a new array and modify that one. */
    destructive = 0;
    from = (size_t)off;
    tmp = a->type_field;
    a = allocate_array_no_init(size-1,0);
    a->type_field = tmp;
    SET_ONERROR( ouch, do_free_array, a );
    dp = ITEM(a);

    /* Copy the part of the array that is not modified first.. */
    for( to=0; to<from; to++, ip++, dp++)
    {
      assign_svalue_no_free(dp, ip);
      type_field |= 1<<TYPEOF(*dp);
    }
    a->size = from;
  }

#define MATCH_COPY(X)  do {                                                 \
    if( X )                                                                 \
    {  /* include entry */                                                  \
      type_field|=1<<TYPEOF(*ip);                                           \
      if(!destructive)                                                      \
        assign_svalue_no_free(dp,ip);                                       \
      else if(ip!=dp)                                                       \
        *dp=*ip;                                                            \
      dp++;                                                                 \
      if( !destructive ) a->size++;                                         \
    }                                                                       \
    else if( destructive )                                                  \
      free_svalue( ip );                                                    \
  } while(0)


  if( UNSAFE_IS_ZERO( b ) )
  {
    /* Remove 0-valued elements.
       Rather common, so a special case is motivated.

       This saves time becase there is no need to check if 'b' is zero
       for each loop.
    */
    for( ;from<size; from++, ip++ )
      MATCH_COPY( !UNSAFE_IS_ZERO(ip) );
  }
  else if((a->type_field & to_type) || ((a->type_field | to_type) & BIT_OBJECT))
  {
    for( ; from<size; from++, ip++ )
      MATCH_COPY( !is_eq(ip,b) );
  }
  else /* b does not exist in the array. */
  {
    add_ref(a);
    return a;
  }
#undef MATCH_COPY

  if( dp != ip )
  {
    a->type_field = type_field;
    a->size = dp-ITEM(a);
  }

  if( !destructive )
    UNSET_ONERROR( ouch );
  else
    add_ref(a);

  if( a->size )
    return a;

  free_array(a);
  add_ref(&empty_array);
  return &empty_array;
}

/** Subtract an array from another.
*/
PMOD_EXPORT struct array *subtract_arrays(struct array *a, struct array *b)
{
#ifdef PIKE_DEBUG
  if(d_flag > 1)
  {
    array_check_type_field(b);
  }
#endif
  if( b->size == 1 )
    return subtract_array_svalue( a, ITEM(b) );

  if(b->size && 
     ((a->type_field & b->type_field) ||
      ((a->type_field | b->type_field) & BIT_OBJECT)))
  {
    return merge_array_with_order(a, b, PIKE_ARRAY_OP_SUB);
  }else{
    if(a->refs == 1)
    {
      add_ref(a);
      return a;
    }
    return copy_array(a);
  }
}


/** And two arrays together.
 */
PMOD_EXPORT struct array *and_arrays(struct array *a, struct array *b)
{
#ifdef PIKE_DEBUG
  if(d_flag > 1)
    array_check_type_field(b);
#endif
  check_array_for_destruct(a);

  if((a->type_field & b->type_field) ||
     ((a->type_field | b->type_field) & BIT_OBJECT))
    return merge_array_with_order(a, b, PIKE_ARRAY_OP_AND_LEFT);
  else
    return allocate_array_no_init(0,0);
}

int array_is_constant(struct array *a,
		      struct processing *p)
{
  return svalues_are_constant(ITEM(a),
			      a->size,
			      array_fix_type_field(a),
			      p);
}

/* Return true for integers with more than one bit set */
static inline int is_more_than_one_bit(unsigned INT32 x)
{
  return !!(x & (x-1));
}

node *make_node_from_array(struct array *a)
{
  struct svalue s;
  INT32 e;

  if(!a->size)
    return mkefuncallnode("aggregate",0);
  if (a->size == 1)
    return mkefuncallnode("aggregate", mksvaluenode(ITEM(a)));
    
  if(array_fix_type_field(a) == BIT_INT)
  {
    debug_malloc_touch(a);
    for(e=0; e<a->size; e++)
      if(ITEM(a)[e].u.integer || SUBTYPEOF(ITEM(a)[e]))
	break;
    if(e == a->size)
    {
      return mkefuncallnode("allocate",mkintnode(a->size));
    }
  }
  debug_malloc_touch(a);
  if(!is_more_than_one_bit(a->type_field))
  {
    e=0;
    debug_malloc_touch(a);
    switch(a->type_field)
    {
      case BIT_INT:
	for(e=1; e<a->size; e++)
	  if((ITEM(a)[e].u.integer != ITEM(a)[0].u.integer) ||
	     (SUBTYPEOF(ITEM(a)[e]) != SUBTYPEOF(ITEM(a)[0]))) {
	    break;
	  }
	if(e==a->size && ITEM(a)[0].u.integer==0 && !SUBTYPEOF(ITEM(a)[0]))
	  return mkefuncallnode("allocate",mkintnode(a->size));
	break;
	
      case BIT_STRING:
      case BIT_PROGRAM:
	for(e=1; e<a->size; e++)
	  if(ITEM(a)[e].u.refs != ITEM(a)[0].u.refs)
	    break;
	break;
	
      case BIT_OBJECT:
      case BIT_FUNCTION:
	for(e=1; e<a->size; e++)
	  if(ITEM(a)[e].u.object != ITEM(a)[0].u.object ||
	     SUBTYPEOF(ITEM(a)[e]) != SUBTYPEOF(ITEM(a)[0]))
	    break;
	break;
    }
    debug_malloc_touch(a);
    if(e == a->size)
      return mkefuncallnode("allocate",mknode(F_ARG_LIST,
					      mkintnode(a->size),
					      mksvaluenode(ITEM(a))));
  }
  
  if(array_is_constant(a,0))
  {
    debug_malloc_touch(a);
    SET_SVAL(s, T_ARRAY, 0, array, a);
    return mkconstantsvaluenode(&s);
  }else{
    node *ret=0;
    debug_malloc_touch(a);
    for(e = a->size; e--;) {
      if (ret) {
	ret = mknode(F_ARG_LIST, mksvaluenode(ITEM(a)+e), ret);
      } else {
	ret = mksvaluenode(ITEM(a)+e);
      }
    }
    return mkefuncallnode("aggregate",ret);
  }
}

/** Push elements of an array onto the stack. The array will be freed.
 */
PMOD_EXPORT void push_array_items(struct array *a)
{
  check_stack(a->size);
  check_array_for_destruct(a);
  if(a->refs == 1)
  {
    memcpy(Pike_sp,ITEM(a),sizeof(struct svalue)*a->size);
    Pike_sp += a->size;
    a->size=0;
    free_array(a);
  }else{
    assign_svalues_no_free(Pike_sp, ITEM(a), a->size, a->type_field);
    Pike_sp += a->size;
    free_array(a);
  }
}

void describe_array_low(struct array *a, struct processing *p, int indent)
{
  INT32 e,d;
  indent += 2;

  for(e=0; e<a->size; e++)
  {
    if(e) my_strcat(",\n");
    for(d=0; d<indent; d++) my_putchar(' ');
    describe_svalue(ITEM(a)+e,indent,p);
  }
}


#ifdef PIKE_DEBUG
void simple_describe_array(struct array *a)
{
  dynamic_buffer save_buf;
  char *s;
  if (a->size) {
    init_buf(&save_buf);
    describe_array_low(a,0,0);
    s=simple_free_buf(&save_buf);
    fprintf(stderr,"({\n%s\n})\n",s);
    free(s);
  }
  else
    fputs ("({ })\n", stderr);
}

void describe_index(struct array *a,
		    int e,
		    struct processing *p,
		    int indent)
{
  describe_svalue(ITEM(a)+e, indent, p);
}
#endif


void describe_array(struct array *a,struct processing *p,int indent)
{
  struct processing doing;
  INT32 e;
  char buf[60];
  if(! a->size)
  {
    my_strcat("({ })");
    return;
  }

  doing.next=p;
  doing.pointer_a=(void *)a;
  for(e=0;p;e++,p=p->next)
  {
    if(p->pointer_a == (void *)a)
    {
      sprintf(buf,"@%ld",(long)e);
      my_strcat(buf);
      return;
    }
  }

  if (a->size == 1) {
    sprintf(buf, "({ /* 1 element */\n");
  } else {
    sprintf(buf, "({ /* %ld elements */\n", (long)a->size);
  }
  my_strcat(buf);
  describe_array_low(a,&doing,indent);
  my_putchar('\n');
  for(e=2; e<indent; e++) my_putchar(' ');
  my_strcat("})");
}

/**
 * Pops a number of arguments off of the stack an puts them in an array.
 * The 'top' of the stack will be the last element in the array.
 * @param args The number of arguments to aggregate.
 */
PMOD_EXPORT struct array *aggregate_array(INT32 args)
{
  struct array *a;

  a=allocate_array_no_init(args,0);
  if (args) {
    memcpy(ITEM(a),Pike_sp-args,args*sizeof(struct svalue));
    array_fix_type_field (a);
    Pike_sp-=args;
    DO_IF_DMALLOC(while(args--) dmalloc_touch_svalue(Pike_sp + args));
  }
  return a;
}

/** Add an element to the end of an array by resizing the array.
 *
 * @param a the array to be appended
 * @param s the value to be added to the new element in the array
 */
PMOD_EXPORT struct array *append_array(struct array *a, struct svalue *s)
{
  INT32 size = a->size;
  a=resize_array(a, size+1);
  array_set_index(a, size, s);
  return a;
}

/** Automap assignments
 * This implements X[*] = ...[*]..
 * Assign elements in a at @level to elements from b at the same @level.
 * This will not actually modify any of the arrays, only change the
 * values in them.
 */
void assign_array_level( struct array *a, struct array *b, int level )
{
    if( a->size != b->size )
      /* this should not really happen. */
        Pike_error("Source and destination differs in size in automap?!\n");

    if( level > 1 )
    {
        /* recurse. */
        INT32 i;
        for( i=0; i<a->size; i++ )
        {
            if( TYPEOF(a->item[i]) != PIKE_T_ARRAY )
                Pike_error("Too many automap levels.\n");
            if( TYPEOF(b->item[i]) != PIKE_T_ARRAY ) /* obscure messages much? */
                Pike_error("Not enough levels of mapping in RHS\n");
            assign_array_level( a->item[i].u.array, b->item[i].u.array, level-1 );
        }
    }
    else {
      assign_svalues( a->item, b->item, a->size,
		      a->type_field|b->type_field );
      a->type_field = b->type_field;
    }
}

/* Assign all elemnts in a at level to b.
 * This implements X[*] = expression without automap.
 */
void assign_array_level_value( struct array *a, struct svalue *b, int level )
{
    INT32 i;
    if( level > 1 )
    {
        /* recurse. */
        for( i=0; i<a->size; i++ )
        {
            if( TYPEOF(a->item[i]) != PIKE_T_ARRAY )
                Pike_error("Too many automap levels.\n");
            assign_array_level_value( a->item[i].u.array, b, level-1 );
        }
    }
    else
    {
        if( a->type_field & BIT_REF_TYPES )  free_mixed_svalues( a->item, a->size );
        if( REFCOUNTED_TYPE(TYPEOF(*b)) )     *b->u.refs+=a->size;
        for( i=0; i<a->size; i++)
            a->item[i] = *b;
	a->type_field = 1 << TYPEOF(*b);
    }
}

typedef char *(* explode_searchfunc)(void *,void *,size_t);

/** Explode a string into an array by a delimiter.
 * 
 * @param str the string to be split
 * @param del the string to split str by
 * @returns an array containing the elements of the split string
 */
PMOD_EXPORT struct array *explode(struct pike_string *str,
		       struct pike_string *del)
{
  INT32 e;
  struct array *ret;
  char *s, *end, *tmp;

#if 0
  if(!str->len)
  {
    return allocate_array_no_init(0,0);
  }
#endif
  if(!del->len)
  {
    ret=allocate_array_no_init(str->len,0);
    for(e=0;e<str->len;e++)
    {
      SET_SVAL(ITEM(ret)[e], T_STRING, 0, string, string_slice(str,e,1));
    }
  }else{
    SearchMojt mojt;
    ONERROR uwp;
    explode_searchfunc f = (explode_searchfunc)0;
    
    s=str->str;
    end=s+(str->len << str->size_shift);

    ret=allocate_array(2);
    ret->size=0;

    mojt=compile_memsearcher(MKPCHARP_STR(del),
			     del->len,
			     str->len,
			     del);
    SET_ONERROR (uwp, do_free_object, mojt.container);

    switch(str->size_shift)
    {
      case 0: f=(explode_searchfunc)mojt.vtab->func0; break;
      case 1: f=(explode_searchfunc)mojt.vtab->func1; break;
      case 2: f=(explode_searchfunc)mojt.vtab->func2; break;
#ifdef PIKE_DEBUG
      default: Pike_fatal("Illegal shift.\n");
#endif
    }

    while((tmp = f(mojt.data, s, (end-s)>> str->size_shift)))
    {
      if(ret->size == ret->malloced_size)
      {
	e=ret->size;
	ACCEPT_UNFINISHED_TYPE_FIELDS {
	  ret=resize_array(ret, e * 2);
	} END_ACCEPT_UNFINISHED_TYPE_FIELDS;
	ret->size=e;
      }

      SET_SVAL(ITEM(ret)[ret->size], T_STRING, 0, string,
	       string_slice(str,
			    (s-str->str)>>str->size_shift,
			    (tmp-s)>>str->size_shift));
      ret->size++;

      s=tmp+(del->len << str->size_shift);
    }

    if(ret->size == ret->malloced_size)
    {
      e=ret->size;
      ACCEPT_UNFINISHED_TYPE_FIELDS {
	ret=resize_array(ret, e * 2);
      } END_ACCEPT_UNFINISHED_TYPE_FIELDS;
      ret->size=e;
    }

    SET_SVAL(ITEM(ret)[ret->size], T_STRING, 0, string,
	     string_slice(str,
			  (s-str->str)>>str->size_shift,
			  (end-s)>>str->size_shift));
    ret->size++;

    CALL_AND_UNSET_ONERROR (uwp);
  }
  ret->type_field=BIT_STRING;
  return ret;
}

/** Implode an array by creating a string with all of the array's
 *  elements separated by a delimiter.
 *
 * @param a The array containing elements to be imploded
 * @param del The delimiter used to separate the array's elements in the resulting string
 * @return The imploded string
 * 
 */
PMOD_EXPORT struct pike_string *implode(struct array *a,
                                        struct pike_string *del)
{
  INT32 len, e, delims;
  PCHARP r;
  struct pike_string *ret;
  struct svalue *ae;
  int max_shift = del->size_shift;

  len=0;
  delims = 0;



  for(e=a->size, ae=a->item; e--; ae++)
    switch(TYPEOF(*ae))
    {
      case T_INT:
	 if(!ae->u.integer)
	   continue;		    /* skip zero (strings) */
	 /* FALLTHROUGH */
      default:
	Pike_error("Array element %d is not a string\n", ae-a->item);
      case T_STRING:
	delims++;
        len+=ae->u.string->len + del->len;
        if(ae->u.string->size_shift > max_shift)
	  max_shift=ae->u.string->size_shift;
	break;
    }

  if(delims)
  {
    len-=del->len;
    delims--;
  }

  if( a->size == 1 && TYPEOF(*ITEM(a)) == PIKE_T_STRING )
  {
      struct pike_string * res = ITEM(a)->u.string;
      res->refs++;
      return res;
  }

  ret=begin_wide_shared_string(len,max_shift);
  r=MKPCHARP_STR(ret);
  len = del->len;
  if((e = a->size))
    for(ae=a->item;e--;ae++)
    {
      if (TYPEOF(*ae) == T_STRING)
      {
	struct pike_string *tmp = ae->u.string;
	pike_string_cpy(r,tmp);
	INC_PCHARP(r,tmp->len);
	if(len && delims)
	{
	  delims--;
	  pike_string_cpy(r,del);
	  INC_PCHARP(r,len);
	}
      }
    }

  return low_end_shared_string(ret);
}

/** Deeply copy an array. The mapping is used for temporary storage.
 */
PMOD_EXPORT struct array *copy_array_recursively(struct array *a,
						 struct mapping *m)
{
  struct array *ret;
  struct svalue aa, bb;

#ifdef PIKE_DEBUG
  if(d_flag > 1)  array_check_type_field(a);
#endif

  if (!a->size) {
    ret = (a->flags & ARRAY_WEAK_FLAG) ? &weak_empty_array : &empty_array;
    add_ref(ret);
    return ret;
  }

  ret=allocate_array_no_init(a->size,0);
  
  if (m) {
    SET_SVAL(aa, T_ARRAY, 0, array, a);
    SET_SVAL(bb, T_ARRAY, 0, array, ret);
    low_mapping_insert(m, &aa, &bb, 1);
  }

  ret->flags = a->flags & ~ARRAY_LVALUE;

  copy_svalues_recursively_no_free(ITEM(ret),ITEM(a),a->size,m);

  ret->type_field=a->type_field;
  return ret;
}

/** Apply the elements of an array. Arguments the array should be
 *  applied with should be on the stack before the call and the
 *  resulting array will be on the stack after the call.
 *
 *  Note that the array a may be modified destructively if it has
 *  only a single reference.
 */
PMOD_EXPORT void apply_array(struct array *a, INT32 args, int flags)
{
  INT32 e, hash = 0;
  struct svalue *argp = Pike_sp-args;
  struct array *cycl;
  DECLARE_CYCLIC();

  check_stack(args);
  check_array_for_destruct(a);
  for (e=0; e<args; e++)
    hash = hash * 33 + DO_NOT_WARN ((INT32) PTR_TO_INT (Pike_sp[-e-1].u.ptr));

  if (!(cycl = (struct array *)BEGIN_CYCLIC(a, (ptrdiff_t)hash))) {
    TYPE_FIELD new_types = 0;
    struct array *aa;
    if ((flags & 1) && (a->refs == 1)) {
      /* Destructive operation possible. */
      add_ref(aa = a);
      aa->type_field |= BIT_UNFINISHED;
    } else {
      aa = allocate_array(a->size);
    }
    SET_CYCLIC_RET(aa);
    push_array(aa);
    for (e=0; e < a->size; e++)
    {
      assign_svalues_no_free(Pike_sp, argp, args, BIT_MIXED);
      Pike_sp+=args;
      /* FIXME: Don't throw apply errors from apply_svalue here. */
      apply_svalue(ITEM(a)+e, args);
      new_types |= 1 << TYPEOF(Pike_sp[-1]);
      assign_svalue(ITEM(aa)+e, &Pike_sp[-1]);
      pop_stack();
    }
    aa->type_field = new_types;
#ifdef PIKE_DEBUG
    array_check_type_field(aa);
#endif
    stack_pop_n_elems_keep_top(args);
  }
  else {
    pop_n_elems(args);
    ref_push_array(cycl);
  }

  END_CYCLIC();
}

/** Reverse the elements in an array. If the array has more than one
 *  reference, the array will be reversed into a new array. Otherwise
 *  the array will be destructively reversed in place.
 */
PMOD_EXPORT struct array *reverse_array(struct array *a, int start, int end)
{
  INT32 e;
  struct array *ret;

  if ((end <= start) || (start >= a->size)) {
    add_ref(a);
    return a;
  }
  if (end >= a->size) {
    end = a->size;
  } else {
    end++;
  }

  if(a->refs == 1)
    /* Reverse in-place. */
  {
    struct svalue *tmp0, *tmp1, swap;
    
    tmp0 = ITEM(a) + start;
    tmp1 = ITEM(a) + end;
    while (tmp0 < tmp1) {
      swap = *tmp0;
      *(tmp0++) = *(--tmp1);
      *tmp1 = swap;
    }

    /* FIXME: What about the flags field? */
    
    add_ref(a);
    return a;
  }

  /* fprintf(stderr, "R"); */
  
  ret=allocate_array_no_init(a->size,0);
  for(e=0;e<start;e++)
    assign_svalue_no_free(ITEM(ret)+e,ITEM(a)+e);
  for(;e<end;e++)
    assign_svalue_no_free(ITEM(ret)+e,ITEM(a)+end+~e-start);
  for(;e<a->size;e++)
    assign_svalue_no_free(ITEM(ret)+e,ITEM(a)+e);
  ret->type_field = a->type_field;
  return ret;
}

/** Replaces all from elements in array a with to elements. Called
 *  from replaces when first argument is an array. The replace is applied
 *  desctructivly.
 */
void array_replace(struct array *a,
		   struct svalue *from,
		   struct svalue *to)
{
  ptrdiff_t i = -1;
  check_array_for_destruct(a);
  while((i=fast_array_search(a,from,i+1)) >= 0) array_set_index(a,i,to);
}

#ifdef PIKE_DEBUG
PMOD_EXPORT void check_array(struct array *a)
{
  INT32 e;

  if(a->next && a->next->prev != a)
    Pike_fatal("array->next->prev != array.\n");

  if(a->prev)
  {
    if(a->prev->next != a)
      Pike_fatal("array->prev->next != array.\n");
  }else{
    if(first_array != a)
      Pike_fatal("array->prev == 0 but first_array != array.\n");
  }

  if(a->size > a->malloced_size)
    Pike_fatal("Array is larger than malloced block!\n");

  if(a->size < 0)
    Pike_fatal("Array size is negative!\n");

  if(a->malloced_size < 0)
    Pike_fatal("Array malloced size is negative!\n");

  if((a->item + a->size) > (a->real_item + a->malloced_size))
    Pike_fatal("Array uses memory outside of the malloced block!\n");

  if(a->item < a->real_item)
  {
#ifdef DEBUG_MALLOC
    describe(a);
#endif
    Pike_fatal("Array item pointer is too small!\n");
  }

  if(a->refs <=0 )
    Pike_fatal("Array has zero refs.\n");


  for(e=0;e<a->size;e++)
  {
    if(! ( (1 << TYPEOF(ITEM(a)[e])) & (a->type_field) ) &&
       TYPEOF(ITEM(a)[e])<16)
      Pike_fatal("Type field lies.\n");
    
    check_svalue(ITEM(a)+e);
  }
}

void check_all_arrays(void)
{
  struct array *a;
  for (a = first_array; a; a = a->next)
    check_array(a);
}
#endif /* PIKE_DEBUG */


PMOD_EXPORT void visit_array (struct array *a, int action, void *extra)
{
  visit_enter(a, T_ARRAY, extra);
  switch (action & VISIT_MODE_MASK) {
#ifdef PIKE_DEBUG
    default:
      Pike_fatal ("Unknown visit action %d.\n", action);
    case VISIT_NORMAL:
    case VISIT_COMPLEX_ONLY:
      break;
#endif
    case VISIT_COUNT_BYTES:
      mc_counted_bytes += sizeof (struct array) +
	(a->malloced_size - 1) * sizeof (struct svalue);
      break;
  }

  if (!(action & VISIT_NO_REFS) &&
      a->type_field &
      (action & VISIT_COMPLEX_ONLY ? BIT_COMPLEX : BIT_REF_TYPES)) {
    size_t e, s = a->size;
    int ref_type = a->flags & ARRAY_WEAK_FLAG ? REF_TYPE_WEAK : REF_TYPE_NORMAL;
    for (e = 0; e < s; e++)
      visit_svalue (ITEM (a) + e, ref_type, extra);
  }
  visit_leave(a, T_ARRAY, extra);
}

static void gc_check_array(struct array *a)
{
  GC_ENTER (a, T_ARRAY) {
    if(a->type_field & BIT_COMPLEX)
    {
      if (a->flags & ARRAY_WEAK_FLAG) {
	gc_check_weak_svalues(ITEM(a), a->size);
	gc_checked_as_weak(a);
      }
      else
	gc_check_svalues(ITEM(a), a->size);
    }
  } GC_LEAVE;
}

void gc_mark_array_as_referenced(struct array *a)
{
  if(gc_mark(a, T_ARRAY))
    GC_ENTER (a, T_ARRAY) {
      if (a == gc_mark_array_pos)
	gc_mark_array_pos = a->next;
      if (a == gc_internal_array)
	gc_internal_array = a->next;
      else {
	DOUBLEUNLINK (first_array, a);
	DOUBLELINK (first_array, a); /* Linked in first. */
      }

      if (a->type_field & BIT_COMPLEX)
      {
	if (a->flags & ARRAY_WEAK_FLAG) {
	  TYPE_FIELD t;
	  if (!(t = gc_mark_weak_svalues(a->item, a->size)))
	    t = a->type_field;

	  /* Ugly, but we are not allowed to change type_field
	   * at the same time as the array is being built...
	   * Actually we just need better primitives for building arrays.
	   */
	  if(!(a->type_field & BIT_UNFINISHED) || a->refs!=1)
	    a->type_field = t;
	  else
	    a->type_field |= t;	/* There might be an additional BIT_INT. */

	  gc_assert_checked_as_weak(a);
	}
	else {
	  TYPE_FIELD t;
	  if ((t = gc_mark_svalues(ITEM(a), a->size))) {
	    if(!(a->type_field & BIT_UNFINISHED) || a->refs!=1)
	      a->type_field = t;
	    else
	      a->type_field |= t;
	  }
	  gc_assert_checked_as_nonweak(a);
	}
      }
    } GC_LEAVE;
}

void real_gc_cycle_check_array(struct array *a, int weak)
{
  GC_CYCLE_ENTER(a, T_ARRAY, weak) {
#ifdef PIKE_DEBUG
    if (!gc_destruct_everything &&
	(a == &empty_array || a == &weak_empty_array))
      Pike_fatal("Trying to gc cycle check some *_empty_array.\n");
#endif

    if (a->type_field & BIT_COMPLEX)
    {
      TYPE_FIELD t = a->flags & ARRAY_WEAK_FLAG ?
	gc_cycle_check_weak_svalues(ITEM(a), a->size) :
	gc_cycle_check_svalues(ITEM(a), a->size);
      if (t) {
	/* In the weak case we should only get here if references to
	 * destructed objects are removed. */
	if(!(a->type_field & BIT_UNFINISHED) || a->refs!=1)
	  a->type_field = t;
	else
	  a->type_field |= t;
      }
#ifdef PIKE_DEBUG
      if (a->flags & ARRAY_WEAK_FLAG)
	gc_assert_checked_as_weak(a);
      else
	gc_assert_checked_as_nonweak(a);
#endif
    }
  } GC_CYCLE_LEAVE;
}

unsigned gc_touch_all_arrays(void)
{
  unsigned n = 0;
  struct array *a;
  if (!first_array || first_array->prev)
    Pike_fatal ("error in array link list.\n");
  for (a = first_array; a; a = a->next) {
    debug_gc_touch(a);
    n++;
    if (a->next && a->next->prev != a)
      Pike_fatal("Error in array link list.\n");
  }
  return n;
}

void gc_check_all_arrays(void)
{
  struct array *a;
  for (a = first_array; a; a = a->next) {
#ifdef PIKE_DEBUG
    if(d_flag > 1)  array_check_type_field(a);
#endif
    gc_check_array(a);
  }
}


void gc_mark_all_arrays(void)
{
  gc_mark_array_pos = gc_internal_array;
  while (gc_mark_array_pos) {
    struct array *a = gc_mark_array_pos;
    gc_mark_array_pos = a->next;
    if(gc_is_referenced(a))
      gc_mark_array_as_referenced(a);
  }
}

void gc_cycle_check_all_arrays(void)
{
  struct array *a;
  for (a = gc_internal_array; a; a = a->next) {
    real_gc_cycle_check_array(a, 0);
    gc_cycle_run_queue();
  }
}

void gc_zap_ext_weak_refs_in_arrays(void)
{
  gc_mark_array_pos = first_array;
  while (gc_mark_array_pos != gc_internal_array && gc_ext_weak_refs) {
    struct array *a = gc_mark_array_pos;
    gc_mark_array_pos = a->next;
    gc_mark_array_as_referenced(a);
  }
  gc_mark_discard_queue();
}

size_t gc_free_all_unreferenced_arrays(void)
{
  struct array *a,*next;
  size_t unreferenced = 0;

  for (a = gc_internal_array; a; a = next)
  {
#ifdef PIKE_DEBUG
    if (!a)
      Pike_fatal("Null pointer in array list.\n");
#endif
    if(gc_do_free(a))
    {
      /* Got an extra ref from gc_cycle_pop(). */
      free_svalues(ITEM(a), a->size, a->type_field);
      a->size=0;

      gc_free_extra_ref(a);
      SET_NEXT_AND_FREE(a, free_array);
    }
    else
    {
      next=a->next;
    }
    unreferenced++;
  }

  return unreferenced;
}


#ifdef PIKE_DEBUG

void debug_dump_type_field(TYPE_FIELD t)
{
  int e;
  for(e=0;e<=MAX_TYPE;e++)
    if(t & (1<<e))
      fprintf(stderr," %s",get_name_of_type(e));

  for(;e<16;e++)
    if(t & (1<<e))
      fprintf(stderr," <%d>",e);
}

void debug_dump_array(struct array *a)
{
  fprintf(stderr,"Location=%p Refs=%d, next=%p, prev=%p, "
	  "flags=0x%x, size=%d, malloced_size=%d%s\n",
	  a,
	  a->refs,
	  a->next,
	  a->prev,
	  a->flags,
	  a->size,
	  a->malloced_size,
	  a == &empty_array ? " (the empty_array)" :
	  a == &weak_empty_array ? " (the weak_empty_array)" :
	  "");
  fprintf(stderr,"Type field =");
  debug_dump_type_field(a->type_field);
  fprintf(stderr,"\n");
  simple_describe_array(a);
}
#endif


/** Returns (by argument) the number of arrays and the total amount of
 *  memory allocated for arrays (array structs + svalues). Called from
 *  _memory_usage, which is exposed through Debug.memory_usage().
 */
void count_memory_in_arrays(size_t *num_, size_t *size_)
{
  size_t num=0, size=0;
  struct array *m;
  for(m=first_array;m;m=m->next)
  {
    num++;
    size+=sizeof(struct array)+
      sizeof(struct svalue) *  (m->malloced_size - 1);
  }
  *num_=num;
  *size_=size;
}

/** Segments an array into several elements in an array based on the
 *  sequence in the second array argument. This function is called
 *  when an array is divided by another array. Pike level example, ({
 *  "hello", " ", "world", "!" }) / ({ " " }) -> ({ ({ "hello" }), ({
 *  "world", "!" }) })
 */
PMOD_EXPORT struct array *explode_array(struct array *a, struct array *b)
{
  INT32 e,d,start;
  struct array *tmp;

  start=0;
#if 0
  if(!a->size)
  {
    return allocate_array_no_init(0,0);
  }
#endif
  if(b->size)
  {
    BEGIN_AGGREGATE_ARRAY(1) {
      for(e=0;e<=a->size - b->size;e++)
      {
	for(d=0;d<b->size;d++)
	{
	  if(!is_eq(ITEM(a)+(e+d),ITEM(b)+d))
	    break;
	}
	if(d==b->size)
	{
	  check_stack(1);
	  push_array(friendly_slice_array(a, start, e));
	  DO_AGGREGATE_ARRAY(120);
	  e+=b->size-1;
	  start=e+1;
	}
      }
      check_stack(1);
      push_array(friendly_slice_array(a, start, a->size));
    } END_AGGREGATE_ARRAY;
  }else{
    check_stack(120);
    BEGIN_AGGREGATE_ARRAY(a->size) {
      for(e=0;e<a->size;e++) {
	push_array(friendly_slice_array(a, e, e+1));
	DO_AGGREGATE_ARRAY(120);
      }
    } END_AGGREGATE_ARRAY;
  }
  tmp=(--Pike_sp)->u.array;
  debug_malloc_touch(tmp);
  if(tmp->size) tmp->type_field=BIT_ARRAY;
  return tmp;
}

/** Joins array elements of an array into a new array with the
 *  elements of the second array as joiners. Performs the opposite
 *  action from explode_array and is called when an array is
 *  multiplied by another array.
 */
PMOD_EXPORT struct array *implode_array(struct array *a, struct array *b)
{
  INT32 e, size;
  struct array *ret;

  if (!a->size) {
    add_ref(a);
    return a;
  }

  size=0;
  for(e=0;e<a->size;e++)
  {
    if(TYPEOF(ITEM(a)[e]) != T_ARRAY)
      Pike_error("Implode array contains non-arrays.\n");
    size+=ITEM(a)[e].u.array->size;
  }

  ret=allocate_array((a->size -1) * b->size + size);
  size=0;
  ret->type_field=0;
  for(e=0;e<a->size;e++)
  {
    if(e)
    {
      ret->type_field|=b->type_field;
      assign_svalues_no_free(ITEM(ret)+size,
			     ITEM(b),
			     b->size,
			     b->type_field);
      size+=b->size;
    }
    ret->type_field|=ITEM(a)[e].u.array->type_field;
    assign_svalues_no_free(ITEM(ret)+size,
			   ITEM(ITEM(a)[e].u.array),
			   ITEM(a)[e].u.array->size,
			   ITEM(a)[e].u.array->type_field);
    size+=ITEM(a)[e].u.array->size;
  }
#ifdef PIKE_DEBUG
  if(size != ret->size)
    Pike_fatal("Implode_array failed miserably (%d != %d)\n", size, ret->size);
#endif
  return ret;
}<|MERGE_RESOLUTION|>--- conflicted
+++ resolved
@@ -26,14 +26,8 @@
 #include "multiset.h"
 #include "mapping.h"
 
-<<<<<<< HEAD
 /** The empty array. */
 PMOD_EXPORT struct array empty_array=
-=======
-RCSID("$Id$");
-
-struct array empty_array=
->>>>>>> ca6e0070
 {
   PIKE_CONSTANT_MEMOBJ_INIT(1, PIKE_T_ARRAY), /* Never free */
   &weak_empty_array,     /* Next */
