/*
|| This file is part of Pike. For copyright information see COPYRIGHT.
|| Pike is distributed under GPL, LGPL and MPL. See the file COPYING
|| for more information.
<<<<<<< HEAD
|| $Id: docode.c,v 1.206 2009/11/20 10:58:09 grubba Exp $
=======
|| $Id$
>>>>>>> 8e560ef4
*/

#include "global.h"
#include "las.h"
#include "program.h"
#include "pike_types.h"
#include "stralloc.h"
#include "interpret.h"
#include "constants.h"
#include "array.h"
#include "pike_macros.h"
#include "pike_error.h"
#include "pike_memory.h"
#include "svalue.h"
#include "pike_embed.h"
#include "builtin_functions.h"
#include "peep.h"
#include "docode.h"
#include "operators.h"
#include "object.h"
#include "opcodes.h"
#include "lex.h"
#include "mapping.h"
#include "multiset.h"
#include "pike_compiler.h"

static int do_docode2(node *n, int flags);

typedef void (*cleanup_func)(void *);

struct cleanup_frame
{
  struct cleanup_frame *prev;
  cleanup_func cleanup;
  void *cleanup_arg;
  int stack_depth;
};

struct statement_label_name
{
  struct statement_label_name *next;
  struct pike_string *str;
  unsigned int line_number;
};

struct statement_label
{
  struct statement_label *prev;
  struct statement_label_name *name;
  /* -2 in break_label is used to flag "open" statement_label entries.
   * If an open entry is on top of the stack, it's used instead of a
   * new one. That's used to associate statement labels to the
   * following statement. */
  INT32 break_label, continue_label;
  int emit_break_label;
  int stack_depth;
  struct cleanup_frame *cleanups;
};

static struct statement_label top_statement_label_dummy =
  {0, 0, -1, -1, 0, -1, 0};
static struct statement_label *current_label = &top_statement_label_dummy;
#ifdef PIKE_DEBUG
static int current_stack_depth = -4711;
#else
static int current_stack_depth = 0;
#endif

#define PUSH_CLEANUP_FRAME(func, arg) do {				\
  struct cleanup_frame cleanup_frame__;					\
  cleanup_frame__.cleanup = (cleanup_func) (func);			\
  cleanup_frame__.cleanup_arg = (void *)(ptrdiff_t) (arg);		\
  cleanup_frame__.stack_depth = current_stack_depth;			\
  DO_IF_DEBUG(								\
    if (current_label->cleanups == (void *)(ptrdiff_t) -1)		\
      Pike_fatal("current_label points to an unused statement_label.\n");	\
  )									\
  if (current_label->break_label == -2) {				\
    DO_IF_DEBUG(							\
      if (current_label->prev->break_label == -2)			\
        Pike_fatal("Found two open statement_label entries in a row.\n");	\
    )									\
    cleanup_frame__.prev = current_label->prev->cleanups;		\
    current_label->prev->cleanups = &cleanup_frame__;			\
  }									\
  else {								\
    cleanup_frame__.prev = current_label->cleanups;			\
    current_label->cleanups = &cleanup_frame__;				\
  }

#define POP_AND_DONT_CLEANUP						\
  if (current_label->cleanups == &cleanup_frame__)			\
    current_label->cleanups = cleanup_frame__.prev;			\
  else {								\
    DO_IF_DEBUG(							\
      if (current_label->prev->cleanups != &cleanup_frame__)		\
        Pike_fatal("Cleanup frame lost from statement_label cleanup list.\n");\
    )									\
    current_label->prev->cleanups = cleanup_frame__.prev;		\
  }									\
} while (0)

#define POP_AND_DO_CLEANUP						\
  do_pop(current_stack_depth - cleanup_frame__.stack_depth);		\
  cleanup_frame__.cleanup(cleanup_frame__.cleanup_arg);			\
  POP_AND_DONT_CLEANUP

/* A block in the following sense is a region of code where:
 * o  Execution always enters at the beginning.
 * o  All stack nesting is left intact on exit (both normally and
 *    through jumps, but not through exceptions). This includes the
 *    svalue and mark stacks, and the catch block nesting.
 */
#ifdef PIKE_DEBUG
#define BLOCK_BEGIN							\
  PUSH_CLEANUP_FRAME(do_cleanup_synch_mark, 0);				\
  if (d_flag > 2) emit0(F_SYNCH_MARK);
#define BLOCK_END							\
  if (current_stack_depth != cleanup_frame__.stack_depth) {		\
    print_tree(n);							\
    Pike_fatal("Stack not in synch after block: is %d, should be %d.\n",	\
	  current_stack_depth, cleanup_frame__.stack_depth);		\
  }									\
  if (d_flag > 2) emit0(F_POP_SYNCH_MARK);				\
  POP_AND_DONT_CLEANUP
#else
#define BLOCK_BEGIN
#define BLOCK_END
#endif

#define PUSH_STATEMENT_LABEL do {					\
  struct statement_label new_label__;					\
  new_label__.prev = current_label;					\
  if (current_label->break_label != -2) {				\
    /* Only cover the current label if it's closed. */			\
    new_label__.name = 0;						\
    new_label__.break_label = new_label__.continue_label = -1;		\
    new_label__.emit_break_label = 0;					\
    new_label__.cleanups = 0;						\
    new_label__.stack_depth = current_stack_depth;			\
    current_label = &new_label__;					\
  }									\
  else {								\
    DO_IF_DEBUG(							\
      new_label__.cleanups = (void *)(ptrdiff_t) -1;			\
      new_label__.stack_depth = current_stack_depth;			\
    )									\
    current_label->stack_depth = current_stack_depth;			\
  }

#define POP_STATEMENT_LABEL						\
  current_label = new_label__.prev;					\
  DO_IF_DEBUG(								\
    if (new_label__.cleanups &&						\
	new_label__.cleanups != (void *)(ptrdiff_t) -1)			\
      Pike_fatal("Cleanup frames still left in statement_label.\n"));	\
} while (0)

struct switch_data
{
  INT32 index;
  INT32 less_label, greater_label, default_label;
  INT32 values_on_stack;
  INT32 *jumptable;
  struct pike_type *type;
};

static struct switch_data current_switch = {0, 0, 0, 0, 0, NULL, NULL};

void upd_int(int offset, INT32 tmp)
{
  MEMCPY(Pike_compiler->new_program->program+offset, (char *)&tmp,sizeof(tmp));
}

INT32 read_int(int offset)
{
  return EXTRACT_INT(Pike_compiler->new_program->program+offset);
}

static int label_no=0;

int alloc_label(void) { return ++label_no; }

int do_jump(int token,INT32 lbl)
{
  struct compilation *c = THIS_COMPILATION;
  if(lbl==-1) lbl=alloc_label();
  emit1(token, lbl);
  return lbl;
}


#define LBLCACHESIZE 4711
#define CURRENT_INSTR ((long)instrbuf.s.len / (long)sizeof(p_instr))
#define MAX_UNWIND 100

static int lbl_cache[LBLCACHESIZE];

static int do_branch(INT32 lbl)
{
  struct compilation *c = THIS_COMPILATION;
  if(lbl==-1)
  {
    lbl=alloc_label();
  }else{
    INT32 last,pos=lbl_cache[lbl % LBLCACHESIZE];
    if(pos < (last=CURRENT_INSTR) &&  (CURRENT_INSTR - pos) < MAX_UNWIND)
    {
#define BUF ((p_instr *)instrbuf.s.str)
      if(BUF[pos].opcode == F_LABEL && BUF[pos].arg == lbl)
      {
	for(;pos < last;pos++)
	{
	  if(BUF[pos].opcode != F_LABEL)
	  {
	    insert_opcode2(BUF[pos].opcode,
			   BUF[pos].arg,
			   BUF[pos].arg2,
			   BUF[pos].line,
			   BUF[pos].file);
	  }
	}
      }
    }

  }
  emit1(F_BRANCH, lbl);
  return lbl;
}

static void low_insert_label(int lbl)
{
  struct compilation *c = THIS_COMPILATION;
  lbl_cache[ lbl % LBLCACHESIZE ] = CURRENT_INSTR;
  emit1(F_LABEL, lbl);
}

static int ins_label(int lbl)
{
  if(lbl==-1) lbl=alloc_label();
  low_insert_label(lbl);
  return lbl;
}

void modify_stack_depth(int delta)
{
  current_stack_depth += delta;
#ifdef PIKE_DEBUG
  if (current_stack_depth < 0) {
    Pike_fatal("Popped out of virtual stack.\n");
  }
#endif
}

void do_pop(int x)
{
  struct compilation *c = THIS_COMPILATION;
#ifdef PIKE_DEBUG
  if (x < 0) Pike_fatal("Cannot do pop of %d args.\n", x);
#endif
  switch(x)
  {
  case 0: return;
  case 1: emit0(F_POP_VALUE); break;
  default: emit1(F_POP_N_ELEMS,x); break;
  }
  current_stack_depth -= x;
}

static void do_pop_mark(void *ignored)
{
  struct compilation *c = THIS_COMPILATION;
  emit0(F_POP_MARK);
}

static void do_pop_to_mark(void *ignored)
{
  struct compilation *c = THIS_COMPILATION;
  emit0(F_POP_TO_MARK);
}

#ifdef PIKE_DEBUG
static void do_cleanup_synch_mark(void)
{
  struct compilation *c = THIS_COMPILATION;
  if (d_flag > 2)
    emit0(F_CLEANUP_SYNCH_MARK);
}
#endif

static void do_escape_catch(void)
{
  struct compilation *c = THIS_COMPILATION;
  emit0(F_ESCAPE_CATCH);
}

#define DO_CODE_BLOCK(X) do_pop(do_docode((X),DO_NOT_COPY | DO_POP ))

int do_docode(node *n, int flags)
{
  int i;
  int stack_depth_save = current_stack_depth;
  struct compilation *c = THIS_COMPILATION;
  int save_current_line = c->lex.current_line;
  if(!n) return 0;
  c->lex.current_line=n->line_number;
#ifdef PIKE_DEBUG
  if (current_stack_depth == -4711) Pike_fatal("do_docode() used outside docode().\n");
#endif
  i=do_docode2(n, flags);
  current_stack_depth = stack_depth_save + i;

  c->lex.current_line=save_current_line;
  return i;
}

static int is_efun(node *n, c_fun fun)
{
  return n && n->token == F_CONSTANT &&
     n->u.sval.subtype == FUNCTION_BUILTIN &&
    n->u.sval.u.efun->function == fun;
}

static void code_expression(node *n, int flags, char *err)
{
  switch(do_docode(n, flags & ~DO_POP))
  {
  case 0: my_yyerror("Void expression for %s",err);
  case 1: return;
  case 2:
    Pike_fatal("Internal compiler error (%s), line %ld, file %s\n",
	       err,
	       (long)THIS_COMPILATION->lex.current_line,
	       THIS_COMPILATION->lex.current_file->str);
  }
}

void do_cond_jump(node *n, int label, int iftrue, int flags)
{
  iftrue=!!iftrue;
  if((flags & DO_POP) && node_is_tossable(n))
  {
    int t,f;
    t=!!node_is_true(n);
    f=!!node_is_false(n);
    if(t || f)
    {
      if(t == iftrue) do_branch( label);
      return;
    }
  }

  switch(n->token)
  {
  case F_LAND:
  case F_LOR:
    if(iftrue == (n->token==F_LAND))
    {
      int tmp=alloc_label();
      do_cond_jump(CAR(n), tmp, !iftrue, flags | DO_POP);
      do_cond_jump(CDR(n), label, iftrue, flags);
      low_insert_label(tmp);
    }else{
      do_cond_jump(CAR(n), label, iftrue, flags);
      do_cond_jump(CDR(n), label, iftrue, flags);
    }
    return;
    
  case F_APPLY:
    if(!is_efun(CAR(n), f_not)) break;

  case F_NOT:
    if(!(flags & DO_POP)) break;
    do_cond_jump(CDR(n), label , !iftrue, flags | DO_NOT_COPY);
    return;
  }

  code_expression(n, flags | DO_NOT_COPY, "condition");
  
  if(flags & DO_POP)
  {
    if(iftrue)
      do_jump(F_BRANCH_WHEN_NON_ZERO, label);
    else
      do_jump(F_BRANCH_WHEN_ZERO, label);
    current_stack_depth--;
  }else{
    if(iftrue)
      do_jump(F_LOR, label);
    else
      do_jump(F_LAND, label);
  }
}

#define do_jump_when_zero(N,L) do_cond_jump(N,L,0,DO_POP|DO_NOT_COPY)
#define do_jump_when_non_zero(N,L) do_cond_jump(N,L,1,DO_POP|DO_NOT_COPY)

static INT32 count_cases(node *n)
{
  INT32 ret;
  if(!n) return 0;
  switch(n->token)
  {
  case F_DO:
  case F_FOR:
  case F_FOREACH:
  case F_LOOP:
  case F_INC_LOOP:
  case F_DEC_LOOP:
  case F_INC_NEQ_LOOP:
  case F_DEC_NEQ_LOOP:
  case F_SWITCH:
  case '?':
    return 0;

  case F_CASE:
    return 1;
  case F_CASE_RANGE:
    return !!CAR(n)+!!CDR(n);

  default:
    ret=0;
    if(car_is_node(n)) ret += count_cases(CAR(n));
    if(cdr_is_node(n)) ret += count_cases(CDR(n));
    return ret;
  }
}


int generate_call_function(node *n)
{
  struct compilation *c = THIS_COMPILATION;
  emit0(F_MARK);
  PUSH_CLEANUP_FRAME(do_pop_mark, 0);
  do_docode(CDR(n),DO_NOT_COPY);
  emit0(F_CALL_FUNCTION);
  POP_AND_DONT_CLEANUP;
  return 1;
}

static INLINE struct compiler_frame *find_local_frame(INT32 depth)
{
  struct compiler_frame *f=Pike_compiler->compiler_frame;
  while(--depth>=0) f=f->previous;
  return f;
}

/* Emit code for a function call to the identifier reference #id,
 * with the arguments specified by args.
 */
static int do_lfun_call(int id, node *args)
{
#if 1
  struct compilation *c = THIS_COMPILATION;
  struct reference *ref =
    Pike_compiler->new_program->identifier_references + id;

  /* Test description:
   *
   * * Test if we have a valid current function.
   *
   * * Quick check if id is the current function.
   *
   * * Check if id is an alternate reference to the current function.
   *
   * * Check that the function isn't varargs or contains scoped functions.
   *
   * * Check that the current function doesn't contain scoped functions.
   */
  if((Pike_compiler->compiler_frame->current_function_number >= 0) &&
     ((id == Pike_compiler->compiler_frame->current_function_number) ||
      ((!ref->inherit_offset) &&
       (ref->identifier_offset ==
	Pike_compiler->new_program->
	identifier_references[Pike_compiler->compiler_frame->
			      current_function_number].identifier_offset))) &&
     !(Pike_compiler->new_program->
       identifiers[ref->identifier_offset].identifier_flags &
       (IDENTIFIER_VARARGS|IDENTIFIER_SCOPE_USED)) &&
     !(Pike_compiler->compiler_frame->lexical_scope & SCOPE_SCOPE_USED))
  {
    int n=count_args(args);
    if(n == Pike_compiler->compiler_frame->num_args)
    {
      do_docode(args,0);
      if(Pike_compiler->compiler_frame->is_inline ||
	 (ref->id_flags & ID_INLINE))
      {
	/* Identifier is declared inline/local
	 * or in inlining pass.
	 */
	if ((ref->id_flags & ID_INLINE) &&
	    (!Pike_compiler->compiler_frame->is_inline)) {
	  /* Explicit local:: reference in first pass.
	   *
	   * RECUR directly to label 0.
	   *
	   * Note that we in this case don't know if we are overloaded or
	   * not, and thus can't RECUR to the recur_label.
	   */
	  do_jump(F_RECUR, 0);
	} else {
	  Pike_compiler->compiler_frame->
	    recur_label=do_jump(F_RECUR,
				Pike_compiler->compiler_frame->recur_label);
	}
      } else {
	/* Recur if not overloaded. */
	emit1(F_COND_RECUR,id);
	Pike_compiler->compiler_frame->
	  recur_label=do_jump(F_POINTER,
			      Pike_compiler->compiler_frame->recur_label);
      }
      return 1;
    }
  }
#endif

  emit0(F_MARK);
  PUSH_CLEANUP_FRAME(do_pop_mark, 0);
  do_docode(args,0);
  emit1(F_CALL_LFUN, id);
  POP_AND_DONT_CLEANUP;
  return 1;
}

/*
 * FIXME: this can be optimized, but is not really used
 * enough to be worth it yet.
 */
static void emit_apply_builtin(char *func)
{
  INT32 tmp1;
  struct compilation *c = THIS_COMPILATION;
  struct pike_string *n1=make_shared_string(func);
  node *n=find_module_identifier(n1,0);
  free_string(n1);

  switch(n?n->token:0)
  {
    case F_CONSTANT:
      tmp1=store_constant(&n->u.sval,
			  !(n->tree_info & OPT_EXTERNAL_DEPEND),
			  n->name);
      if(n->u.sval.type == T_FUNCTION &&
	 n->u.sval.subtype == FUNCTION_BUILTIN)
	emit1(F_CALL_BUILTIN, DO_NOT_WARN((INT32)tmp1));
      else
	emit1(F_APPLY, DO_NOT_WARN((INT32)tmp1));
      break;

    default:
      my_yyerror("docode: Failed to make call to %s",func);
  }
  free_node(n);
}

static int do_encode_automap_arg_list(node *n,
				      int flags)
{
  struct compilation *c = THIS_COMPILATION;
  int stack_depth_save = current_stack_depth;
  if(!n) return 0;
  switch(n->token)
  {
    default:
      return do_docode(n, flags);

    case F_ARG_LIST:
    {
      int ret;
      ret=do_encode_automap_arg_list(CAR(n), flags);
      current_stack_depth=stack_depth_save + ret;
      ret+=do_encode_automap_arg_list(CDR(n), flags);
      current_stack_depth=stack_depth_save + ret;
      return ret;
    }

    case F_AUTO_MAP_MARKER:
    {
      int depth=0;
      while(n->token == F_AUTO_MAP_MARKER)
      {
	n=CAR(n);
	depth++;
      }
      emit0(F_MARK);
      PUSH_CLEANUP_FRAME(do_pop_mark, 0);
      code_expression(n, 0, "[*]");
      emit1(F_NUMBER, depth);
      emit_apply_builtin("__builtin.automap_marker");
      POP_AND_DONT_CLEANUP;
      return 1;
    }
  }
}

static void emit_builtin_svalue(char *func)
{
  INT32 tmp1;
  struct compilation *c = THIS_COMPILATION;
  struct pike_string *n1=make_shared_string(func);
  node *n=find_module_identifier(n1,0);
  free_string(n1);

  switch(n?n->token:0)
  {
    case F_CONSTANT:
      tmp1=store_constant(&n->u.sval,
			  (!(n->tree_info & OPT_EXTERNAL_DEPEND)) &&
			  (n->u.sval.type != T_TYPE),
			  n->name);
      emit1(F_CONSTANT, DO_NOT_WARN((INT32)tmp1));
      break;

    default:
      my_yyerror("docode: Failed to make svalue for builtin %s",func);
  }
  free_node(n);
}

static void emit_range (node *n DO_IF_DEBUG (COMMA int num_args))
{
  struct compilation *c = THIS_COMPILATION;
  node *low = CADR (n), *high = CDDR (n);
  int bound_types;		/* Got bogus gcc warning here. */

  switch (low->token) {
    case F_RANGE_FROM_BEG: bound_types = RANGE_LOW_FROM_BEG; break;
    case F_RANGE_FROM_END: bound_types = RANGE_LOW_FROM_END; break;
    case F_RANGE_OPEN:     bound_types = RANGE_LOW_OPEN; break;
#ifdef PIKE_DEBUG
    default:
      Pike_fatal ("Unexpected node %d as range lower bound.\n", low->token);
#endif
  }

  switch (high->token) {
    case F_RANGE_FROM_BEG: bound_types |= RANGE_HIGH_FROM_BEG; break;
    case F_RANGE_FROM_END: bound_types |= RANGE_HIGH_FROM_END; break;
    case F_RANGE_OPEN:     bound_types |= RANGE_HIGH_OPEN; break;
#ifdef PIKE_DEBUG
    default:
      Pike_fatal ("Unexpected node %d as range upper bound.\n", high->token);
#endif
  }

#ifdef PIKE_DEBUG
  {
    int expected_args = 0;
    switch (bound_types & (RANGE_LOW_OPEN|RANGE_HIGH_OPEN)) {
      case 0:
	expected_args = 2; break;
      case RANGE_LOW_OPEN:
      case RANGE_HIGH_OPEN:
	expected_args = 1; break;
      case RANGE_LOW_OPEN|RANGE_HIGH_OPEN:
	expected_args = 0; break;
    }
    if (num_args != expected_args)
      Pike_fatal ("Wrong number of args to o_range opcode. Expected %d, got %d.\n",
		  expected_args, num_args);
  }
#endif

  emit1 (F_RANGE, bound_types);
}

static void emit_multi_assign(node *vals, node *vars, int no)
{
  struct compilation *c = THIS_COMPILATION;
  node *var;
  node *val;
  node **valp = my_get_arg(&vals, no);

  if (!vars && (!valp || !*valp)) return;
  if (!(vars && valp && (val = *valp))) {
    yyerror("Argument count mismatch for multi-assignment.\n");
    return;
  }
  
  if (vars->token == F_LVALUE_LIST) {
    var = CAR(vars);
    vars = CDR(vars);
  } else {
    var = vars;
    vars = NULL;
  }

  switch(var->token) {
  case F_LOCAL:
    if(var->u.integer.a >= 
       find_local_frame(var->u.integer.b)->max_number_of_locals)
      yyerror("Illegal to use local variable here.");

    if(var->u.integer.b) goto normal_assign;

    if (var->node_info & OPT_ASSIGNMENT) {
      /* Initialize. */
      emit0(F_CONST0);
      emit1(F_ASSIGN_LOCAL_AND_POP, var->u.integer.a);
    }
    code_expression(val, 0, "RHS");
    emit_multi_assign(vals, vars, no+1);
    emit1(F_ASSIGN_LOCAL_AND_POP, var->u.integer.a );
    break;

    /* FIXME: Make special case for F_EXTERNAL */
  case F_IDENTIFIER:
    if(!IDENTIFIER_IS_VARIABLE( ID_FROM_INT(Pike_compiler->new_program,
					    var->u.id.number)->identifier_flags))
    {
      yyerror("Cannot assign functions or constants.\n");
    }else{
      code_expression(val, 0, "RHS");
      emit_multi_assign(vals, vars, no+1);
      emit1(F_ASSIGN_GLOBAL_AND_POP, var->u.id.number);
    }
    break;

  case F_GET_SET:
    {
      /* Check for the setter function. */
      struct program_state *state = Pike_compiler;
      int program_id = var->u.integer.a;
      int level = 0;
      while (state && (state->new_program->id != program_id)) {
	state = state->previous;
	level++;
      }
      if (!state) {
	yyerror("Lost parent.");
      } else {
	struct reference *ref =
	  PTR_FROM_INT(state->new_program, var->u.integer.b);
	struct identifier *id =
	  ID_FROM_PTR(state->new_program, ref);
	struct inherit *inh =
	  INHERIT_FROM_PTR(state->new_program, ref);
	int f;
#ifdef PIKE_DEBUG
	if (!IDENTIFIER_IS_VARIABLE(id->identifier_flags) ||
	    (id->run_time_type != PIKE_T_GET_SET)) {
	  Pike_fatal("Not a getter/setter in a F_GET_SET node!\n"
		     "  identifier_flags: 0x%08x\n"
		     "  run_time_type; %s (%d)\n",
		     id->identifier_flags,
		     get_name_of_type(id->run_time_type),
		     id->run_time_type);
	}
#endif /* PIKE_DEBUG */
	f = id->func.gs_info.setter;
	if (f == -1) {
	  yywarning("Variable %S lacks a setter.", id->name);
	} else if (!level) {
	  f += inh->identifier_level;
	  emit0(F_MARK);
	  PUSH_CLEANUP_FRAME(do_pop_mark, 0);
	  code_expression(val, 0, "RHS");
	  emit_multi_assign(vals, vars, no+1);
	  emit1(F_CALL_LFUN, f);
	  POP_AND_DONT_CLEANUP;
	  emit0(F_POP_VALUE);
	}
      }
    }
    /* FALL_THROUGH */
  case F_EXTERNAL:
    /* Check that it is in this context */
    if(Pike_compiler ->new_program->id == var->u.integer.a)
    {
      /* Check that it is a variable */
      if(var->u.integer.b != IDREF_MAGIC_THIS &&
	 IDENTIFIER_IS_VARIABLE( ID_FROM_INT(Pike_compiler->new_program, var->u.integer.b)->identifier_flags))
      {
	code_expression(val, 0, "RHS");
	emit_multi_assign(vals, vars, no+1);
	emit1(F_ASSIGN_GLOBAL_AND_POP, var->u.integer.b);
	break;
      }
    }
    /* fall through */

  default:
  normal_assign:
    do_docode(var, DO_LVALUE);
    if(do_docode(val, 0) != 1) yyerror("RHS is void!");
    emit_multi_assign(vals, vars, no+1);
    emit0(F_ASSIGN_AND_POP);
    break;
  }
}

static int do_docode2(node *n, int flags)
{
  struct compilation *c = THIS_COMPILATION;
  ptrdiff_t tmp1,tmp2,tmp3;
  int ret;

  if(!n) return 0;

  if(flags & DO_LVALUE)
  {
    switch(n->token)
    {
      default:
	yyerror("Illegal lvalue.");
	emit1(F_NUMBER,0);
	emit1(F_NUMBER,0);
	return 2;
	
      case F_ARRAY_LVALUE:
      case F_LVALUE_LIST:
      case F_LOCAL:
      case F_GLOBAL:
      case F_IDENTIFIER:
      case F_INDEX:
      case F_ARROW:
      case F_ARG_LIST:
      case F_COMMA_EXPR:
      case F_EXTERNAL:
      case F_GET_SET:
      case F_AUTO_MAP_MARKER:
	  break;
      }
  }

  if(flags & DO_LVALUE_IF_POSSIBLE)
  {
    flags|=DO_INDIRECT;
    flags &=~DO_LVALUE_IF_POSSIBLE;
  }else{
    flags &=~DO_INDIRECT;
  }

  /* Stack check */
  {
    ptrdiff_t x_= ((char *)&x_) + STACK_DIRECTION * (32768) -
      Pike_interpreter.stack_top ;
    x_*=STACK_DIRECTION;						
    if(x_>0)
    {
      yyerror("Too deep recursion in compiler. (please report this)");

      emit1(F_NUMBER,0);
      if(flags & DO_LVALUE)
      {
	emit1(F_NUMBER,0);
	return 2;
      }
      return 1;
    }
  }

  switch(n->token)
  {
  case F_MAGIC_INDEX:
  case F_MAGIC_SET_INDEX:
  case F_MAGIC_INDICES:
  case F_MAGIC_VALUES:
    emit2(n->token,
	  n->u.node.b->u.sval.u.integer,
	  n->u.node.a->u.sval.u.integer);
    return 1;
      
  case F_EXTERNAL:
  case F_GET_SET:
    {
      int level = 0;
      struct program_state *state = Pike_compiler;
      while (state && (state->new_program->id != n->u.integer.a)) {
	state->new_program->flags |= PROGRAM_USES_PARENT | PROGRAM_NEEDS_PARENT;
	state = state->previous;
	level++;
      }
      if (!state) {
	my_yyerror("Program parent %d lost during compiling.", n->u.integer.a);
	emit1(F_NUMBER,0);
      } else if (flags & WANT_LVALUE) {
	if (n->u.integer.b == IDREF_MAGIC_THIS) {
	  my_yyerror("this is not an lvalue.");
	}
	if (level) {
	  emit2(F_EXTERNAL_LVALUE, n->u.integer.b, level);
	} else {
	  emit1(F_GLOBAL_LVALUE, n->u.integer.b);
	}
	return 2;
      } else {
	struct reference *ref =
	  PTR_FROM_INT(state->new_program, n->u.integer.b);
	struct identifier *id =
	  ID_FROM_PTR(state->new_program, ref);
	if (n->token == F_GET_SET) {
	  struct inherit *inh =
	    INHERIT_FROM_PTR(state->new_program, ref);
	  int f;
#ifdef PIKE_DEBUG
	  if (!IDENTIFIER_IS_VARIABLE(id->identifier_flags) ||
	      (id->run_time_type != PIKE_T_GET_SET)) {
	    Pike_fatal("Not a getter/setter in a F_GET_SET node!\n"
		       "  identifier_flags: 0x%08x\n"
		       "  run_time_type; %s (%d)\n",
		     id->identifier_flags,
		       get_name_of_type(id->run_time_type),
		       id->run_time_type);
	  }
#endif /* PIKE_DEBUG */
	  f = id->func.gs_info.getter;
	  if (f == -1) {
	    yywarning("Variable %S lacks a getter.", id->name);
	  } else if (!level) {
	    return do_lfun_call(f + inh->identifier_level, NULL);
	  } else {
	    /* FIXME: Support inlining for the parent case.
	     *
	     * do_call_external(n->u.integer.a, f + inh->identifier_level,
	     *                  NULL);
	     */
	    emit2(F_EXTERNAL, n->u.integer.b, level);
	  }
	} else if (level) {
	  emit2(F_EXTERNAL, n->u.integer.b, level);
	} else if (n->u.integer.b == IDREF_MAGIC_THIS) {
	  emit1(F_THIS_OBJECT, 0);
	} else if(IDENTIFIER_IS_FUNCTION(id->identifier_flags) &&
		  id->identifier_flags & IDENTIFIER_HAS_BODY)
	{
	  /* Only use this opcode when it's certain that the result
	   * can't zero, i.e. when we know the function isn't just a
	   * prototype. */
	  emit1(F_LFUN, n->u.integer.b);
	}else{
	  emit1(F_GLOBAL, n->u.integer.b);
	}
      }
    }
    return 1;

  case F_THIS:
    {
      int level = 0;
      struct program_state *state = Pike_compiler;
      int inh = n->u.integer.b;
      while (state && (state->new_program->id != n->u.integer.a)) {
	state = state->previous;
	level++;
      }
      if (!state) {
	my_yyerror("Program parent %d lost during compiling.", n->u.integer.a);
	emit1(F_NUMBER,0);
      } else if (!level && (inh < 0)) {
	emit1(F_THIS_OBJECT, 0);
      } else {
	emit2(F_THIS, level, inh);
      }
      return 1;
    }
    break;

  case F_UNDEFINED:
    yyerror("Undefined identifier");
    emit1(F_NUMBER,0);
    return 1;

  case F_PUSH_ARRAY: {
    if (current_label != &top_statement_label_dummy || current_label->cleanups) {
      /* Might not have a surrounding apply node if evaluated as a
       * constant by the optimizer. */
#ifdef PIKE_DEBUG
      if (!current_label->cleanups ||
	  (current_label->cleanups->cleanup != do_pop_mark &&
	   current_label->cleanups->cleanup != do_pop_to_mark))
	Pike_fatal("F_PUSH_ARRAY unexpected in this context.\n");
#endif
      current_label->cleanups->cleanup = do_pop_to_mark;
    }
    code_expression(CAR(n), 0, "`@");
    emit0(F_PUSH_ARRAY);
    return 0;
  }

  case F_APPEND_ARRAY: {
    emit0(F_MARK);
    PUSH_CLEANUP_FRAME(do_pop_mark, 0);
    do_docode(CAR(n),DO_LVALUE);
    emit0(F_CONST0);	/* Reserved for svalue. */
    do_docode(CDR(n),0);
    emit0(F_APPEND_ARRAY);
    POP_AND_DONT_CLEANUP;
    return 1;
  }

  case '?':
  {
    INT32 *prev_switch_jumptable = current_switch.jumptable;
    int adroppings , bdroppings;
    current_switch.jumptable=0;


    if(!CDDR(n))
    {
      tmp1=alloc_label();
      do_jump_when_zero(CAR(n), DO_NOT_WARN((INT32)tmp1));
      DO_CODE_BLOCK(CADR(n));
      low_insert_label( DO_NOT_WARN((INT32)tmp1));
      current_switch.jumptable = prev_switch_jumptable;
      return 0;
    }

    if(!CADR(n))
    {
      tmp1=alloc_label();
      do_jump_when_non_zero(CAR(n), DO_NOT_WARN((INT32)tmp1));
      DO_CODE_BLOCK(CDDR(n));
      low_insert_label( DO_NOT_WARN((INT32)tmp1));
      current_switch.jumptable = prev_switch_jumptable;
      return 0;
    }

    tmp1=alloc_label();
    do_jump_when_zero(CAR(n), DO_NOT_WARN((INT32)tmp1));

    adroppings=do_docode(CADR(n), flags);
    tmp3=emit1(F_POP_N_ELEMS,0);

    /* Else */
    tmp2=do_branch(-1);
    low_insert_label( DO_NOT_WARN((INT32)tmp1));

    bdroppings=do_docode(CDDR(n), flags);
    if(adroppings < bdroppings)
    {
      do_pop(bdroppings - adroppings);
    }

    if(adroppings > bdroppings)
    {
      update_arg(DO_NOT_WARN((INT32)tmp3),
		 adroppings - bdroppings);
      adroppings=bdroppings;
    }

    low_insert_label( DO_NOT_WARN((INT32)tmp2));

    current_switch.jumptable = prev_switch_jumptable;
    return adroppings;
  }
      
  case F_AND_EQ:
  case F_OR_EQ:
  case F_XOR_EQ:
  case F_LSH_EQ:
  case F_RSH_EQ:
  case F_ADD_EQ:
  case F_SUB_EQ:
  case F_MULT_EQ:
  case F_MOD_EQ:
  case F_DIV_EQ:
    if(CAR(n)->token == F_AUTO_MAP_MARKER ||
       CDR(n)->token == F_AUTO_MAP_MARKER)
    {
      char *opname;

      if(CAR(n)->token == F_AUTO_MAP_MARKER)
      {
	int depth=0;
	node *tmp=CAR(n);
	while(tmp->token == F_AUTO_MAP_MARKER)
	{
	  depth++;
	  tmp=CAR(tmp);
	}
	tmp1=do_docode(tmp,DO_LVALUE);
	emit0(F_MARK);
	emit0(F_MARK);
	emit0(F_LTOSVAL);
	emit1(F_NUMBER,depth);
	emit_apply_builtin("__builtin.automap_marker");
      }else{
	tmp1=do_docode(CAR(n),DO_LVALUE);
	emit0(F_LTOSVAL);
      }

      switch(n->token)
      {
	case F_ADD_EQ: opname="`+"; break;
	case F_AND_EQ: opname="`&"; break;
	case F_OR_EQ:  opname="`|"; break;
	case F_XOR_EQ: opname="`^"; break;
	case F_LSH_EQ: opname="`<<"; break;
	case F_RSH_EQ: opname="`>>"; break;
	case F_SUB_EQ: opname="`-"; break;
	case F_MULT_EQ:opname="`*"; break;
	case F_MOD_EQ: opname="`%"; break;
	case F_DIV_EQ: opname="`/"; break;
	default:
	  Pike_fatal("Really???\n");
	  opname="`make gcc happy";
      }

      emit_builtin_svalue(opname);
      emit2(F_REARRANGE,1,1);

      if(CDR(n)->token == F_AUTO_MAP)
      {
	do_encode_automap_arg_list(CDR(n), 0);
      }else{
	code_expression(CDR(n), 0, "assignment");
      }
      emit_apply_builtin("__automap__");
    }else{
      tmp1=do_docode(CAR(n),DO_LVALUE);
#ifdef PIKE_DEBUG
      if(tmp1 != 2)
	Pike_fatal("HELP! FATAL INTERNAL COMPILER ERROR (7)\n");
#endif

      if(n->token == F_ADD_EQ && (flags & DO_POP))
      {
	code_expression(CDR(n), 0, "assignment");
	emit0(F_ADD_TO_AND_POP);
	return 0;
      }
      
      if(CAR(n)->token != F_AUTO_MAP &&
	 (match_types(CAR(n)->type, array_type_string) ||
	  match_types(CAR(n)->type, string_type_string) ||
	  match_types(CAR(n)->type, mapping_type_string) ||
	  match_types(CAR(n)->type, object_type_string)))
      {
	code_expression(CDR(n), 0, "assignment");
	emit0(F_LTOSVAL2);
      }else{
	emit0(F_LTOSVAL);
	code_expression(CDR(n), 0, "assignment");
      }
      
      
      switch(n->token)
      {
	case F_ADD_EQ:
	  if(CAR(n)->type == int_type_string &&
	     CDR(n)->type == int_type_string)
	  {
	    emit0(F_ADD_INTS);
	  }
	  else if(CAR(n)->type == float_type_string &&
		  CDR(n)->type == float_type_string)
	  {
	    emit0(F_ADD_FLOATS);
	  }else{
	    emit0(F_ADD);
	  }
	  break;
	case F_AND_EQ: emit0(F_AND); break;
	case F_OR_EQ:  emit0(F_OR);  break;
	case F_XOR_EQ: emit0(F_XOR); break;
	case F_LSH_EQ: emit0(F_LSH); break;
	case F_RSH_EQ: emit0(F_RSH); break;
	case F_SUB_EQ: emit0(F_SUBTRACT); break;
	case F_MULT_EQ:emit0(F_MULTIPLY);break;
	case F_MOD_EQ: emit0(F_MOD); break;
	case F_DIV_EQ: emit0(F_DIVIDE); break;
      }
    }
    
    if(flags & DO_POP)
    {
      emit0(F_ASSIGN_AND_POP);
      return 0;
    }else{
      emit0(F_ASSIGN);
      return 1;
    }

  case F_MULTI_ASSIGN:
    if (flags & DO_POP) {
      emit_multi_assign(CAR(n), CDR(n), 0);
      return 0;
    } else {
      /* Fall back to the normal assign case. */
      tmp1=do_docode(CDR(n),DO_LVALUE);
#ifdef PIKE_DEBUG
      if(tmp1 & 1)
	Pike_fatal("Very internal compiler error.\n");
#endif
      emit1(F_ARRAY_LVALUE, DO_NOT_WARN((INT32)(tmp1>>1)));
      emit0(F_MARK);
      PUSH_CLEANUP_FRAME(do_pop_mark, 0);
      do_docode(CAR(n), 0);
      emit_apply_builtin("aggregate");
      POP_AND_DONT_CLEANUP;
      emit0(F_ASSIGN);
      return 1;
    }

  case F_ASSIGN:
    switch(CAR(n)->token)
    {
    case F_RANGE:
    case F_AND:
    case F_OR:
    case F_XOR:
    case F_LSH:
    case F_RSH:
    case F_ADD:
    case F_MOD:
    case F_SUBTRACT:
    case F_DIVIDE:
    case F_MULTIPLY:
      if(node_is_eq(CDR(n),CAAR(n)))
      {
	int num_args;
	tmp1=do_docode(CDR(n),DO_LVALUE);
	if(match_types(CDR(n)->type, array_type_string) ||
	   match_types(CDR(n)->type, string_type_string) ||
	   match_types(CDR(n)->type, object_type_string) ||
	   match_types(CDR(n)->type, multiset_type_string) ||
	   match_types(CDR(n)->type, mapping_type_string))
	{
	  num_args = do_docode(CDAR(n), 0);
	  switch (num_args)
	  {
	    case 0: emit0(F_LTOSVAL1); break;
	    case 1: emit0(F_LTOSVAL2); break;
	    case 2: emit0(F_LTOSVAL3); break;
#ifdef PIKE_DEBUG
	    default:
	      Pike_fatal("Arglebargle glop-glyf?\n");
#endif
	  }
	}else{
	  emit0(F_LTOSVAL);
	  num_args = do_docode(CDAR(n), 0);
	}

	if (CAR (n)->token == F_RANGE)
	  emit_range (CAR (n) DO_IF_DEBUG (COMMA num_args));
	else
	  emit0(CAR(n)->token);

	emit0(n->token);
	return n->token==F_ASSIGN;
      }
    case F_APPLY:
      if ((CAAR(n)->token == F_CONSTANT) &&
	  (CAAR(n)->u.sval.type == T_FUNCTION) &&
	  (CAAR(n)->u.sval.subtype == FUNCTION_BUILTIN) &&
	  (CAAR(n)->u.sval.u.efun->function != f_map) &&
	  (CAAR(n)->u.sval.u.efun->function != f_filter)) {
	/* efuns typically don't access object variables. */
	node *args = CDAR(n);
	if (args) {
	  node **arg = my_get_arg(&args, 0);
	  if (arg && node_is_eq(CDR(n), *arg) &&
	      !(args->tree_info & OPT_ASSIGNMENT)) {
	    /* First arg is the lvalue.
	     *
	     * We optimize this to allow for destructive operations.
	     */
	    int no = 0;
	    tmp1 = do_docode(CDR(n), DO_LVALUE);
	    emit0(F_MARK_AND_CONST0);
	    PUSH_CLEANUP_FRAME(do_pop_mark, 0);
	    while ((arg = my_get_arg(&args, ++no)) && *arg) {
	      do_docode(*arg, 0);
	    }
	    tmp1=store_constant(&CAAR(n)->u.sval,
				!(CAAR(n)->tree_info & OPT_EXTERNAL_DEPEND),
				CAAR(n)->name);
	    emit1(F_LTOSVAL_CALL_BUILTIN_AND_ASSIGN, DO_NOT_WARN((INT32)tmp1));
	    POP_AND_DONT_CLEANUP;
	    return 1;
	  }
	}
      }
      /* FALL_THROUGH */
    default:
      switch(CDR(n)->token)
      {
      case F_LOCAL:
	if(CDR(n)->u.integer.a >= 
	   find_local_frame(CDR(n)->u.integer.b)->max_number_of_locals)
	  yyerror("Illegal to use local variable here.");

	if(CDR(n)->u.integer.b) goto normal_assign;

	if (CDR(n)->node_info & OPT_ASSIGNMENT) {
	  /* Initialize. */
	  emit0(F_CONST0);
	  emit1(F_ASSIGN_LOCAL_AND_POP, CDR(n)->u.integer.a);
	}
	code_expression(CAR(n), 0, "RHS");
	emit1(flags & DO_POP ? F_ASSIGN_LOCAL_AND_POP:F_ASSIGN_LOCAL,
	     CDR(n)->u.integer.a );
	break;

	/* FIXME: Make special case for F_EXTERNAL */
      case F_IDENTIFIER:
	if(!IDENTIFIER_IS_VARIABLE( ID_FROM_INT(Pike_compiler->new_program, CDR(n)->u.id.number)->identifier_flags))
	{
	  yyerror("Cannot assign functions or constants.\n");
	}else{
	  code_expression(CAR(n), 0, "RHS");
	  emit1(flags & DO_POP ? F_ASSIGN_GLOBAL_AND_POP:F_ASSIGN_GLOBAL,
		CDR(n)->u.id.number);
	}
	break;

        case F_GET_SET:
	  {
	    /* Check for the setter function. */
	    struct program_state *state = Pike_compiler;
	    int program_id = CDR(n)->u.integer.a;
	    int level = 0;
	    while (state && (state->new_program->id != program_id)) {
	      state = state->previous;
	      level++;
	    }
	    if (!state) {
	      yyerror("Lost parent.");
	    } else {
	      struct reference *ref =
		PTR_FROM_INT(state->new_program, CDR(n)->u.integer.b);
	      struct identifier *id =
		ID_FROM_PTR(state->new_program, ref);
	      struct inherit *inh =
		INHERIT_FROM_PTR(state->new_program, ref);
	      int f;
#ifdef PIKE_DEBUG
	      if (!IDENTIFIER_IS_VARIABLE(id->identifier_flags) ||
		  (id->run_time_type != PIKE_T_GET_SET)) {
		Pike_fatal("Not a getter/setter in a F_GET_SET node!\n"
			   "  identifier_flags: 0x%08x\n"
			   "  run_time_type; %s (%d)\n",
			   id->identifier_flags,
			   get_name_of_type(id->run_time_type),
			   id->run_time_type);
	      }
#endif /* PIKE_DEBUG */
	      f = id->func.gs_info.setter;
	      if (f == -1) {
		yywarning("Variable %S lacks a setter.", id->name);
	      } else if (!level) {
		f += inh->identifier_level;
		PUSH_CLEANUP_FRAME(do_pop_mark, 0);
		if (flags & DO_POP) {
		  emit0(F_MARK);
		  code_expression(CAR(n), 0, "RHS");
		} else {
		  code_expression(CAR(n), 0, "RHS");
		  emit0(F_MARK);
		  emit0(F_DUP);
		}
		emit1(F_CALL_LFUN, f);
		POP_AND_DONT_CLEANUP;
		emit0(F_POP_VALUE);
		return !(flags & DO_POP);
	      }
	    }
	  }
	  /* FALL_THROUGH */
	case F_EXTERNAL:
	  /* Check that it is in this context */
	  if(Pike_compiler ->new_program->id == CDR(n)->u.integer.a)
	  {
	    /* Check that it is a variable */
	    if(CDR(n)->u.integer.b != IDREF_MAGIC_THIS &&
	       IDENTIFIER_IS_VARIABLE( ID_FROM_INT(Pike_compiler->new_program, CDR(n)->u.integer.b)->identifier_flags))
	    {
	      code_expression(CAR(n), 0, "RHS");
	      emit1(flags & DO_POP ? F_ASSIGN_GLOBAL_AND_POP:F_ASSIGN_GLOBAL,
		    CDR(n)->u.integer.b);
	      break;
	    }
	  }
	  /* fall through */

      default:
      normal_assign:
	tmp1=do_docode(CDR(n),DO_LVALUE);
	if(do_docode(CAR(n),0)!=1) yyerror("RHS is void!");
	emit0(flags & DO_POP ? F_ASSIGN_AND_POP:F_ASSIGN);
	break;
      }
      return flags & DO_POP ? 0 : 1;
    }

  case F_LAND:
  case F_LOR:
    tmp1=alloc_label();
    if(flags & DO_POP)
    {
      do_cond_jump(CAR(n), DO_NOT_WARN((INT32)tmp1), n->token == F_LOR, DO_POP);
      DO_CODE_BLOCK(CDR(n));
      low_insert_label( DO_NOT_WARN((INT32)tmp1));
      return 0;
    }else{
      do_cond_jump(CAR(n), DO_NOT_WARN((INT32)tmp1), n->token == F_LOR, 0);
      code_expression(CDR(n), flags, n->token == F_LOR ? "||" : "&&");
      low_insert_label( DO_NOT_WARN((INT32)tmp1));
      return 1;
    }

  case F_EQ:
  case F_NE:
  case F_ADD:
  case F_LT:
  case F_LE:
  case F_GT:
  case F_GE:
  case F_SUBTRACT:
  case F_MULTIPLY:
  case F_DIVIDE:
  case F_MOD:
  case F_LSH:
  case F_RSH:
  case F_XOR:
  case F_OR:
  case F_AND:
  case F_NOT:
  case F_COMPL:
  case F_NEGATE:
    Pike_fatal("Optimizer error.\n");

  case F_RANGE:
    tmp1=do_docode(CAR(n),DO_NOT_COPY_TOPLEVEL);
    {
#ifdef PIKE_DEBUG
      int num_args =
#endif
	do_docode (CDR (n), DO_NOT_COPY);
      emit_range (n DO_IF_DEBUG (COMMA num_args));
      return DO_NOT_WARN((INT32)tmp1);
    }

    /* The special bound type nodes are simply ignored when the
     * arglist to the range operator is coded. emit_range looks at
     * them later on instead. */
  case F_RANGE_FROM_BEG:
  case F_RANGE_FROM_END:
    return do_docode (CAR (n), flags);
  case F_RANGE_OPEN:
    return 0;

  case F_INC:
  case F_POST_INC:
    if(CAR(n)->token == F_AUTO_MAP_MARKER)
    {
      int depth=0;
      int ret=0;
      node *tmp=CAR(n);
      while(tmp->token == F_AUTO_MAP_MARKER)
      {
	depth++;
	tmp=CAR(tmp);
      }

      tmp1=do_docode(tmp,DO_LVALUE);
      if(n->token == F_POST_INC)
      {
	emit0(F_LTOSVAL);
	emit2(F_REARRANGE,1,2);
	ret++;
	flags|=DO_POP;
      }

#ifdef PIKE_DEBUG
      if(tmp1 != 2)
	Pike_fatal("HELP! FATAL INTERNAL COMPILER ERROR (1)\n");
#endif

      PUSH_CLEANUP_FRAME(do_pop_mark, 0);
      emit0(F_MARK);
      PUSH_CLEANUP_FRAME(do_pop_mark, 0);
      emit0(F_MARK);
      emit0(F_LTOSVAL);
      emit1(F_NUMBER, depth);
      emit_apply_builtin("__builtin.automap_marker");
      POP_AND_DONT_CLEANUP;
      emit_builtin_svalue("`+");
      emit2(F_REARRANGE,1,1);
      emit1(F_NUMBER, 1);
      emit_apply_builtin("__automap__");
      POP_AND_DONT_CLEANUP;

      if(flags & DO_POP)
      {
	emit0(F_ASSIGN_AND_POP);
      }else{
	emit0(F_ASSIGN);
	ret++;
      }
      return ret;
    }else{
      tmp1=do_docode(CAR(n),DO_LVALUE);
#ifdef PIKE_DEBUG
      if(tmp1 != 2)
	Pike_fatal("HELP! FATAL INTERNAL COMPILER ERROR (1)\n");
#endif

      if(flags & DO_POP)
      {
	emit0(F_INC_AND_POP);
	return 0;
      }else{
	emit0(n->token);
	return 1;
      }
    }

  case F_DEC:
  case F_POST_DEC:
    if(CAR(n)->token == F_AUTO_MAP_MARKER)
    {
      int depth=0;
      int ret=0;
      node *tmp=CAR(n);
      while(tmp->token == F_AUTO_MAP_MARKER)
      {
	depth++;
	tmp=CAR(tmp);
      }

      tmp1=do_docode(tmp,DO_LVALUE);
      if(n->token == F_POST_DEC)
      {
	emit0(F_LTOSVAL);
	emit2(F_REARRANGE,1,2);
	ret++;
	flags|=DO_POP;
      }

#ifdef PIKE_DEBUG
      if(tmp1 != 2)
	Pike_fatal("HELP! FATAL INTERNAL COMPILER ERROR (1)\n");
#endif

      PUSH_CLEANUP_FRAME(do_pop_mark, 0);
      emit0(F_MARK);
      PUSH_CLEANUP_FRAME(do_pop_mark, 0);
      emit0(F_MARK);
      emit0(F_LTOSVAL);
      emit1(F_NUMBER, depth);
      emit_apply_builtin("__builtin.automap_marker");
      POP_AND_DONT_CLEANUP;
      emit_builtin_svalue("`-");
      emit2(F_REARRANGE,1,1);
      emit1(F_NUMBER, 1);
      emit_apply_builtin("__automap__");
      POP_AND_DONT_CLEANUP;

      if(flags & DO_POP)
      {
	emit0(F_ASSIGN_AND_POP);
      }else{
	emit0(F_ASSIGN);
	ret++;
      }
      return ret;
    }else{
      tmp1=do_docode(CAR(n),DO_LVALUE);
#ifdef PIKE_DEBUG
      if(tmp1 != 2)
	Pike_fatal("HELP! FATAL INTERNAL COMPILER ERROR (2)\n");
#endif
      if(flags & DO_POP)
      {
	emit0(F_DEC_AND_POP);
	return 0;
      }else{
	emit0(n->token);
	return 1;
      }
    }

  case F_FOR:
  {
    INT32 *prev_switch_jumptable = current_switch.jumptable;
    BLOCK_BEGIN;
    PUSH_STATEMENT_LABEL;

    current_switch.jumptable=0;
    current_label->break_label=alloc_label();
    current_label->continue_label=alloc_label();

    if(CDR(n))
    {
      do_jump_when_zero(CAR(n),current_label->break_label);
      tmp2=ins_label(-1);
      DO_CODE_BLOCK(CADR(n));
      ins_label(current_label->continue_label);
      DO_CODE_BLOCK(CDDR(n));
    }else{
      tmp2=ins_label(-1);
    }
    do_jump_when_non_zero(CAR(n), DO_NOT_WARN((INT32)tmp2));
    ins_label(current_label->break_label);

    current_switch.jumptable = prev_switch_jumptable;
    POP_STATEMENT_LABEL;
    BLOCK_END;
    return 0;
  }

  case ' ':
    ret = do_docode(CAR(n),0);
    return ret + do_docode(CDR(n),DO_LVALUE);

  case F_FOREACH:
  {
    node *arr;
    INT32 *prev_switch_jumptable = current_switch.jumptable;
    arr=CAR(n);

    if(CDR(arr) && CDR(arr)->token == ':')
    {
      BLOCK_BEGIN;
      /* New-style */
      tmp1=do_docode(CAR(arr), DO_NOT_COPY_TOPLEVEL);
      emit0(F_MAKE_ITERATOR);

      if(CADR(arr))
      {
	do_docode(CADR(arr), DO_LVALUE);
      }else{
	emit0(F_CONST0);
	emit0(F_CONST0);
	current_stack_depth+=2;
      }

      if(CDDR(arr))
      {
	do_docode(CDDR(arr), DO_LVALUE);
      }else{
	emit0(F_CONST0);
	emit0(F_CONST0);
	current_stack_depth+=2;
      }

      PUSH_CLEANUP_FRAME(do_pop, 5);

      PUSH_STATEMENT_LABEL;
      current_switch.jumptable=0;
      current_label->break_label=alloc_label();
      current_label->continue_label=alloc_label();

      /* Doubt it's necessary to use a label separate from
       * current_label->break_label, but I'm playing safe. /mast */
      tmp3 = alloc_label();
      do_jump(F_FOREACH_START, DO_NOT_WARN((INT32) tmp3));
      tmp1=ins_label(-1);
      DO_CODE_BLOCK(CDR(n));
      ins_label(current_label->continue_label);
      do_jump(F_FOREACH_LOOP, DO_NOT_WARN((INT32)tmp1));
      ins_label(current_label->break_label);
      low_insert_label( DO_NOT_WARN((INT32)tmp3));

      current_switch.jumptable = prev_switch_jumptable;
      POP_STATEMENT_LABEL;
      POP_AND_DO_CLEANUP;
      BLOCK_END;
      return 0;
    }
    

    BLOCK_BEGIN;

    if(CAR(arr) && CAR(arr)->token==F_RANGE)
    {
      node *range = CAR(arr);
      node *low = CADR(range);
      node *high = CDDR(range);
      if(high->token == F_RANGE_OPEN &&
	 low->token == F_RANGE_FROM_BEG &&
	 match_types (low->type, int_type_string))
      {
	/* Optimize foreach(x[start..],y). */
	do_docode (CAR(range), DO_NOT_COPY_TOPLEVEL);
	do_docode (CDR(arr), DO_NOT_COPY|DO_LVALUE);
	do_docode (CAR(low), DO_NOT_COPY);
	goto foreach_arg_pushed;
      }
    }
    do_docode(arr,DO_NOT_COPY);
    emit0(F_CONST0);
    current_stack_depth++;
  foreach_arg_pushed:
    PUSH_CLEANUP_FRAME(do_pop, 4);

    PUSH_STATEMENT_LABEL;
    current_switch.jumptable=0;
    current_label->break_label=alloc_label();
    current_label->continue_label=alloc_label();

    tmp3=do_branch(-1);
    tmp1=ins_label(-1);
    DO_CODE_BLOCK(CDR(n));
    ins_label(current_label->continue_label);
    low_insert_label( DO_NOT_WARN((INT32)tmp3));
    do_jump(n->token, DO_NOT_WARN((INT32)tmp1));
    ins_label(current_label->break_label);

    current_switch.jumptable = prev_switch_jumptable;
    POP_STATEMENT_LABEL;
    POP_AND_DO_CLEANUP;
    BLOCK_END;
    return 0;
  }

  case F_INC_NEQ_LOOP:
  case F_DEC_NEQ_LOOP:
  case F_INC_LOOP:
  case F_DEC_LOOP:
  {
    INT32 *prev_switch_jumptable = current_switch.jumptable;
    BLOCK_BEGIN;

    do_docode(CAR(n),0);
    PUSH_CLEANUP_FRAME(do_pop, 3);

    PUSH_STATEMENT_LABEL;
    current_switch.jumptable=0;
    current_label->break_label=alloc_label();
    current_label->continue_label=alloc_label();
    tmp3=do_branch(-1);
    tmp1=ins_label(-1);

    DO_CODE_BLOCK(CDR(n));
    ins_label(current_label->continue_label);
    low_insert_label( DO_NOT_WARN((INT32)tmp3));
    do_jump(n->token, DO_NOT_WARN((INT32)tmp1));
    ins_label(current_label->break_label);

    current_switch.jumptable = prev_switch_jumptable;
    POP_STATEMENT_LABEL;
    POP_AND_DO_CLEANUP;
    BLOCK_END;
    return 0;
  }

  case F_LOOP:
  {
    /* FIXME: No support for break or continue. */
    PUSH_STATEMENT_LABEL;
    tmp1 = do_docode(CAR(n), 0);
    if (tmp1 > 0) {
      do_pop(tmp1-1);
      tmp2 = do_branch(-1);
      tmp3 = ins_label(-1);
      DO_CODE_BLOCK(CDR(n));
      ins_label(tmp2);
      emit1(F_LOOP, tmp3);
    }
    POP_STATEMENT_LABEL;
    return 0;
  }

  case F_DO:
  {
    INT32 *prev_switch_jumptable = current_switch.jumptable;
    BLOCK_BEGIN;
    PUSH_STATEMENT_LABEL;

    current_switch.jumptable=0;
    current_label->break_label=alloc_label();
    current_label->continue_label=alloc_label();

    tmp2=ins_label(-1);
    DO_CODE_BLOCK(CAR(n));
    ins_label(current_label->continue_label);
    do_jump_when_non_zero(CDR(n), DO_NOT_WARN((INT32)tmp2));
    ins_label(current_label->break_label);

    current_switch.jumptable = prev_switch_jumptable;
    POP_STATEMENT_LABEL;
    BLOCK_END;
    return 0;
  }

  case F_POP_VALUE:
    {
      BLOCK_BEGIN;
      DO_CODE_BLOCK(CAR(n));
      BLOCK_END;
      return 0;
    }

  case F_CAST:
    switch(n->type->type) {
    case T_VOID:
      DO_CODE_BLOCK(CAR(n));
      return 0;
    case T_INT:
      /* FIXME: Integer range? */
      tmp1 = do_docode(CAR(n), 0);
      if(!tmp1)
	emit0(F_CONST0);
      else {
	if(tmp1>1)
	  do_pop(DO_NOT_WARN((INT32)(tmp1-1)));
	emit0(F_CAST_TO_INT);
      }
      return 1;
    case T_STRING:
      /* FIXME: String width? */
      tmp1 = do_docode(CAR(n), 0);
      if(!tmp1)
	emit0(F_CONST0);
      else if(tmp1>1)
	do_pop(DO_NOT_WARN((INT32)(tmp1-1)));
      emit0(F_CAST_TO_STRING);
      return 1;
    default:
      if (compile_type_to_runtime_type(n->type) == PIKE_T_MIXED) {
	tmp1 = do_docode(CAR(n), 0);
	if(!tmp1) 
	  emit0(F_CONST0);
	else if(tmp1>1)
	  do_pop(DO_NOT_WARN((INT32)(tmp1-1)));
	return 1;
      }
    }
    {
      struct svalue sv;
      sv.type = T_TYPE;
      sv.subtype = 0;
      sv.u.type = n->type;
      tmp1 = store_constant(&sv, 0, n->name);
      emit1(F_CONSTANT, DO_NOT_WARN((INT32)tmp1));
    }

    tmp1=do_docode(CAR(n),0);
    if(!tmp1) { emit0(F_CONST0); tmp1=1; }
    if(tmp1>1) do_pop(DO_NOT_WARN((INT32)(tmp1-1)));

    emit0(F_CAST);
    return 1;

  case F_SOFT_CAST:
    if (runtime_options & RUNTIME_CHECK_TYPES) {
      {
	struct svalue sv;
	sv.type = T_TYPE;
	sv.subtype = 0;
	sv.u.type = n->type;
	tmp1 = store_constant(&sv, 0, n->name);
	emit1(F_CONSTANT, DO_NOT_WARN((INT32)tmp1));
      }
      tmp1 = do_docode(CAR(n), 0);
      if (!tmp1) { emit0(F_CONST0); tmp1 = 1; }
      if (tmp1 > 1) do_pop(DO_NOT_WARN((INT32)(tmp1 - 1)));
      emit0(F_SOFT_CAST);
      return 1;
    }
    tmp1 = do_docode(CAR(n), flags);
    if (tmp1 > 1) do_pop(DO_NOT_WARN((INT32)(tmp1 - 1)));
    return !!tmp1;

  case F_APPLY:
    if(CAR(n)->token == F_CONSTANT)
    {
      if(CAR(n)->u.sval.type == T_FUNCTION)
      {
	if(CAR(n)->u.sval.subtype == FUNCTION_BUILTIN) /* driver fun? */
	{
	  if(!CAR(n)->u.sval.u.efun->docode || 
	     !CAR(n)->u.sval.u.efun->docode(n))
	  {
	    if(count_args(CDR(n))==1)
	    {
	      do_docode(CDR(n),0);
	      tmp1=store_constant(& CAR(n)->u.sval,
				  !(CAR(n)->tree_info & OPT_EXTERNAL_DEPEND),
				  CAR(n)->name);
	      emit1(F_CALL_BUILTIN1, DO_NOT_WARN((INT32)tmp1));
	    }else{
	      emit0(F_MARK);
	      PUSH_CLEANUP_FRAME(do_pop_mark, 0);
	      do_docode(CDR(n),0);
	      tmp1=store_constant(& CAR(n)->u.sval,
				  !(CAR(n)->tree_info & OPT_EXTERNAL_DEPEND),
				  CAR(n)->name);
	      emit1(F_CALL_BUILTIN, DO_NOT_WARN((INT32)tmp1));
	      POP_AND_DONT_CLEANUP;
	    }
	  }
	  if(n->type == void_type_string)
	    return 0;

	  return 1;
	}else{
	  if(CAR(n)->u.sval.u.object == Pike_compiler->fake_object)
	    return do_lfun_call(CAR(n)->u.sval.subtype, CDR(n));
       	}
      }

      emit0(F_MARK);
      PUSH_CLEANUP_FRAME(do_pop_mark, 0);
      do_docode(CDR(n),0);
      tmp1=store_constant(& CAR(n)->u.sval,
			  !(CAR(n)->tree_info & OPT_EXTERNAL_DEPEND),
			  CAR(n)->name);
      emit1(F_APPLY, DO_NOT_WARN((INT32)tmp1));
      POP_AND_DONT_CLEANUP;
      
      return 1;
    }
    else if(CAR(n)->token == F_IDENTIFIER)
    {
      return do_lfun_call(CAR(n)->u.id.number, CDR(n));
    }
    else if(CAR(n)->token == F_EXTERNAL &&
	    CAR(n)->u.integer.a == Pike_compiler->new_program->id &&
	    CAR(n)->u.integer.b != IDREF_MAGIC_THIS)
    {
      return do_lfun_call(CAR(n)->u.integer.b, CDR(n));
    }
    else if(CAR(n)->token == F_GET_SET &&
	    CAR(n)->u.integer.a == Pike_compiler->new_program->id &&
	    CAR(n)->u.integer.b != IDREF_MAGIC_THIS)
    {
      return do_lfun_call(CAR(n)->u.integer.b, CDR(n));
    }
    else if(CAR(n)->token == F_ARROW)
    {
      emit0(F_MARK);
      PUSH_CLEANUP_FRAME(do_pop_mark, 0);
      do_docode(CAAR(n),0); /* object */
      do_docode(CDR(n),0); /* args */
      emit1(F_CALL_OTHER, store_prog_string(CDAR(n)->u.sval.u.string));
      POP_AND_DONT_CLEANUP;
      return 1;
    }
    else
    {
      struct pike_string *tmp;
      node *foo;

      emit0(F_MARK);
      PUSH_CLEANUP_FRAME(do_pop_mark, 0);
      do_docode(CAR(n),0);
      do_docode(CDR(n),0);

      tmp=findstring("call_function");
      if(!tmp) yyerror("No call_function efun.");
      foo=find_module_identifier(tmp,0);
      if(!foo || foo->token!=F_CONSTANT)
      {
	yyerror("No call_function efun.");
      }else{
	if(foo->u.sval.type == T_FUNCTION &&
	   foo->u.sval.subtype == FUNCTION_BUILTIN &&
	   foo->u.sval.u.efun->function == f_call_function)
	{
	  emit0(F_CALL_FUNCTION);
	}else{
	  /* We might want to put "predef::"+foo->name here /Hubbe */
	  tmp1=store_constant(& foo->u.sval, 1, foo->name);
	  emit1(F_APPLY, DO_NOT_WARN((INT32)tmp1));
	}
      }
      free_node(foo);
      POP_AND_DONT_CLEANUP;
      return 1;
    }

  case F_ARG_LIST:
  case F_COMMA_EXPR:
  case ':':
    {
      node *root = n;
      node *parent = n->parent;

      /* Avoid a bit of recursion by traversing the graph... */
      n->parent = NULL;
      tmp1 = 0;
    next_car:
      while (CAR(n) && 
	     ((CAR(n)->token == F_ARG_LIST) ||
	      (CAR(n)->token == F_COMMA_EXPR))) {
	CAR(n)->parent = n;
	n = CAR(n);
      }
      /* CAR(n) is not F_ARG_LIST or F_COMMA_EXPR */
      tmp1 += do_docode(CAR(n), flags & ~WANT_LVALUE);
      
      do {
	if (CDR(n)) {
	  if ((CDR(n)->token == F_ARG_LIST) ||
	      (CDR(n)->token == F_COMMA_EXPR)) {
	    /* Note: Parent points to the closest preceding CAR node
	     *       on the way to the root.
	     */
	    CDR(n)->parent = n->parent;
	    n = CDR(n);
	    goto next_car;
	  }
	  /* CDR(n) is not F_ARG_LIST or F_COMMA_EXPR */
	  if (n->parent) {
	    tmp1 += do_docode(CDR(n), flags & ~WANT_LVALUE);
	  } else {
	    tmp1 += do_docode(CDR(n), flags);
	  }
	}
	/* Retrace */
	/* Note: n->parent is always a visited CAR node on the
	 *       way to the root.
	 */
	n = n->parent;
      } while (n);

      /* Restore root->parent. */
      root->parent = parent;
    }
    return DO_NOT_WARN((INT32)tmp1);


    /* Switch:
     * So far all switches are implemented with a binsearch lookup.
     * It stores the case values in the programs area for constants.
     * It also has a jump-table in the program itself, for every index in
     * the array of cases, there is 2 indexes in the jumptable, and one extra.
     * The first entry in the jumptable is used if you call switch with
     * a value that is ranked lower than all the indexes in the array of
     * cases. (Ranked by the binsearch that is) The second is used if it
     * is equal to the first index. The third if it is greater than the
     * first, but lesser than the second. The fourth if it is equal to
     * the second.... etc. etc.
     */

  case F_SWITCH:
  {
    INT32 e,cases,*order;
    INT32 *jumptable;
    struct switch_data prev_switch = current_switch;
#ifdef PIKE_DEBUG
    struct svalue *save_sp=Pike_sp;
#endif
    BLOCK_BEGIN;
    PUSH_STATEMENT_LABEL;

    if(do_docode(CAR(n),0)!=1)
      Pike_fatal("Internal compiler error, time to panic\n");

    if (!(CAR(n) && (current_switch.type = CAR(n)->type))) {
      current_switch.type = mixed_type_string;
    }

    current_label->break_label=alloc_label();

    cases=count_cases(CDR(n));

    tmp1=emit1(F_SWITCH,0);
    current_stack_depth--;
    emit1(F_ALIGN,sizeof(INT32));

    current_switch.values_on_stack=0;
    current_switch.index=2;
    current_switch.less_label=-1;
    current_switch.greater_label=-1;
    current_switch.default_label=-1;
    current_switch.jumptable=(INT32 *)xalloc(sizeof(INT32)*(cases*2+2));
    jumptable=(INT32 *)xalloc(sizeof(INT32)*(cases*2+2));

    for(e=1; e<cases*2+2; e++)
    {
      jumptable[e] = DO_NOT_WARN((INT32)emit1(F_POINTER, 0));
      current_switch.jumptable[e]=-1;
    }
    emit0(F_NOTREACHED);

    DO_CODE_BLOCK(CDR(n));

#ifdef PIKE_DEBUG
    if(Pike_sp-save_sp != cases)
      Pike_fatal("Count cases is wrong!\n");
#endif

    f_aggregate(cases);

    /* FIXME: get_switch_order might possibly be able to
     * throw errors, add a catch around this! -Hubbe
     */
    order=get_switch_order(Pike_sp[-1].u.array);

    if (!Pike_compiler->num_parse_error) {
      /* Check for cases inside a range */
      if (cases &&
	  ((current_switch.less_label >= 0 &&
	    current_switch.jumptable[order[0]*2+2] !=
	    current_switch.less_label) ||
	   (current_switch.greater_label >= 0 &&
	    current_switch.jumptable[order[cases-1]*2+2] !=
	    current_switch.greater_label)))
	yyerror("Case inside range.");
      for(e=0; e<cases-1; e++)
      {
	if(order[e] < cases-1)
	{
	  int o1=order[e]*2+2;
	  if(current_switch.jumptable[o1]==current_switch.jumptable[o1+1] &&
	     current_switch.jumptable[o1]==current_switch.jumptable[o1+2])
	  {
	    if(order[e]+1 != order[e+1])
	      yyerror("Case inside range.");
	    e++;
	  }
	}
      }
    }

    order_array(Pike_sp[-1].u.array,order);

    reorder((void *)(current_switch.jumptable+2),cases,sizeof(INT32)*2,order);
    free((char *)order);

    current_switch.jumptable[1] = current_switch.less_label;
    current_switch.jumptable[current_switch.index - 1] = current_switch.greater_label;

    if(current_switch.default_label < 0)
      current_switch.default_label = ins_label(-1);

    for(e=1;e<cases*2+2;e++)
      if(current_switch.jumptable[e]==-1)
	current_switch.jumptable[e]=current_switch.default_label;

    for(e=1; e<cases*2+2; e++)
      update_arg(jumptable[e], current_switch.jumptable[e]);

    update_arg(DO_NOT_WARN((INT32)tmp1),
	       store_constant(Pike_sp-1,1,0));

    pop_stack();
    free((char *)jumptable);
    free((char *)current_switch.jumptable);

    current_switch = prev_switch;

    low_insert_label( current_label->break_label);

    POP_STATEMENT_LABEL;
    BLOCK_END;
#ifdef PIKE_DEBUG
    if(Pike_interpreter.recoveries && Pike_sp-Pike_interpreter.evaluator_stack < Pike_interpreter.recoveries->stack_pointer)
      Pike_fatal("Stack error after F_SWITCH (underflow)\n");
#endif
    return 0;
  }

  case F_CASE:
  case F_CASE_RANGE:
  {
    if(!current_switch.jumptable)
    {
      yyerror("Case outside switch.");
    }else{
      INT32 label = ins_label(-1);
      int i;

      for (i = 0; i < 2; i++) {
	node *case_val = i == 0 ? CAR(n) : CDR(n);

	if (case_val) {
	  if(!is_const(case_val))
	    yyerror("Case label isn't constant.");

	  if (case_val->type && !TEST_COMPAT(0,6)) {
	    if (!pike_types_le(case_val->type, current_switch.type)) {
	      if (!match_types(case_val->type, current_switch.type)) {
		yytype_error("Type mismatch in case.",
			     current_switch.type, case_val->type, 0);
	      } else if (c->lex.pragmas & ID_STRICT_TYPES) {
		yytype_error("Type mismatch in case.",
			     current_switch.type, case_val->type, YYTE_IS_WARNING);
	      }
	    }
	  }

	  if (!Pike_compiler->num_parse_error) {
	    tmp1=eval_low(case_val,1);
	    if(tmp1<1)
	    {
	      yyerror("Error in case label.");
	      push_int(0);
	      tmp1=1;
	    }
	    pop_n_elems(tmp1-1);
	    current_switch.values_on_stack++;
	    for(tmp1=current_switch.values_on_stack; tmp1 > 1; tmp1--)
	      if(is_equal(Pike_sp-tmp1, Pike_sp-1))
		yyerror("Duplicate case label.");
	  } else {
	    push_int(0);
	    current_switch.values_on_stack++;
	  }
	}
      }

      if (n->token == F_CASE) {
	current_switch.jumptable[current_switch.index++] = label;
	current_switch.jumptable[current_switch.index++] = -1;
      }
      else {
	if (!CAR(n)) current_switch.less_label = label;
	if (!CDR(n)) current_switch.greater_label = label;
	if (CAR(n) && CDR(n)) {
	  current_switch.jumptable[current_switch.index++] = label;
	  current_switch.jumptable[current_switch.index++] = label;
	  current_switch.jumptable[current_switch.index++] = label;
	  current_switch.jumptable[current_switch.index++] = -1;
	}
	else {
	  current_switch.jumptable[current_switch.index++] = label;
	  current_switch.jumptable[current_switch.index++] = -1;
	}
      }
    }
    return 0;
  }

  case F_DEFAULT:
    if(!current_switch.jumptable)
    {
      yyerror("Default outside switch.");
    }else if(current_switch.default_label!=-1){
      yyerror("Duplicate switch default.");
    }else{
      current_switch.default_label = ins_label(-1);
    }
    return 0;

  case F_BREAK:
  case F_CONTINUE: {
    struct statement_label *label, *p;

    if (CAR(n)) {
      struct pike_string *name = CAR(n)->u.sval.u.string;
      struct statement_label_name *lbl_name;
      for (label = current_label; label; label = label->prev)
	for (lbl_name = label->name; lbl_name; lbl_name = lbl_name->next)
	  if (lbl_name->str == name)
	    goto label_found_1;
      my_yyerror("No surrounding statement labeled %S.", name);
      return 0;

    label_found_1:
      if (n->token == F_CONTINUE && label->continue_label < 0) {
	my_yyerror("Cannot continue the non-loop statement on line %d.",
		   lbl_name->line_number);
	return 0;
      }
    }

    else {
      if (n->token == F_BREAK) {
	for (label = current_label; label; label = label->prev)
	  if (label->break_label >= 0 && !label->emit_break_label)
	    goto label_found_2;
	yyerror("Break outside loop or switch.");
	return 0;
      }
      else {
	for (label = current_label; label; label = label->prev)
	  if (label->continue_label >= 0)
	    goto label_found_2;
	yyerror("Continue outside loop.");
	return 0;
      }
    label_found_2: ;
    }

    for (p = current_label; 1; p = p->prev) {
      struct cleanup_frame *q;
      for (q = p->cleanups; q; q = q->prev) {
	do_pop(current_stack_depth - q->stack_depth);
	q->cleanup(q->cleanup_arg);
      }
      do_pop(current_stack_depth - p->stack_depth);
      if (p == label) break;
    }

    if (n->token == F_BREAK) {
      if (label->break_label < 0) label->emit_break_label = 1;
      label->break_label = do_branch(label->break_label);
    }
    else
      do_branch(label->continue_label);

    return 0;
  }

  case F_NORMAL_STMT_LABEL:
  case F_CUSTOM_STMT_LABEL: {
    struct statement_label *label;
    struct statement_label_name name;
    BLOCK_BEGIN;
    PUSH_STATEMENT_LABEL;
    name.str = CAR(n)->u.sval.u.string;
    name.line_number = n->line_number;

    for (label = current_label; label; label = label->prev) {
      struct statement_label_name *lbl_name;
      for (lbl_name = label->name; lbl_name; lbl_name = lbl_name->next)
	if (lbl_name->str == name.str) {
	  INT32 save_line = c->lex.current_line;
	  c->lex.current_line = name.line_number;
	  my_yyerror("Duplicate nested labels, previous one on line %d.",
		     lbl_name->line_number);
	  c->lex.current_line = save_line;
	  goto label_check_done;
	}
    }
  label_check_done:

    name.next = current_label->name;
    current_label->name = &name;

    if (!name.next) {
      if (n->token == F_CUSTOM_STMT_LABEL)
	/* The statement we precede has custom label handling; leave
	 * the statement_label "open" so the statement will use it
	 * instead of covering it. */
	current_label->break_label = -2;
      else
	current_label->break_label = -1;
    }
    DO_CODE_BLOCK(CDR(n));
    if (!name.next && current_label->emit_break_label)
      low_insert_label(current_label->break_label);
    POP_STATEMENT_LABEL;
    BLOCK_END;
    return 0;
  }

  case F_RETURN: {
    struct statement_label *p;
    int in_catch = 0;
    do_docode(CAR(n),0);

    /* Insert the appropriate number of F_ESCAPE_CATCH. The rest of
     * the cleanup is handled wholesale in low_return et al.
     * Alternatively we could handle this too in low_return and
     * then allow tail recursion of these kind of returns too. */
    for (p = current_label; p; p = p->prev) {
      struct cleanup_frame *q;
      for (q = p->cleanups; q; q = q->prev) {
	if (q->cleanup == (cleanup_func) do_escape_catch) {
	  in_catch = 1;
	  do_escape_catch();
	}
#ifdef PIKE_DEBUG
	/* Have to pop marks from F_SYNCH_MARK too if the debug level
	 * is high enough to get them inserted, otherwise we'll get
	 * false alarms from debug checks in e.g. POP_CATCH_CONTEXT. */
	else if (d_flag > 2 &&
		 q->cleanup == (cleanup_func) do_cleanup_synch_mark) {
	  /* Use the ordinary pop mark instruction here since we know
	   * the stack isn't in synch and we don't want debug checks
	   * for that. */
	  do_pop_mark (NULL);
	}
#endif
      }
    }

    emit0(in_catch ? F_VOLATILE_RETURN : F_RETURN);
    return 0;
  }

  case F_SSCANF:
    tmp1=do_docode(CDAR(n),DO_NOT_COPY);
    tmp2=do_docode(CDR(n),DO_NOT_COPY | DO_LVALUE);
    emit2(F_SSCANF, DO_NOT_WARN((INT32)(tmp1+tmp2)), CAAR(n)->u.sval.u.integer);
    return 1;

  case F_CATCH: {
    INT32 *prev_switch_jumptable = current_switch.jumptable;

    tmp1=do_jump(F_CATCH,-1);
    PUSH_CLEANUP_FRAME(do_escape_catch, 0);

    /* Entry point called via catching_eval_instruction(). */
    emit0(F_ENTRY);

    PUSH_STATEMENT_LABEL;
    current_switch.jumptable=0;
    current_label->break_label=alloc_label();
    if (TEST_COMPAT(7,0))
      current_label->continue_label = current_label->break_label;

    DO_CODE_BLOCK(CAR(n));

    ins_label(current_label->break_label);
    emit0(F_EXIT_CATCH);
    POP_STATEMENT_LABEL;
    current_switch.jumptable = prev_switch_jumptable;
    do_branch (tmp1);

    current_stack_depth++;
    /* Entry point called via catching_eval_instruction() after
     * catching an error.
     *
     * NB: This is reached by subtracting ENTRY_PROLOGUE_SIZE
     *     from the label below.
     * NB: The label must be after the entry, since it may expand to code
     *     that requires the entry code to have run.
     */
    emit0(F_ENTRY);
    ins_label(DO_NOT_WARN((INT32)tmp1));

    POP_AND_DONT_CLEANUP;
    return 1;
  }

  case F_LVALUE_LIST:
    ret = do_docode(CAR(n),DO_LVALUE);
    return ret + do_docode(CDR(n),DO_LVALUE);

    case F_ARRAY_LVALUE:
      tmp1=do_docode(CAR(n),DO_LVALUE);
#ifdef PIKE_DEBUG
      if(tmp1 & 1)
	Pike_fatal("Very internal compiler error.\n");
#endif
      emit1(F_ARRAY_LVALUE, DO_NOT_WARN((INT32)(tmp1>>1)));
      return 2;

  case F_ARROW:
    if(CDR(n)->token != F_CONSTANT || CDR(n)->u.sval.type!=T_STRING)
      Pike_fatal("Bugg in F_ARROW, index not string.\n");
    if(flags & WANT_LVALUE)
    {
      /* FIXME!!!! ??? I wonder what needs fixing... /Hubbe */
      tmp1=do_docode(CAR(n), 0);
      emit1(F_ARROW_STRING, store_prog_string(CDR(n)->u.sval.u.string));
      return 2;
    }else{
      tmp1 = do_docode(CAR(n), DO_NOT_COPY);
      if ((tmp2 = lfun_lookup_id(CDR(n)->u.sval.u.string)) != -1) {
	emit1(F_LOOKUP_LFUN, tmp2);
      } else {
	emit1(F_ARROW, store_prog_string(CDR(n)->u.sval.u.string));
      }
      if(!(flags & DO_NOT_COPY))
      {
	while(n && (n->token==F_INDEX || n->token==F_ARROW)) n=CAR(n);
	if(n->token==F_CONSTANT && !(n->node_info & OPT_EXTERNAL_DEPEND))
	  emit0(F_COPY_VALUE);
      }
    }
    return DO_NOT_WARN((INT32)tmp1);

  case F_INDEX:
    if(flags & WANT_LVALUE)
    {
      int mklval=CAR(n) && match_types(CAR(n)->type, string_type_string);
      tmp1 = do_docode(CAR(n),
		       mklval ? DO_LVALUE_IF_POSSIBLE : 0);
      if(tmp1==2)
      {
#ifdef PIKE_DEBUG
	if(!mklval)
	  Pike_fatal("Unwanted lvalue!\n");
#endif
	emit0(F_INDIRECT);
      }
      
      if(do_docode(CDR(n),0) != 1)
	Pike_fatal("Internal compiler error, please report this (1).\n");
      if(CDR(n)->token != F_CONSTANT &&
	match_types(CDR(n)->type, string_type_string))
	emit0(F_CLEAR_STRING_SUBTYPE);
      return 2;
    }else{
      tmp1=do_docode(CAR(n), DO_NOT_COPY);

      code_expression(CDR(n), DO_NOT_COPY, "index");
      if(CDR(n)->token != F_CONSTANT &&
	match_types(CDR(n)->type, string_type_string))
	emit0(F_CLEAR_STRING_SUBTYPE);

      emit0(F_INDEX);

      if(!(flags & DO_NOT_COPY))
      {
	while(n && (n->token==F_INDEX || n->token==F_ARROW)) n=CAR(n);
	if(n->token==F_CONSTANT && !(n->node_info & OPT_EXTERNAL_DEPEND))
	  emit0(F_COPY_VALUE);
      }
    }
    return DO_NOT_WARN((INT32)tmp1);

  case F_CONSTANT:
    switch(n->u.sval.type)
    {
    case T_INT:
      if(!n->u.sval.u.integer && n->u.sval.subtype==NUMBER_UNDEFINED)
      {
	emit0(F_UNDEFINED);
      }else{
#if SIZEOF_INT_TYPE > 4
	INT_TYPE i=n->u.sval.u.integer;
	if (i != (INT32)i)
	{
	   unsigned INT_TYPE ip=(unsigned INT_TYPE)i;
	   INT32 a,b;
	   a=(INT32)(ip>>32);
	   b=(INT32)(ip&0xffffffff);
	   emit2(F_NUMBER64,a,b);
	}
	else
	   emit1(F_NUMBER,i);
#else
	emit1(F_NUMBER,n->u.sval.u.integer);
#endif
      }
      return 1;

    case T_STRING:
      tmp1=store_prog_string(n->u.sval.u.string);
      emit1(F_STRING, DO_NOT_WARN((INT32)tmp1));
      return 1;

    case T_FUNCTION:
      if(n->u.sval.subtype!=FUNCTION_BUILTIN)
      {
	if(n->u.sval.u.object == Pike_compiler->fake_object)
	{
	  /* When does this occur? /mast */
	  emit1(F_GLOBAL,n->u.sval.subtype);
	  return 1;
	}

	if(n->u.sval.u.object->next == n->u.sval.u.object)
	{
	  int x=0;
#if 0
	  struct object *o;

	  for(o=Pike_compiler->fake_object;o!=n->u.sval.u.object;o=o->parent) {
	    state->new_program->flags |=
	      PROGRAM_USES_PARENT | PROGRAM_NEEDS_PARENT;
	    x++;
	  }
#else
	  struct program_state *state=Pike_compiler;
	  for(;state->fake_object!=n->u.sval.u.object;state=state->previous) {
	    state->new_program->flags |=
	      PROGRAM_USES_PARENT | PROGRAM_NEEDS_PARENT;
	    x++;
	  }
#endif
	  emit2(F_EXTERNAL, n->u.sval.subtype, x);
	  Pike_compiler->new_program->flags |=
	    PROGRAM_USES_PARENT | PROGRAM_NEEDS_PARENT;
	  return 1;
	}
      }
      /* FALL_THROUGH */
    default:
#ifdef PIKE_DEBUG
      if((n->u.sval.type == T_OBJECT) &&
	 (n->u.sval.u.object->next == n->u.sval.u.object))
	Pike_fatal("Internal error: Pointer to parent cannot be a compile time constant!\n");
#endif
      tmp1=store_constant(&(n->u.sval),
			  !(n->tree_info & OPT_EXTERNAL_DEPEND),
			  n->name);
      emit1(F_CONSTANT, DO_NOT_WARN((INT32)tmp1));
      return 1;

    case T_TYPE:
      tmp1 = store_constant(&(n->u.sval), 0, n->name);
      emit1(F_CONSTANT, DO_NOT_WARN((INT32)tmp1));
      return 1;

    case T_ARRAY:
    case T_MAPPING:
    case T_MULTISET:
      tmp1=store_constant(&(n->u.sval),
			  !(n->tree_info & OPT_EXTERNAL_DEPEND),
			  n->name);
      emit1(F_CONSTANT, DO_NOT_WARN((INT32)tmp1));
      
      /* copy now or later ? */
      if(!(flags & DO_NOT_COPY) && !(n->tree_info & OPT_EXTERNAL_DEPEND))
      {
	if(flags & DO_NOT_COPY_TOPLEVEL)
	{
	  switch(n->u.sval.type)
	  {
	    case T_ARRAY:
	      if(array_fix_type_field(n->u.sval.u.array) & BIT_COMPLEX)
		emit0(F_COPY_VALUE);
	      break;

	    case T_MAPPING:
	      mapping_fix_type_field(n->u.sval.u.mapping);
	      if((n->u.sval.u.mapping->data->ind_types |
		  n->u.sval.u.mapping->data->val_types) & BIT_COMPLEX)
		emit0(F_COPY_VALUE);
	      break;

	    case T_MULTISET:
	      multiset_fix_type_field(n->u.sval.u.multiset);
	      if(multiset_ind_types(n->u.sval.u.multiset) & BIT_COMPLEX)
		emit0(F_COPY_VALUE);
	      break;
	  }
	}else{
	  emit0(F_COPY_VALUE);
	}
      }
      return 1;

    }

  case F_LOCAL:
    if(n->u.integer.a >= 
       find_local_frame(n->u.integer.b)->max_number_of_locals)
      yyerror("Illegal to use local variable here.");

    if(n->u.integer.b)
    {
      if(flags & WANT_LVALUE)
      {
	emit2(F_LEXICAL_LOCAL_LVALUE, n->u.integer.a, n->u.integer.b);
	return 2;
      }else{
	emit2(F_LEXICAL_LOCAL, n->u.integer.a, n->u.integer.b);
	return 1;
      }
    }else{
      if(flags & WANT_LVALUE)
      {
	if (n->node_info & OPT_ASSIGNMENT) {
	  /* Initialize the variable. */
	  emit0(F_CONST0);
	  emit1(F_ASSIGN_LOCAL_AND_POP, n->u.integer.a);
	}
	emit1(F_LOCAL_LVALUE, n->u.integer.a);
	return 2;
      }else{
	if (n->node_info & OPT_ASSIGNMENT) {
	  /* Initialize the variable. */
	  emit0(F_CONST0);
	  emit1(F_ASSIGN_LOCAL, n->u.integer.a);
	} else {
	  emit1(F_LOCAL, n->u.integer.a);
	}
	return 1;
      }
    }

    case F_TRAMPOLINE:
    {
      struct compiler_frame *f;
      int depth=0;
      for(f=Pike_compiler->compiler_frame;
	  f!=n->u.trampoline.frame;f=f->previous)
	depth++;

      emit2(F_TRAMPOLINE,n->u.trampoline.ident,depth);
      return 1;
    }

  case F_IDENTIFIER: {
    struct identifier *id = ID_FROM_INT(Pike_compiler->new_program, n->u.id.number);
    if(IDENTIFIER_IS_FUNCTION(id->identifier_flags))
    {
      if(flags & WANT_LVALUE)
      {
	yyerror("Cannot assign functions.\n");
      }else{
	if (id->identifier_flags & IDENTIFIER_HAS_BODY)
	  /* Only use this opcode when it's certain that the result
	   * can't zero, i.e. when we know the function isn't just a
	   * prototype. */
	  emit1(F_LFUN,n->u.id.number);
	else
	  emit1(F_GLOBAL,n->u.id.number);
      }
    }else{
      if(flags & WANT_LVALUE)
      {
	emit1(F_GLOBAL_LVALUE,n->u.id.number);
	return 2;
      }else{
	emit1(F_GLOBAL,n->u.id.number);
      }
    }
    return 1;
  }

  case F_VAL_LVAL:
    ret = do_docode(CAR(n),flags);
    return ret + do_docode(CDR(n), flags | DO_LVALUE);

  case F_AUTO_MAP:
    emit0(F_MARK);
    PUSH_CLEANUP_FRAME(do_pop_mark, 0);
    code_expression(CAR(n), 0, "automap function");
    do_encode_automap_arg_list(CDR(n),0);
    emit_apply_builtin("__automap__");
    POP_AND_DONT_CLEANUP;
    return 1;

  case F_AUTO_MAP_MARKER:
    yyerror("[*] not supported here.\n");
    emit0(F_CONST0);
    return 1;

  default:
    Pike_fatal("Infernal compiler error (unknown parse-tree-token %d).\n", n->token);
    return 0;			/* make gcc happy */
  }
}

/* Used to generate code for functions. */
INT32 do_code_block(node *n)
{
  struct compilation *c = THIS_COMPILATION;
  INT32 entry_point;
#ifdef PIKE_DEBUG
  if (current_stack_depth != -4711) Pike_fatal("Reentrance in do_code_block().\n");
  current_stack_depth = 0;
#endif

  init_bytecode();
  label_no=1;

  /* NOTE: This is no ordinary label... */
  low_insert_label(0);
  emit1(F_BYTE,Pike_compiler->compiler_frame->max_number_of_locals);
  emit1(F_BYTE,Pike_compiler->compiler_frame->num_args);
  emit0(F_ENTRY);
  emit0(F_START_FUNCTION);

  if(Pike_compiler->compiler_frame->current_function_number >= 0 &&
     (Pike_compiler->new_program->identifier_references[
       Pike_compiler->compiler_frame->current_function_number].id_flags &
      ID_INLINE))
  {
    Pike_compiler->compiler_frame->recur_label=0;
    Pike_compiler->compiler_frame->is_inline=1;
  }

  DO_CODE_BLOCK(n);

  if(Pike_compiler->compiler_frame->recur_label > 0)
  {
#ifdef PIKE_DEBUG
    if(l_flag)
    {
      fprintf(stderr,"Generating inline recursive function.\n");
    }
#endif
    /* generate code again, but this time it is inline */
    Pike_compiler->compiler_frame->is_inline=1;

    /* NOTE: This is no ordinary label... */
    low_insert_label(Pike_compiler->compiler_frame->recur_label);
    emit1(F_BYTE,Pike_compiler->compiler_frame->max_number_of_locals);
    emit1(F_BYTE,Pike_compiler->compiler_frame->num_args);
    emit0(F_ENTRY);
    emit0(F_START_FUNCTION);
    DO_CODE_BLOCK(n);
  }
  entry_point = assemble(1);

#ifdef PIKE_DEBUG
  current_stack_depth = -4711;
#endif
  return entry_point;
}

/* Used by eval_low() to build code for constant expressions. */
INT32 docode(node *n)
{
  INT32 entry_point;
  int label_no_save = label_no;
  dynamic_buffer instrbuf_save = instrbuf;
  int stack_depth_save = current_stack_depth;
  struct statement_label *label_save = current_label;
  struct cleanup_frame *top_cleanups_save = top_statement_label_dummy.cleanups;

  instrbuf.s.str=0;
  label_no=1;
  current_stack_depth = 0;
  current_label = &top_statement_label_dummy;	/* Fix these two to */
  top_statement_label_dummy.cleanups = 0;	/* please F_PUSH_ARRAY. */
  init_bytecode();

  insert_opcode0(F_ENTRY, n->line_number, n->current_file);
  /* FIXME: Should we check that do_docode() returns 1? */
  do_docode(n,0);
  insert_opcode0(F_DUMB_RETURN, n->line_number, n->current_file);
  entry_point = assemble(0);		/* Don't store linenumbers. */

  instrbuf=instrbuf_save;
  label_no = label_no_save;
  current_stack_depth = stack_depth_save;
  current_label = label_save;
  top_statement_label_dummy.cleanups = top_cleanups_save;
  return entry_point;
}<|MERGE_RESOLUTION|>--- conflicted
+++ resolved
@@ -2,11 +2,7 @@
 || This file is part of Pike. For copyright information see COPYRIGHT.
 || Pike is distributed under GPL, LGPL and MPL. See the file COPYING
 || for more information.
-<<<<<<< HEAD
-|| $Id: docode.c,v 1.206 2009/11/20 10:58:09 grubba Exp $
-=======
 || $Id$
->>>>>>> 8e560ef4
 */
 
 #include "global.h"
