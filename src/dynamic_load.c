/*
|| This file is part of Pike. For copyright information see COPYRIGHT.
|| Pike is distributed under GPL, LGPL and MPL. See the file COPYING
|| for more information.
<<<<<<< HEAD
=======
|| $Id$
>>>>>>> e87b4e2e
*/

#ifdef TESTING
#define NO_PIKE_INCLUDES
#define CREATE_MAIN
#define NO_PIKE_GUTS
#endif

#ifndef NO_PIKE_INCLUDES
#  include "global.h"
#  include "interpret.h"
#  include "constants.h"
#  include "pike_error.h"
#  include "pike_compiler.h"
#  include "stralloc.h"
#  include "pike_macros.h"
#  include "main.h"
#  include "constants.h"
#  include "lex.h"
#  include "object.h"
#  include "cyclic.h"
#  include "pike_modules.h"

#else /* TESTING */

#include <stdio.h>
#include <string.h>

#endif /* !TESTING */

#include <errno.h>

#if !defined(HAVE_DLOPEN) || defined(USE_SEMIDYNAMIC_MODULES)

#ifdef USE_SEMIDYNAMIC_MODULES
#undef HAVE_DLOPEN
#define USE_STATIC_MODULES
#define HAVE_SOME_DLOPEN
#define EMULATE_DLOPEN
#define USE_DYNAMIC_MODULES
#elif defined(HAVE_DLD_LINK) && defined(HAVE_DLD_GET_FUNC)
#define USE_DLD
#define HAVE_SOME_DLOPEN
#define EMULATE_DLOPEN
#elif defined(HAVE_SHL_LOAD) && defined(HAVE_DL_H)
#define USE_HPUX_DL
#define HAVE_SOME_DLOPEN
#define EMULATE_DLOPEN
#elif defined(USE_DLL) && \
      defined(HAVE_LOADLIBRARY) && defined(HAVE_FREELIBRARY) && \
      defined(HAVE_GETPROCADDRESS) && defined(HAVE_WINBASE_H)
#define USE_LOADLIBRARY
#define HAVE_SOME_DLOPEN
#define EMULATE_DLOPEN
#elif defined(HAVE_MACH_O_DYLD_H)
/* MacOS X... */
#define USE_DYLD
#define HAVE_SOME_DLOPEN
#define EMULATE_DLOPEN
#endif

#else
/* HAVE_DLOPEN */
#define HAVE_SOME_DLOPEN
#endif


#ifdef HAVE_SOME_DLOPEN

typedef void (*modfun)(void);

#ifdef USE_STATIC_MODULES

static void *dlopen(const char *foo, int UNUSED(how))
{
  struct pike_string *s = low_read_file(foo);
  char *name, *end;
  void *res;

  if (!s) return NULL;
  if (strncmp(s->str, "PMODULE=\"", 9)) {
    free_string(s);
    return NULL;
  }
  name = s->str + 9;
  if (!(end = strchr(name, '\"'))) {
    free_string(s);
    return NULL;
  }

  res = (void *)find_semidynamic_module(name, end - name);
  free_string(s);
  return res;
}

static char *dlerror(void)
{
  return "Invalid dynamic module.";
}

static void *dlsym(void *module, char *function)
{
  if (!strcmp(function, "pike_module_init"))
    return get_semidynamic_init_fun(module);
  if (!strcmp(function, "pike_module_exit"))
    return get_semidynamic_exit_fun(module);
  return NULL;
}

static int dlinit(void)
{
  return 1;
}

static void dlclose(void *UNUSED(module))
{
}

#elif defined(USE_LOADLIBRARY)
#include <windows.h>

static TCHAR *convert_string(const char *str, ptrdiff_t len)
{
  ptrdiff_t e;
  TCHAR *ret=xalloc((len+1) * sizeof(TCHAR));
  for(e=0;e<len;e++) ret[e]=EXTRACT_UCHAR(str+e);
  ret[e]=0;
  return ret;
}

static void *dlopen(const char *foo, int how)
{
  TCHAR *tmp;
  HINSTANCE ret;
  tmp=convert_string(foo, strlen(foo));
  ret=LoadLibrary(tmp);
  free(tmp);
  return (void *)ret;
}

static char * dlerror(void)
{
  static char buffer[200];
  int err = GetLastError();
  switch(err) {
  case ERROR_MOD_NOT_FOUND:
    return "The specified module could not be found.";
  default:
    sprintf(buffer,"LoadLibrary failed with error: %d",GetLastError());
  }
  return buffer;
}

static void *dlsym(void *module, char * function)
{
  return (void *)GetProcAddress((HMODULE)module,
				function);
}

static void dlclose(void *module)
{
  FreeLibrary((HMODULE)module);
}

#define dlinit()	1

#endif /* USE_LOADLIBRARY */


#ifdef USE_DLD
#include <dld.h>
static void *dlopen(const char *module_name, int how)
{
  dld_create_reference("pike_module_init");
  if(dld_link(module_name))
  {
    return (void *)strdup(module_name);
  }else{
    return 0;
  }
}

static char *dlerror(void)
{
  return dld_strerror(dld_errno);
}

static void *dlsym(void *module, char *function)
{
  return dld_get_func(function);
}

static void *dlclose(void *module)
{
  if(!module) return;
  dld_unlink_by_file((char *)module);
  free(module);
}

static int dlinit(void)
{
  extern char ** ARGV;
  if(dld_init(dld_find_executable(ARGV[0])))
  {
    fprintf(stderr,"Failed to init dld\n");
    return 0;
  }
  /* OK */
  return 1;
}

#endif /* USE_DLD */


#ifdef USE_HPUX_DL

#include <dl.h>

#ifdef BIND_VERBOSE
#define RTLD_NOW	BIND_IMMEDIATE | BIND_VERBOSE
#else
#define RTLD_NOW	BIND_IMMEDIATE
#endif /* BIND_VERBOSE */

extern int errno;

static void *dlopen(const char *libname, int how)
{
  shl_t lib;

  lib = shl_load(libname, how, 0L);

  return (void *)lib;
}

static char *dlerror(void)
{
  return strerror(errno);
}

static void *dlsym(void *module, char *function)
{
  void *func;
  int result;
  shl_t mod = (shl_t)module;

  result = shl_findsym(&mod, function, TYPE_UNDEFINED, &func);
  if (result == -1)
    return NULL;
  return func;
}

static void dlclose(void *module)
{
  shl_unload((shl_t)module);
}

#define dlinit()	1

#endif /* USE_HPUX_DL */

#ifdef USE_DYLD

#include <mach-o/dyld.h>

#define RTLD_NOW	NSLINKMODULE_OPTION_BINDNOW

#define dlinit()	_dyld_present()

struct pike_dl_handle
{
  NSObjectFileImage image;
  NSModule module;
};

static void *dlclose(void *handle_)
{
  struct pike_dl_handle *handle = handle_;
  if (handle) {
    if (handle->module)
      NSUnLinkModule(handle->module, NSUNLINKMODULE_OPTION_NONE);
    handle->module = NULL;
    if (handle->image)
      NSDestroyObjectFileImage(handle->image);
    handle->image = NULL;
    free(handle);
  }
  return NULL;
}

static char *pike_dl_error = NULL;

static void *dlopen(const char *module_name, int how)
{
  struct pike_dl_handle *handle = malloc(sizeof(struct pike_dl_handle));
  NSObjectFileImageReturnCode code = 0;

  pike_dl_error = NULL;
  if (!handle) {
    pike_dl_error = "Out of memory.";
    return NULL;
  }

  handle->image = NULL;
  handle->module = NULL;

  /* FIXME: Should be fixed to detect if the module already is loaded. */
  if ((code = NSCreateObjectFileImageFromFile(module_name,
					      &handle->image)) !=
      NSObjectFileImageSuccess) {
    DWERR("NSCreateObjectFileImageFromFile(\"%s\") failed with %d\n",
          module_name, code);
    pike_dl_error = "NSCreateObjectFileImageFromFile() failed.";
    dlclose(handle);
    return NULL;
  }

  handle->module = NSLinkModule(handle->image, module_name,
				how | NSLINKMODULE_OPTION_RETURN_ON_ERROR |
				NSLINKMODULE_OPTION_PRIVATE);
  if (!handle->module) {
    dlclose(handle);
    return NULL;
  }
  return handle;
}

static void *dlsym(void *handle, char *function)
{
  NSSymbol symbol =
    NSLookupSymbolInModule(((struct pike_dl_handle *)handle)->module,
			   function);
  return symbol?NSAddressOfSymbol(symbol):NULL;
}

static const char *dlerror(void)
{
  NSLinkEditErrors class = 0;
  int error_number = 0;
  const char *file_name = NULL;
  const char *error_string = NULL;

  if (pike_dl_error) return pike_dl_error;

  NSLinkEditError(&class, &error_number, &file_name, &error_string);
  return error_string;
}

#endif /* USE_DYLD */


#ifndef EMULATE_DLOPEN

#ifdef HAVE_DLFCN_H
#include <dlfcn.h>
#endif

#define dlinit()	1
#endif  /* !EMULATE_DLOPEN */


#endif /* HAVE_SOME_DLOPEN */

#ifndef RTLD_NOW
#define RTLD_NOW 0
#endif

#ifndef RTLD_LAZY
#define RTLD_LAZY 0
#endif

#ifndef RTLD_GLOBAL
#define RTLD_GLOBAL 0
#endif

#ifndef NO_PIKE_GUTS

#if defined(HAVE_DLOPEN) || defined(USE_DLD) || defined(USE_HPUX_DL) || \
    defined(USE_LOADLIBRARY) || defined(USE_DYLD)
#define USE_DYNAMIC_MODULES
#endif

#ifdef USE_DYNAMIC_MODULES

struct module_list
{
  struct module_list * next;
  void *module;
  struct pike_string *name;
  struct program *module_prog;
  modfun init, exit;
};

struct module_list *dynamic_module_list = 0;

#ifdef NO_CAST_TO_FUN
/* Function pointers can't be casted to scalar pointers according to
 * ISO-C (probably to support true Harward achitecture machines).
 */
static modfun CAST_TO_FUN(void *ptr)
{
  union {
    void *ptr;
    modfun fun;
  } u;
  u.ptr = ptr;
  return u.fun;
}
#else /* !NO_CAST_TO_FUN */
#define CAST_TO_FUN(X)	((modfun)X)
#endif /* NO_CAST_TO_FUN */

static void cleanup_compilation(void *UNUSED(ignored))
{
  struct program *p = end_program();
  if (p) {
    free_program(p);
  }
}

/*! @decl program load_module(string module_name)
 *!
 *! Load a binary module.
 *!
 *! This function loads a module written in C or some other language
 *! into Pike. The module is initialized and any programs or constants
 *! defined will immediately be available.
 *!
 *! When a module is loaded the C function @tt{pike_module_init()@} will
 *! be called to initialize it. When Pike exits @tt{pike_module_exit()@}
 *! will be called. These two functions @b{must@} be available in the module.
 *!
 *! @note
 *!   The current working directory is normally not searched for
 *!   dynamic modules. Please use @expr{"./name.so"@} instead of just
 *!   @expr{"name.so"@} to load modules from the current directory.
 */
void f_load_module(INT32 args)
{
  extern int global_callable_flags;

  void *module = NULL;
  modfun init, exit;
  struct module_list *new_module;
  struct pike_string *module_name;

  ONERROR err;
  DECLARE_CYCLIC();

  module_name = Pike_sp[-args].u.string;

  if((TYPEOF(Pike_sp[-args]) != T_STRING) ||
     (module_name->size_shift) ||
     string_has_null(module_name)) {
    Pike_error("Bad argument 1 to load_module()\n");
  }

  {
    struct module_list *mp;
    for (mp = dynamic_module_list; mp; mp = mp->next)
      if (mp->name == module_name && mp->module_prog) {
	pop_n_elems(args);
	ref_push_program(mp->module_prog);
	return;
      }
  }

  if (!BEGIN_CYCLIC(module_name, 0)) {
    SET_CYCLIC_RET(1);

    /* Removing RTLD_GLOBAL breaks some PiGTK themes - Hubbe */
    /* Using RTLD_LAZY is faster, but makes it impossible to
     * detect linking problems at runtime..
     */
    module=dlopen(module_name->str,
		  RTLD_NOW /*|RTLD_GLOBAL*/  );
  }

  if(!module)
  {
    struct object *err_obj = fast_clone_object(module_load_error_program);
#define LOADERR_STRUCT(OBJ) \
    ((struct module_load_error_struct *) (err_obj->storage + module_load_error_offset))

    const char *err = dlerror();
    struct pike_string *str;
    if (err) {
      if (err[strlen (err) - 1] == '\n')
	push_string (make_shared_binary_string (err, strlen (err) - 1));
      else
	push_text (err);
    }
    else
      push_static_text ("Unknown reason");

    add_ref (LOADERR_STRUCT (err_obj)->path = Pike_sp[-args - 1].u.string);
    add_ref (LOADERR_STRUCT (err_obj)->reason = str = Pike_sp[-1].u.string);
    pop_stack();

    if (str->len < 1024) {
      throw_error_object (err_obj, "load_module", args,
                          "load_module(%pq) failed: %pS\n",
                          module_name, str);
    } else {
      throw_error_object (err_obj, "load_module", args,
                          "load_module(%pq) failed.\n",
                          module_name);
    }
  }

#ifdef PIKE_DEBUG
  {
    struct module_list *mp;
    for (mp = dynamic_module_list; mp; mp = mp->next)
      if (mp->module == module && mp->module_prog) {
	fprintf(stderr, "load_module(): Module loaded twice:\n"
		"Old name: %s\n"
		"New name: %s\n",
		mp->name->str, module_name->str);
	pop_n_elems(args);
	ref_push_program(mp->module_prog);
	END_CYCLIC();
	return;
      }
  }
#endif /* PIKE_DEBUG */

  init = CAST_TO_FUN(dlsym(module, "pike_module_init"));
  if (!init) {
    init = CAST_TO_FUN(dlsym(module, "_pike_module_init"));
    if (!init) {
      dlclose(module);
      Pike_error("pike_module_init missing in dynamic module %pq.\n",
		 module_name);
    }
  }

  exit = CAST_TO_FUN(dlsym(module, "pike_module_exit"));
  if (!exit) {
    exit = CAST_TO_FUN(dlsym(module, "_pike_module_exit"));
    if (!exit) {
      dlclose(module);
      Pike_error("pike_module_exit missing in dynamic module %pq.\n",
		 module_name);
    }
  }

  new_module=ALLOC_STRUCT(module_list);
  new_module->next=dynamic_module_list;
  dynamic_module_list=new_module;
  new_module->module=module;
  copy_shared_string(new_module->name, Pike_sp[-args].u.string);
  new_module->module_prog = NULL;
  new_module->init=init;
  new_module->exit=exit;

  enter_compiler(new_module->name, 1);

  start_new_program();

  global_callable_flags|=CALLABLE_DYNAMIC;

#ifdef PIKE_DEBUG
  { struct svalue *save_sp=Pike_sp;
#endif
  SET_ONERROR(err, cleanup_compilation, NULL);
  (*(modfun)init)();
  UNSET_ONERROR(err);
#ifdef PIKE_DEBUG
  if(Pike_sp != save_sp)
    Pike_fatal("pike_module_init in %s left "
	       "%"PRINTPTRDIFFT"d droppings on stack.\n",
	       module_name->str, Pike_sp - save_sp);
  }
#endif

  pop_n_elems(args);
  {
    struct program *p = end_program();
    exit_compiler();
    if (p) {
      if (
#if 0
	  p->num_identifier_references
#else /* !0 */
	  1
#endif /* 0 */
	  ) {
	push_program(p);
	add_ref(new_module->module_prog = Pike_sp[-1].u.program);
      } else {
	/* No identifier references -- Disabled module. */
	free_program(p);
	push_undefined();
      }
    } else {
      /* Initialization failed. */
#ifdef PIKE_DEBUG
      struct svalue *save_sp=Pike_sp;
#endif
      new_module->exit();

      /* Clean up any objects that may have code residing in the module. */
      destruct_objects_to_destruct();

#ifdef PIKE_DEBUG
      if(Pike_sp != save_sp)
	Pike_fatal("pike_module_exit in %s left "
		   "%"PRINTPTRDIFFT"d droppings on stack.\n",
		   module_name->str, Pike_sp - save_sp);
#endif

      dlclose(module);
      dynamic_module_list = new_module->next;
      free_string(new_module->name);
      free(new_module);
      END_CYCLIC();
      Pike_error("Failed to initialize dynamic module %pq.\n",
		 module_name);
    }
  }
  END_CYCLIC();
}

#endif /* USE_DYNAMIC_MODULES */


void init_dynamic_load(void)
{
#ifdef USE_DYNAMIC_MODULES
  if (dlinit()) {

    /* function(string:program) */

    ADD_EFUN("load_module", f_load_module,
	     tFunc(tStr,tPrg(tObj)), OPT_EXTERNAL_DEPEND);
  }
#endif
}

/* Call the pike_module_exit() callbacks for the dynamic modules. */
void exit_dynamic_load(void)
{
#ifdef USE_DYNAMIC_MODULES
  struct module_list * volatile tmp;
  JMP_BUF recovery;
  for (tmp = dynamic_module_list; tmp; tmp = tmp->next)
  {
    if(SETJMP(recovery))
      call_handle_error();
    else {
#ifdef PIKE_DEBUG
      struct svalue *save_sp=Pike_sp;
#endif
      tmp->exit();
#ifdef PIKE_DEBUG
      if(Pike_sp != save_sp)
	Pike_fatal("pike_module_exit in %s left "
		   "%"PRINTPTRDIFFT"d droppings on stack.\n",
		   tmp->name->str, Pike_sp - save_sp);
#endif
    }
    UNSETJMP(recovery);

    if (tmp->module_prog) {
      free_program(tmp->module_prog);
      tmp->module_prog = NULL;
    }
    free_string(tmp->name);
    tmp->name = NULL;
  }
#endif
}

/* Unload all the dynamically loaded modules. */
void free_dynamic_load(void)
{
#ifdef USE_DYNAMIC_MODULES
  while(dynamic_module_list)
  {
    struct module_list *tmp=dynamic_module_list;
    dynamic_module_list=tmp->next;
#ifndef DEBUG_MALLOC
    dlclose(tmp->module);
#endif
#ifdef PIKE_DEBUG
    if (tmp->module_prog)
      Pike_fatal ("There's still a program for a dynamic module.\n");
#endif
    free(tmp);
  }
#endif
}


#endif /* NO_PIKE_GUTS */

#ifdef CREATE_MAIN
#include <stdio.h>

int main()
{
  void *module,*fun;
  if (!dlinit()) {
    fprintf(stderr, "dlinit() failed.\n");
    exit(1);
  }
  module=dlopen("./myconftest.so",RTLD_NOW);
  if(!module)
  {
    fprintf(stderr,"Failed to link myconftest.so: %s\n",dlerror());
    exit(1);
  }
  fun=dlsym(module,"testfunc");
  if(!fun) fun=dlsym(module,"_testfunc");
  if(!fun)
  {
    fprintf(stderr,"Failed to find function testfunc: %s\n",dlerror());
    exit(1);
  }
  fprintf(stderr,"Calling testfunc\n");
  ((void (*)(void))fun)();
  fprintf(stderr,"testfunc returned!\n");
  exit(1);
}
#endif /* CREATE_MAIN */<|MERGE_RESOLUTION|>--- conflicted
+++ resolved
@@ -2,10 +2,6 @@
 || This file is part of Pike. For copyright information see COPYRIGHT.
 || Pike is distributed under GPL, LGPL and MPL. See the file COPYING
 || for more information.
-<<<<<<< HEAD
-=======
-|| $Id$
->>>>>>> e87b4e2e
 */
 
 #ifdef TESTING
