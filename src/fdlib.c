/*
|| This file is part of Pike. For copyright information see COPYRIGHT.
|| Pike is distributed under GPL, LGPL and MPL. See the file COPYING
|| for more information.
*/

/*
 * This file contains wrappers for NT system calls that
 * implement the corresponding POSIX system calls.
 * One major difference compared to the native wrappers
 * in crt.lib is that filenames are assumed to be UTF-8-
 * encoded, with a fallback to Latin-1.
 *
 * The UTF-8 filenames are recoded to UTF16 and used
 * with the wide versions of the NT system calls.
 */

#include "global.h"
#include "fdlib.h"
#include "pike_error.h"
#include <math.h>
#include <ctype.h>
#include <assert.h>

#ifdef HAVE_DIRECT_H
#include <direct.h>
#endif

#if defined(HAVE_WINSOCK_H)

#include <time.h>

/* Old versions of the headerfiles don't have this constant... */
#ifndef INVALID_SET_FILE_POINTER
#define INVALID_SET_FILE_POINTER ((DWORD)-1)
#endif

#ifndef ENOTSOCK
#define ENOTSOCK	WSAENOTSOCK
#endif

#include "threads.h"

/* Mutex protecting da_handle, fd_type, fd_busy and first_free_handle. */
static MUTEX_T fd_mutex;

/* Condition indicating that some field of fd_busy has been cleared. */
static COND_T fd_cond;

/* HANDLEs corresponding to the fd of the same index. */
HANDLE da_handle[FD_SETSIZE];

/* Next free fd when >= 0.
 *
 * When < 0:
 *   FD_NO_MORE_FREE (-1)
 *     End marker for the free list.
 *
 *   FD_FILE (-2)
 *     Handle from CreateFileW().
 *
 *   FD_CONSOLE (-3)
 *     Handle from GetStdHandle().
 *
 *   FD_SOCKET (-4)
 *     socket_fd from socket().
 *
 *   FD_PIPE (-5)
 *     Handle from CreatePipe().
 */
int fd_type[FD_SETSIZE];

/* Indication whether the corresponding fd is in use. */
int fd_busy[FD_SETSIZE];

/* Next free fd. FD_NO_MORE_FREE (-1) if all fds allocated. */
int first_free_handle;

/* #define FD_DEBUG */
/* #define FD_STAT_DEBUG */

#ifdef FD_DEBUG
#define FDDEBUG(X) X
#else
#define FDDEBUG(X)
#endif

#ifdef FD_STAT_DEBUG
#define STATDEBUG(X) X
#else
#define STATDEBUG(X) do {} while (0)
#endif


#ifdef USE_DL_MALLOC
/* NB: We use some calls that allocate memory with the libc malloc(). */
static inline void libc_free(void *ptr);
#else
#define libc_free(PTR)	free(PTR)
#endif

/* _dosmaperr is internal but still exported in the dll interface. */
/*__declspec(dllimport)*/
 void __cdecl _dosmaperr(unsigned long);

PMOD_EXPORT void set_errno_from_win32_error (unsigned long err)
{
  FDDEBUG(fprintf(stderr, "Win32Error: %ld\n", err));

  /* _dosmaperr handles the common I/O errors from GetLastError, but
   * not the winsock codes. */
  _dosmaperr (err);

  /* Let through any error that _dosmaperr didn't map, and which
   * doesn't conflict with the errno range in msvcrt. */
  if (errno == EINVAL && err > STRUNCATE /* 80 */) {
    switch (err) {
      /* Special cases for the error codes above STRUNCATE that
       * _dosmaperr actively map to EINVAL. */
      case ERROR_INVALID_PARAMETER: /* 87 */
      case ERROR_INVALID_HANDLE: /* 124 */
      case ERROR_NEGATIVE_SEEK:	/* 131 */
	return;
      case ERROR_DIRECTORY: /* 267 */
	errno = ENOTDIR; /* [Bug 7271] */
	return;
    }

    /* FIXME: This lets most winsock codes through as-is, e.g.
     * WSAEWOULDBLOCK (10035) instead of EAGAIN. There are symbolic
     * constants for all of them in the System module, but the
     * duplicate values still complicates code on the Windows
     * platform, so they ought to be mapped to the basic codes where
     * possible, I think. That wouldn't be compatible, though.
     * /mast */

    errno = err;
  }
}

/* Dynamic load of functions that don't exist in all Windows versions. */

#undef NTLIB
#define NTLIB(LIB)					\
  static HINSTANCE PIKE_CONCAT3(Pike_NT_, LIB, _lib);

#undef NTLIBFUNC
#define NTLIBFUNC(LIB, RET, NAME, ARGLIST)				\
  typedef RET (WINAPI * PIKE_CONCAT3(Pike_NT_, NAME, _type)) ARGLIST;	\
  static PIKE_CONCAT3(Pike_NT_, NAME, _type) PIKE_CONCAT(Pike_NT_, NAME)

#include "ntlibfuncs.h"

#define ISSEPARATOR(a) ((a) == '\\' || (a) == '/')

#ifdef PIKE_DEBUG
static int IsValidHandle(HANDLE h)
{
#ifndef __GNUC__
  __try {
    HANDLE ret;
    if(DuplicateHandle(GetCurrentProcess(),
			h,
			GetCurrentProcess(),
			&ret,
			0,
			0,
			DUPLICATE_SAME_ACCESS))
    {
      CloseHandle(ret);
    }
  }

  __except (1) {
    return 0;
  }
#endif /* !__GNUC__ */

  return 1;
}

PMOD_EXPORT HANDLE CheckValidHandle(HANDLE h)
{
  if(!IsValidHandle(h))
    Pike_fatal("Invalid handle!\n");
  return h;
}
#endif

/* Used by signal_handler.c:get_inheritable_handle(). */
int fd_to_handle(int fd, int *type, HANDLE *handle)
{
  int ret = -1;

  FDDEBUG(fprintf(stderr, "fd_to_handle(%d, %p, %p)...\n", fd, type, handle));

  if (fd >= FD_NO_MORE_FREE) {
    mt_lock(&fd_mutex);
    while (fd_busy[fd]) {
      FDDEBUG(fprintf(stderr, "fd %d is busy; waiting...\n", fd));
      co_wait(&fd_cond, &fd_mutex);
    }
    if (fd_type[fd] < 0) {
      FDDEBUG(fprintf(stderr, "fd %d is valid.\n", fd));
      if (type) *type = fd_type[fd];
      if (handle) *handle = da_handle[fd];
      fd_busy[fd] = 1;
      ret = 0;
    } else {
      FDDEBUG(fprintf(stderr, "fd %d is invalid.\n", fd));
      errno = EBADF;
    }
    mt_unlock(&fd_mutex);
  } else {
    FDDEBUG(fprintf(stderr, "fd %d is invalid (range).\n", fd));
    errno = EBADF;
  }

  return ret;
}

static int fd_to_socket(int fd, SOCKET *socket)
{
  int ret = -1;

  FDDEBUG(fprintf(stderr, "fd_to_socket(%d, %p)...\n", fd, socket));

  if (fd >= FD_NO_MORE_FREE) {
    mt_lock(&fd_mutex);
    while (fd_busy[fd]) {
      FDDEBUG(fprintf(stderr, "fd %d is busy; waiting...\n", fd));
      co_wait(&fd_cond, &fd_mutex);
    }
    if (fd_type[fd] == FD_SOCKET) {
      FDDEBUG(fprintf(stderr, "fd %d is a valid socket.\n", fd));
      if (socket) *socket = (SOCKET)da_handle[fd];
      fd_busy[fd] = 1;
      ret = 0;
    } else if (fd_type[fd] < 0) {
      FDDEBUG(fprintf(stderr, "fd %d is not a socket.\n", fd));
      errno = ENOTSOCK;
    } else {
      FDDEBUG(fprintf(stderr, "fd %d is invalid.\n", fd));
      errno = EBADF;
    }
    mt_unlock(&fd_mutex);
  } else {
    FDDEBUG(fprintf(stderr, "fd %d is invalid (range).\n", fd));
    errno = EBADF;
  }

  return ret;
}

static int allocate_fd(int type, HANDLE handle)
{
  int fd;

  if (type >= FD_NO_MORE_FREE) {
    errno = EINVAL;
    return -1;
  }

  mt_lock(&fd_mutex);

  fd = first_free_handle;

  if (fd >= 0) {
    FDDEBUG(fprintf(stderr, "allocating fd %d (busy: %d)\n", fd, fd_busy[fd]));

    assert(!fd_busy[fd]);
    assert(fd_type[fd] >= -1);

    first_free_handle = fd_type[fd];
    fd_type[fd] = type;
    da_handle[fd] = handle;
    fd_busy[fd] = 1;
  } else {
    FDDEBUG(fprintf(stderr, "All fds are allocated.\n"));
    errno = EMFILE;
  }

  mt_unlock(&fd_mutex);

  return fd;
}

static int reallocate_fd(int fd, int type, HANDLE handle)
{
  int prev_fd;
  if ((fd < 0) || (fd >= FD_SETSIZE) || (type >= FD_NO_MORE_FREE)) {
    errno = EINVAL;
    return -1;
  }

  FDDEBUG(fprintf(stderr, "reallocate_fd(%d, %d, %p)...\n",
		  fd, type, (void *)handle));

  mt_lock(&fd_mutex);

  while (fd_busy[fd]) {
    FDDEBUG(fprintf(stderr, "fd %d is busy; waiting...\n", fd));
    co_wait(&fd_cond, &fd_mutex);
  }

  if (fd_type[fd] < FD_NO_MORE_FREE) {
    FDDEBUG(fprintf(stderr, "fd %d was in use; reallocating.\n", fd));
    goto reallocate;
  }

  FDDEBUG(fprintf(stderr, "fd %d was not i use. Allocating.\n", fd));

  prev_fd = first_free_handle;

  if (prev_fd == fd) {
    assert(!fd_busy[fd]);
    assert(fd_type[fd] >= -1);
    first_free_handle = fd_type[fd];
    goto found;
  }

  while (prev_fd != FD_NO_MORE_FREE) {
    if (fd_type[prev_fd] == fd) {
      /* Found. */
      assert(!fd_busy[fd]);
      assert(fd_type[fd] >= -1);
      fd_type[prev_fd] = fd_type[fd];
      goto found;
    }
    prev_fd = fd_type[prev_fd];
  }

  FDDEBUG(fprintf(stderr, "fd %d was not on the free list!\n", fd));

  errno = EMFILE;
  mt_unlock(&fd_mutex);
  return -1;

 reallocate:
  if (fd_type[fd] == FD_SOCKET) {
    FDDEBUG(fprintf(stderr, "Closing socket that was fd %d.\n", fd));
    closesocket((SOCKET)da_handle[fd]);
  } else {
    FDDEBUG(fprintf(stderr, "Closing handle that was fd %d.\n", fd));
    CloseHandle(da_handle[fd]);
  }

  /* FALLTHRU */
 found:
  FDDEBUG(fprintf(stderr, "Allocating fd %d.\n", fd));
  fd_type[fd] = type;
  da_handle[fd] = handle;
  fd_busy[fd] = 1;
  mt_unlock(&fd_mutex);
  return fd;
}

/* Used by signal_handler.c:get_inheritable_handle(). */
void release_fd(int fd)
{
  if ((fd < 0) || (fd >= FD_SETSIZE)) {
    return;
  }

  mt_lock(&fd_mutex);

  FDDEBUG(fprintf(stderr, "Releasing fd %d. Busy: %d\n", fd, fd_busy[fd]));

  assert(fd_busy[fd]);

  fd_busy[fd] = 0;

  FDDEBUG(fprintf(stderr, "Broadcasting now that fd %d is no longer busy.\n",
		  fd));
  co_broadcast(&fd_cond);
  mt_unlock(&fd_mutex);
}

static void free_fd(int fd)
{
  if ((fd < 0) || (fd >= FD_SETSIZE)) {
    return;
  }

  mt_lock(&fd_mutex);

  FDDEBUG(fprintf(stderr, "Freeing fd %d. Busy: %d\n", fd, fd_busy[fd]));

  if (fd_type[fd] < FD_NO_MORE_FREE) {
    assert(fd_busy[fd]);

    fd_type[fd] = first_free_handle;
    first_free_handle = fd;
    fd_busy[fd] = 0;

    FDDEBUG(fprintf(stderr, "Broadcasting now that fd %d is free.\n", fd));
    co_broadcast(&fd_cond);
  } else {
    FDDEBUG(fprintf(stderr, "Fd %d is already free!\n", fd));
    FDDEBUG(fprintf(stderr, "fd_type[%d]: %d\n", fd, fd_type[fd]));
    FDDEBUG(fprintf(stderr, "fd_busy[%d]: %d\n", fd, fd_busy[fd]));
  }
  mt_unlock(&fd_mutex);
}

static void set_fd_handle(int fd, HANDLE handle)
{
  if (fd < 0) {
    return;
  }

  mt_lock(&fd_mutex);
  assert(fd_busy[fd]);

  da_handle[fd] = handle;
  mt_unlock(&fd_mutex);
}

PMOD_EXPORT char *debug_fd_info(int fd)
{
  if(fd<0)
    return "BAD";

  if(fd > FD_SETSIZE)
    return "OUT OF RANGE";

  switch(fd_type[fd])
  {
    case FD_SOCKET: return "IS SOCKET";
    case FD_CONSOLE: return "IS CONSOLE";
    case FD_FILE: return "IS FILE";
    case FD_PIPE: return "IS PIPE";
    default: return "NOT OPEN";
  }
}

PMOD_EXPORT int debug_fd_query_properties(int fd, int guess)
{
  int type;

  FDDEBUG(fprintf(stderr, "fd_query_properties(%d, %d)...\n", fd, guess));

  if (fd_to_handle(fd, &type, NULL) < 0) return 0;
  release_fd(fd);

  switch(type)
  {
    case FD_SOCKET:
      return fd_BUFFERED | fd_CAN_NONBLOCK | fd_CAN_SHUTDOWN;

    case FD_FILE:
      return fd_INTERPROCESSABLE;

    case FD_CONSOLE:
      return fd_CAN_NONBLOCK | fd_INTERPROCESSABLE;

    case FD_PIPE:
      return fd_INTERPROCESSABLE | fd_BUFFERED;
    default: return 0;
  }
}

void fd_init(void)
{
  int e;
  WSADATA wsadata;
  OSVERSIONINFO osversion;
  
  mt_init(&fd_mutex);
  co_init(&fd_cond);
  mt_lock(&fd_mutex);

  if(WSAStartup(MAKEWORD(1,1), &wsadata) != 0)
  {
    Pike_fatal("No winsock available.\n");
  }
  FDDEBUG(fprintf(stderr,"Using %s\n",wsadata.szDescription));

  FDDEBUG(fprintf(stderr, "FD_SETSIZE: %ld\n", (long)FD_SETSIZE));
  FDDEBUG(fprintf(stderr, "fd_busy: %ld bytes.\n", (long)sizeof(fd_busy)));

  memset(fd_busy, 0, sizeof(fd_busy));

  fd_type[0] = FD_CONSOLE;
  da_handle[0] = GetStdHandle(STD_INPUT_HANDLE);
  fd_type[1] = FD_CONSOLE;
  da_handle[1] = GetStdHandle(STD_OUTPUT_HANDLE);
  fd_type[2] = FD_CONSOLE;
  da_handle[2] = GetStdHandle(STD_ERROR_HANDLE);

  first_free_handle=3;
  for(e=3;e<FD_SETSIZE-1;e++)
    fd_type[e]=e+1;
  fd_type[e]=FD_NO_MORE_FREE;
  mt_unlock(&fd_mutex);

  /* MoveFileEx doesn't exist in W98 and earlier. */
  /* Correction, it exists but does not work -Hubbe */
  osversion.dwOSVersionInfoSize = sizeof(osversion);
  if (GetVersionEx(&osversion) &&
      (osversion.dwPlatformId != VER_PLATFORM_WIN32s) &&	/* !win32s */
      (osversion.dwPlatformId != VER_PLATFORM_WIN32_WINDOWS))	/* !win9x */
  {
#undef NTLIB
#define NTLIB(LIBNAME)						\
    PIKE_CONCAT3(Pike_NT_, LIBNAME, _lib) =			\
      LoadLibrary(TOSTR(LIBNAME))

#undef NTLIBFUNC
#define NTLIBFUNC(LIBNAME, RETTYPE, SYMBOL, ARGLIST) do {	\
      if (PIKE_CONCAT3(Pike_NT_, LIBNAME, _lib)) {		\
	PIKE_CONCAT(Pike_NT_, SYMBOL) =				\
	  (PIKE_CONCAT3(Pike_NT_, SYMBOL, _type))		\
	  GetProcAddress(PIKE_CONCAT3(Pike_NT_, LIBNAME, _lib),	\
			 TOSTR(SYMBOL));			\
      }								\
    } while(0)
#include "ntlibfuncs.h"
  }
}

void fd_exit(void)
{
#undef NTLIB
#define NTLIB(LIBNAME) do {					\
    if (PIKE_CONCAT3(Pike_NT_, LIBNAME, _lib)) {		\
      if (FreeLibrary(PIKE_CONCAT3(Pike_NT_, LIBNAME, _lib))) {	\
	PIKE_CONCAT3(Pike_NT_, LIBNAME, _lib) = NULL;		\
      }								\
    }								\
  } while(0)
#undef NTLIBFUNC
#define NTLIBFUNC(LIBNAME, RETTYPE, SYMBOL, ARGLIST) do {	\
    if (!PIKE_CONCAT3(Pike_NT_, LIBNAME, _lib)) {		\
      PIKE_CONCAT(Pike_NT_, SYMBOL) = NULL;			\
    }								\
  } while(0)
#include "ntlibfuncs.h"

  WSACleanup();
  mt_destroy(&fd_mutex);
}

static INLINE time_t convert_filetime_to_time_t(FILETIME *tmp)
{
  /* FILETIME is in 100ns since Jan 01, 1601 00:00 UTC.
   *
   * Offset to Jan 01, 1970 is thus 0x019db1ded53e8000 * 100ns.
   */
#ifdef INT64
  return (((INT64) tmp->dwHighDateTime << 32)
	  + tmp->dwLowDateTime
	  - 0x019db1ded53e8000) / 10000000;
#else
  double t;
  if (tmp->dwLowDateTime < 0xd53e8000UL) {
    tmp->dwHighDateTime -= 0x019db1dfUL;	/* Note: Carry! */
    tmp->dwLowDateTime += 0x2ac18000UL;	/* Note: 2-compl */
  } else {
    tmp->dwHighDateTime -= 0x019db1deUL;
    tmp->dwLowDateTime -= 0xd53e8000UL;
  }
  t=tmp->dwHighDateTime * pow(2.0,32.0) + (double)tmp->dwLowDateTime;

  /* 1s == 10000000 * 100ns. */
  t/=10000000.0;
  return DO_NOT_WARN((long)floor(t));
#endif
}

/* The following replaces _stat in MS CRT since it's buggy on ntfs.
 * Axel Siebert explains:
 *
 *   On NTFS volumes, the time is stored as UTC, so it's easy to
 *   calculate the difference to January 1, 1601 00:00 UTC directly.
 *
 *   On FAT volumes, the time is stored as local time, as a heritage
 *   from MS-DOS days. This means that this local time must be
 *   converted to UTC first before calculating the FILETIME. During
 *   this conversion, all Windows versions exhibit the same bug, using
 *   the *current* DST status instead of the DST status at that time.
 *   So the FILETIME value can be off by one hour for FAT volumes.
 *
 *   Now the CRT _stat implementation uses FileTimeToLocalFileTime to
 *   convert this value back to local time - which suffers from the
 *   same DST bug. Then the undocumented function __loctotime_t is
 *   used to convert this local time to a time_t, and this function
 *   correctly accounts for DST at that time(*).
 *
 *   On FAT volumes, the conversion error while retrieving the
 *   FILETIME, and the conversion error of FileTimeToLocalFileTime
 *   exactly cancel each other out, so the final result of the _stat
 *   implementation is always correct.
 *
 *   On NTFS volumes however, there is no conversion error while
 *   retrieving the FILETIME because the file system already stores it
 *   as UTC, so the conversion error of FileTimeToLocalFileTime can
 *   cause the final result to be 1 hour off.
 *
 * The following implementation tries to do the correct thing based in
 * the filesystem type.
 *
 * Note also that the UTC timestamps are cached by the OS. In the case
 * of FAT volumes that means that the current DST setting might be
 * different when FileTimeToLocalFileTime runs than it was when the
 * FILETIME was calculated, so the calculation errors might not cancel
 * each other out shortly after DST changes. A reboot is necessary
 * after a DST change to ensure that no cached timestamps remain.
 * There is nothing we can do to correct this error. :(
 *
 * See also http://msdn.microsoft.com/library/en-us/sysinfo/base/file_times.asp
 *
 * *) Actually it doesn't in all cases: The overlapping hour(s) when
 * going from DST to normal time are ambiguous and since there's no
 * DST flag it has to make an arbitrary choice.
 */

static time_t local_time_to_utc (time_t t)
/* Converts a time_t containing local time to a real time_t (i.e. UTC).
 *
 * Note that there's an ambiguity in the autumn transition from DST to
 * normal time: The returned timestamp can be one hour off in the hour
 * where the clock is "turned back". This function always consider
 * that hour to be in normal time.
 *
 * Might return -1 if the time is outside the valid range.
 */
{
  int tz_secs, dl_secs;

  /* First adjust for the time zone. */
#ifdef HAVE__GET_TIMEZONE
  _get_timezone (&tz_secs);
#else
  tz_secs = _timezone;
#endif
  t += tz_secs;

  /* Then DST. */
#ifdef HAVE__GET_DAYLIGHT
  _get_daylight (&dl_secs);
#else
  dl_secs = _daylight;
#endif
  if (dl_secs) {
    /* See if localtime thinks this is in DST. */
    int isdst;
#ifdef HAVE_LOCALTIME_S
    struct tm ts;
    if (localtime_s (&ts, &t)) return -1;
    isdst = ts.tm_isdst;
#else
    struct tm *ts;
    /* FIXME: A mutex is necessary to avoid a race here, but we
     * can't protect all calls to localtime anyway. */
    if (!(ts = localtime (&t))) return -1;
    isdst = ts->tm_isdst;
#endif
    if (isdst) t += dl_secs;
  }

  return t;
}

static time_t fat_filetime_to_time_t (FILETIME *in)
{
  FILETIME local_ft;
  if (!FileTimeToLocalFileTime (in, &local_ft)) {
    set_errno_from_win32_error (GetLastError());
    return -1;
  }
  else {
    time_t t = convert_filetime_to_time_t (&local_ft);
    /* Now we have a strange creature, namely a time_t that contains
     * local time. */
    return local_time_to_utc (t);
  }
}

static int fat_filetimes_to_stattimes (FILETIME *creation,
				       FILETIME *last_access,
				       FILETIME *last_write,
				       PIKE_STAT_T *stat)
{
  time_t t;

  if ((t = fat_filetime_to_time_t (last_write)) < 0)
    return -1;
  stat->st_mtime = t;

  if (last_access->dwLowDateTime || last_access->dwHighDateTime) {
    if ((t = fat_filetime_to_time_t (last_access)) < 0)
      return -1;
    stat->st_atime = t;
  }
  else
    stat->st_atime = stat->st_mtime;

  /* Putting the creation time in the last status change field.. :\ */
  if (creation->dwLowDateTime || creation->dwHighDateTime) {
    if ((t = fat_filetime_to_time_t (creation)) < 0)
      return -1;
    stat->st_ctime = t;
  }
  else
    stat->st_ctime = stat->st_mtime;

  return 0;
}

static void nonfat_filetimes_to_stattimes (FILETIME *creation,
					   FILETIME *last_access,
					   FILETIME *last_write,
					   PIKE_STAT_T *stat)
{
  stat->st_mtime = convert_filetime_to_time_t (last_write);

  if (last_access->dwLowDateTime ||
      last_access->dwHighDateTime)
    stat->st_atime = convert_filetime_to_time_t(last_access);
  else
    stat->st_atime = stat->st_mtime;

  /* Putting the creation time in the last status change field.. :\ */
  if (creation->dwLowDateTime ||
      creation->dwHighDateTime)
    stat->st_ctime = convert_filetime_to_time_t (creation);
  else
    stat->st_ctime = stat->st_mtime;
}

/*
 * IsUncRoot - returns TRUE if the argument is a UNC name specifying a
 *             root share.  That is, if it is of the form
 *             \\server\share\.  This routine will also return true if
 *             the argument is of the form \\server\share (no trailing
 *             slash).
 *
 *             Forward slashes ('/') may be used instead of
 *             backslashes ('\').
 */

static int IsUncRoot(const p_wchar1 *path)
{
  /* root UNC names start with 2 slashes */
  if ( wcslen(path) >= 5 &&     /* minimum string is "//x/y" */
       ISSEPARATOR(path[0]) &&
       ISSEPARATOR(path[1]) )
  {
    const p_wchar1 *p = path + 2 ;
    
    /* find the slash between the server name and share name */
    while ( *++p )
      if ( ISSEPARATOR(*p) )
        break ;
    
    if ( *p && p[1] )
    {
      /* is there a further slash? */
      while ( *++p )
        if ( ISSEPARATOR(*p) )
          break ;
      
      /* final slash (if any) */
      if ( !*p || !p[1])
        return 1;
    }
  }
  
  return 0 ;
}

PMOD_EXPORT p_wchar1 *pike_dwim_utf8_to_utf16(const p_wchar0 *str)
{
  /* NB: Maximum expansion factor is 2.
   *
   *   UTF8	UTF16	Range			Expansion
   *   1 byte	2 bytes	U000000 - U00007f	2
   *   2 bytes	2 bytes	U000080 - U0007ff	1
   *   3 bytes	2 bytes	U000800 - U00ffff	0.67
   *   4 bytes	4 bytes	U010000 - U10ffff	1
   *
   * NB: Some extra padding at the end for NUL and adding
   *     of terminating slashes, etc.
   */
  size_t len = strlen(str);
  p_wchar1 *res = malloc((len + 4) * sizeof(p_wchar1));
  size_t i = 0, j = 0;

  if (!res) {
    return NULL;
  }

  while (i < len) {
    p_wchar0 c = str[i++];
    p_wchar2 ch, mask = 0x3f;
    if (!(c & 0x80)) {
      /* US-ASCII */
      res[j++] = c;
      continue;
    }
    if (!(c & 0x40)) {
      /* Continuation character. Invalid. Retry as Latin-1. */
      goto latin1_to_utf16;
    }
    ch = c;
    while (c & 0x40) {
      p_wchar0 cc = str[i++];
      if ((cc & 0xc0) != 0x80) {
	/* Expected continuation character. */
	goto latin1_to_utf16;
      }
      ch = ch<<6 | (cc & 0x3f);
      mask |= mask << 5;
      c <<= 1;
    }
    ch &= mask;
    if (ch < 0) {
      goto latin1_to_utf16;
    }
    if (ch < 0x10000) {
      res[j++] = ch;
      continue;
    }
    ch -= 0x10000;
    if (ch >= 0x100000) {
      goto latin1_to_utf16;
    }
    /* Encode with surrogates. */
    res[j++] = 0xd800 | ch >> 10;
    res[j++] = 0xdc00 | (ch & 0x3ff);
  }
  goto done;

 latin1_to_utf16:
  /* DWIM: Assume Latin-1. Just widen the string. */
  for (j = 0; j < len; j++) {
    res[j] = str[j];
  }

 done:
  res[j++] = 0;	/* NUL-termination. */
  return res;
}

PMOD_EXPORT p_wchar0 *pike_utf16_to_utf8(const p_wchar1 *str)
{
  /* NB: Maximum expansion factor is 1.5.
   *
   *   UTF16	UTF8	Range			Expansion
   *   2 bytes	1 byte	U000000 - U00007f	0.5
   *   2 bytes	2 bytes	U000080 - U0007ff	1
   *   2 bytes	3 bytes	U000800 - U00d7ff	1.5
   *   2 bytes	2 bytes	U00d800 - U00dfff	1
   *   2 bytes	3 bytes	U00e000 - U00ffff	1.5
   *   4 bytes	4 bytes	U010000 - U10ffff	1
   *
   * NB: Some extra padding at the end for NUL and adding
   *     of terminating slashes, etc.
   *
   * NB: According to Wikipedia, win32 doesn't enforce correct
   *     pairing of surrogates. Encode such code units as-is.
   */
  size_t i = 0, j = 0;
  size_t sz = 0;
  p_wchar1 c;
  p_wchar0 *ret;

  while ((c = str[i++])) {
    sz++;
    if (c < 0x80) continue;
    sz++;
    if (c < 0x0800) continue;
#if 0
    /* NB: The following is only correct if all surrogates are paired correctly. */
    if ((c & 0xf800) == 0xd800) {
      /* One half of a surrogate pair. */
      continue;
    }
#endif /* 0 */
    sz++;
  }
  sz++;	/* NUL termination. */

  ret = malloc(sz);
  if (!ret) return NULL;

  for (i = 0; (c = str[i]); i++) {
    if (c < 0x80) {
      ret[j++] = DO_NOT_WARN(c & 0x7f);
      continue;
    }
    if (c < 0x800) {
      ret[j++] = 0xc0 | (c>>6);
      ret[j++] = 0x80 | (c & 0x3f);
      continue;
    }
    if ((c & 0xf800) == 0xd800) {
      /* Surrogate */
      if ((c & 0xfc00) == 0xd800) {
	p_wchar2 ch = str[++i];
	if ((ch & 0xfc00) == 0xdc00) {
	  ch = 0x100000 | (ch & 0x3ff) | ((c & 0x3ff)<<10);
	  ret[j++] = 0xf0 | (ch >> 18);
	  ret[j++] = 0x80 | ((ch >> 12) & 0x3f);
	  ret[j++] = 0x80 | ((ch >> 6) & 0x3f);
	  ret[j++] = 0x80 | (ch & 0x3f);
	  continue;
	}
	/* Invalid surrogate pair.
	 * Unget the second code unit.
	 */
	i--;
      }
      /* Invalid or lone surrogate.
       * Encode as-is.
       */
    }
    ret[j++] = 0xe0 | (c >> 12);
    ret[j++] = 0x80 | ((c >> 6) & 0x3f);
    ret[j++] = 0x80 | (c & 0x3f);
  }
  ret[j++] = 0;
  return ret;
}

/* Note 1: s->st_mtime is the creation time for non-root directories.
 *
 * Note 2: Root directories (e.g. C:\) and network share roots (e.g.
 * \\server\foo\) have no time information at all. All timestamps are
 * set to one year past the start of the epoch for these.
 *
 * Note 3: s->st_ctime is set to the file creation time. It should
 * probably be the last access time to be closer to the unix
 * counterpart, but the creation time is admittedly more useful. */
PMOD_EXPORT int debug_fd_stat(const char *file, PIKE_STAT_T *buf)
{
  ptrdiff_t l;
  p_wchar1 *fname;
  int drive;       		/* current = -1, A: = 0, B: = 1, ... */
  HANDLE hFind;
  WIN32_FIND_DATAW findbuf;
  int exec_bits = 0;

  /* Note: On NT the following characters are illegal in filenames:
   *  \ / : * ? " < > |
   *
   * The first three are valid in paths, so check for the remaining 6.
   */
  if (strpbrk(file, "*?\"<>|"))
  {
    errno = ENOENT;
    return(-1);
  }

  fname = pike_dwim_utf8_to_utf16(file);
  if (!fname) {
    errno = ENOMEM;
    return -1;
  }

  l = wcslen(fname);
  /* Get rid of terminating slashes. */
  while (l && ISSEPARATOR(fname[l-1])) {
    fname[--l] = 0;
  }

  /* get disk from file */
  if (fname[1] == ':')
    drive = toupper(*fname) - 'A';
  else
    drive = -1;


  /* Look at the extension to see if a file appears to be executable. */
  if ((l >= 4) && (fname[l-4] == '.')) {
    char ext[4];
    int i;
    for (i = 0; i < 3; i++) {
      p_wchar1 c = fname[l + i - 4];
      ext[i] = (c > 128)?0:tolower(c);
    }
    ext[3] = 0;
    if (!strcmp (ext, "exe") ||
	!strcmp (ext, "cmd") ||
	!strcmp (ext, "bat") ||
	!strcmp (ext, "com"))
      exec_bits = 0111;	/* Execute perm for all. */
  }

  STATDEBUG (fprintf (stderr, "fd_stat %s drive %d\n", file, drive));

  /* get info for file */
  hFind = FindFirstFileW(fname, &findbuf);

  if ( hFind == INVALID_HANDLE_VALUE )
  {
    UINT drive_type;
    p_wchar1 *abspath;

    STATDEBUG (fprintf (stderr, "check root dir\n"));

    if (!strpbrk(file, ":./\\")) {
      STATDEBUG (fprintf (stderr, "no path separators\n"));
      free(fname);
      errno = ENOENT;
      return -1;
    }

    /* NB: One extra byte for the terminating separator. */
    abspath = malloc((l + _MAX_PATH + 1 + 1) * sizeof(p_wchar1));
    if (!abspath) {
      free(fname);
      errno = ENOMEM;
      return -1;
    }

    if (!_wfullpath( abspath, fname, l + _MAX_PATH ) ||
	/* Neither root dir ('C:\') nor UNC root dir ('\\server\share\'). */
	(wcslen(abspath) > 3 && !IsUncRoot (abspath))) {
      STATDEBUG (fprintf (stderr, "not a root %S\n", abspath));
      free(abspath);
      free(fname);
      errno = ENOENT;
      return -1;
    }

    free(fname);
    fname = NULL;

    STATDEBUG (fprintf (stderr, "abspath: %S\n", abspath));

    l = wcslen(abspath);
    if (!ISSEPARATOR (abspath[l - 1])) {
      /* Ensure there's a slash at the end or else GetDriveType
       * won't like it. */
      abspath[l] = '\\';
      abspath[l + 1] = 0;
    }

    drive_type = GetDriveTypeW (abspath);
    if (drive_type == DRIVE_UNKNOWN || drive_type == DRIVE_NO_ROOT_DIR) {
      STATDEBUG (fprintf (stderr, "invalid drive type: %u\n", drive_type));
      free(abspath);
      errno = ENOENT;
      return -1;
    }

    free(abspath);
    abspath = NULL;

    STATDEBUG (fprintf (stderr, "faking root stat\n"));

    /* Root directories (e.g. C:\ and \\server\share\) are faked */
    findbuf.dwFileAttributes = FILE_ATTRIBUTE_DIRECTORY;
    findbuf.nFileSizeHigh = 0;
    findbuf.nFileSizeLow = 0;
    findbuf.cFileName[0] = '\0';

    /* Don't have any timestamp info, so set it to some date. The
     * following is ridiculously complex, but it's compatible with the
     * stat function in MS CRT. */
    {
      struct tm t;
      t.tm_year = 1980 - 1900;
      t.tm_mon  = 0;
      t.tm_mday = 1;
      t.tm_hour = 0;
      t.tm_min  = 0;
      t.tm_sec  = 0;
      t.tm_isdst = -1;
      buf->st_mtime = mktime (&t);
      buf->st_atime = buf->st_mtime;
      buf->st_ctime = buf->st_mtime;
    }
  }

  else {
    p_wchar1 fstype[50];
    /* Really only need room in this buffer for "FAT" and anything
     * longer that begins with "FAT", but since GetVolumeInformation
     * has shown to trig unreliable error codes for a too short buffer
     * (see below), we allocate ample space. */

    BOOL res;

    fstype[0] = '-';
    fstype[1] = 0;

    if (fname[1] == ':') {
      /* Construct a string "X:\" in fname. */
      fname[0] = toupper(fname[0]);
      fname[2] = '\\';
      fname[3] = 0;
    } else {
      free(fname);
      fname = NULL;
    }

    res = GetVolumeInformationW (fname, NULL, 0, NULL, NULL,NULL,
				 fstype, sizeof(fstype)/sizeof(fstype[0]));

    if (fname) {
      free(fname);
      fname = NULL;
    }

    STATDEBUG (fprintf (stderr, "found, vol info: %d, %S\n",
			res, fstype));

    if (!res) {
      unsigned long w32_err = GetLastError();
      /* Get ERROR_MORE_DATA if the fstype buffer wasn't long enough,
       * so let's ignore it. That error is also known to be reported
       * as ERROR_BAD_LENGTH in Vista and 7. */
      if (w32_err != ERROR_MORE_DATA && w32_err != ERROR_BAD_LENGTH) {
	STATDEBUG (fprintf (stderr, "GetVolumeInformation failure: %d\n",
			    w32_err));
	set_errno_from_win32_error (w32_err);
	FindClose (hFind);
	return -1;
      }
    }

    if (res && (fstype[0] == 'F') && (fstype[1] == 'A') && (fstype[2] == 'T')) {
      if (!fat_filetimes_to_stattimes (&findbuf.ftCreationTime,
				       &findbuf.ftLastAccessTime,
				       &findbuf.ftLastWriteTime,
				       buf)) {
	STATDEBUG (fprintf (stderr, "fat_filetimes_to_stattimes failed.\n"));
	FindClose (hFind);
	return -1;
      }
    }
    else
      /* Any non-fat filesystem is assumed to have sane timestamps. */
      nonfat_filetimes_to_stattimes (&findbuf.ftCreationTime,
				     &findbuf.ftLastAccessTime,
				     &findbuf.ftLastWriteTime,
				     buf);

    FindClose(hFind);
  }

  if (findbuf.dwFileAttributes & FILE_ATTRIBUTE_DIRECTORY)
    /* Always label a directory as executable. Note that this also
     * catches special locations like root dirs and network share
     * roots. */
    buf->st_mode = S_IFDIR | 0111;
  else {
    buf->st_mode = S_IFREG | exec_bits;
  }

  /* The file is read/write unless the read only flag is set. */
  if (findbuf.dwFileAttributes & FILE_ATTRIBUTE_READONLY)
    buf->st_mode |= 0444;	/* Read perm for all. */
  else
    buf->st_mode |= 0666;	/* Read and write perm for all. */

  buf->st_nlink = 1;
#ifdef INT64
  buf->st_size = ((INT64) findbuf.nFileSizeHigh << 32) + findbuf.nFileSizeLow;
#else
  if (findbuf.nFileSizeHigh)
    buf->st_size = MAXDWORD;
  else
    buf->st_size = findbuf.nFileSizeLow;
#endif
  
  buf->st_uid = buf->st_gid = buf->st_ino = 0; /* unused entries */
  buf->st_rdev = buf->st_dev =
    (_dev_t) (drive >= 0 ? drive : _getdrive() - 1); /* A=0, B=1, ... */

  return(0);
}

PMOD_EXPORT int debug_fd_truncate(const char *file, INT64 len)
{
  p_wchar1 *fname = pike_dwim_utf8_to_utf16(file);
  HANDLE h;
  LONG high;

  if (!fname) {
    errno = ENOMEM;
    return -1;
  }

  h = CreateFileW(fname, GENERIC_WRITE, FILE_SHARE_READ|FILE_SHARE_WRITE,
		  NULL, OPEN_EXISTING, FILE_ATTRIBUTE_NORMAL, NULL);
  free(fname);

  if (h == INVALID_HANDLE_VALUE) {
    errno = GetLastError();
    return -1;
  }

  high = DO_NOT_WARN((LONG)(len >> 32));
  len &= (INT64)0xffffffffUL;

  if (SetFilePointer(h, DO_NOT_WARN((long)len), &high, FILE_BEGIN) ==
      INVALID_SET_FILE_POINTER) {
    DWORD err = GetLastError();
    if (err != NO_ERROR) {
      errno = err;
      CloseHandle(h);
      return -1;
    }
  }
  if (!SetEndOfFile(h)) {
    errno = GetLastError();
    CloseHandle(h);
    return -1;
  }
  CloseHandle(h);
  return 0;
}

PMOD_EXPORT int debug_fd_rmdir(const char *dir)
{
  p_wchar1 *dname = pike_dwim_utf8_to_utf16(dir);
  int ret;

  if (!dname) {
    errno = ENOMEM;
    return -1;
  }

  ret = _wrmdir(dname);

  if (ret && (errno == EACCES)) {
    PIKE_STAT_T st;
    if (!fd_stat(dir, &st) && !(st.st_mode & _S_IWRITE) &&
	!_wchmod(dname, st.st_mode | _S_IWRITE)) {
      /* Retry with write permission. */
      ret = _wrmdir(dname);

      if (ret) {
	/* Failed anyway. Restore original permissions. */
	int err = errno;
	_wchmod(dname, st.st_mode);
	errno = err;
      }
    }
  }

  free(dname);

  return ret;
}

PMOD_EXPORT int debug_fd_unlink(const char *file)
{
  p_wchar1 *fname = pike_dwim_utf8_to_utf16(file);
  int ret;

  if (!fname) {
    errno = ENOMEM;
    return -1;
  }

  ret = _wunlink(fname);

  if (ret && (errno == EACCES)) {
    PIKE_STAT_T st;
    if (!fd_stat(file, &st) && !(st.st_mode & _S_IWRITE) &&
	!_wchmod(fname, st.st_mode | _S_IWRITE)) {
      /* Retry with write permission. */
      ret = _wunlink(fname);

      if (ret) {
	/* Failed anyway. Restore original permissions. */
	int err = errno;
	_wchmod(fname, st.st_mode);
	errno = err;
      }
    }
  }

  free(fname);

  return ret;
}

PMOD_EXPORT int debug_fd_mkdir(const char *dir, int mode)
{
  p_wchar1 *dname = pike_dwim_utf8_to_utf16(dir);
  int ret;
  int mask;

  if (!dname) {
    errno = ENOMEM;
    return -1;
  }

  mask = _umask(~mode & 0777);
  _umask(~mode & mask & 0777);
  ret = _wmkdir(dname);
  _wchmod(dname, mode & ~mask & 0777);
  _umask(mask);

  free(dname);

  return ret;
}

PMOD_EXPORT int debug_fd_rename(const char *old, const char *new)
{
  p_wchar1 *oname = pike_dwim_utf8_to_utf16(old);
  p_wchar1 *nname;
  int ret;

  if (!oname) {
    errno = ENOMEM;
    return -1;
  }

  nname = pike_dwim_utf8_to_utf16(new);
  if (!nname) {
    free(oname);
    errno = ENOMEM;
    return -1;
  }

  if (Pike_NT_MoveFileExW) {
    int retried = 0;
    PIKE_STAT_T st;
    ret = 0;
  retry:
    if (!Pike_NT_MoveFileExW(oname, nname, MOVEFILE_REPLACE_EXISTING)) {
      DWORD err = GetLastError();
      if ((err == ERROR_ACCESS_DENIED) && !retried) {
	/* This happens when the destination is an already existing
	 * directory. On POSIX this operation is valid if oname and
	 * nname are directories, and the nname directory is empty.
	 */
	if (!fd_stat(old, &st) && ((st.st_mode & S_IFMT) == S_IFDIR) &&
	    !fd_stat(new, &st) && ((st.st_mode & S_IFMT) == S_IFDIR) &&
	    !_wrmdir(nname)) {
	  /* Succeeded in removing the destination. This implies
	   * that it was an empty directory.
	   *
	   * Retry.
	   */
	  retried = 1;
	  goto retry;
	}
      }
      if (retried) {
	/* Recreate the destination directory that we deleted above. */
	_wmkdir(nname);
	/* NB: st still contains the flags from the original nname dir. */
	_wchmod(nname, st.st_mode & 0777);
      }
      ret = -1;
      set_errno_from_win32_error(err);
    }
  } else {
    /* Fall back to rename() for W98 and earlier. Unlike MoveFileEx,
     * it can't move directories between directories. */
    ret = _wrename(oname, nname);
  }

  free(oname);
  free(nname);

  return ret;
}

PMOD_EXPORT int debug_fd_chdir(const char *dir)
{
  p_wchar1 *dname = pike_dwim_utf8_to_utf16(dir);
  int ret;

  if (!dname) {
    errno = ENOMEM;
    return -1;
  }

  ret = _wchdir(dname);

  free(dname);

  return ret;
}

PMOD_EXPORT char *debug_fd_get_current_dir_name(void)
{
  /* NB: Windows CRT _wgetcwd() has a special case for buf == NULL,
   *     where the buffer is instead allocated with malloc(), and
   *     len is the minimum buffer size to allocate.
   */
  p_wchar1 *utf16buffer = _wgetcwd(NULL, 0);
  p_wchar0 *utf8buffer;

  if (!utf16buffer) {
    errno = ENOMEM;
    return NULL;
  }

  utf8buffer = pike_utf16_to_utf8(utf16buffer);
  libc_free(utf16buffer);

  if (!utf8buffer) {
    errno = ENOMEM;
    return NULL;
  }

  return utf8buffer;
}

PMOD_EXPORT FD debug_fd_open(const char *file, int open_mode, int create_mode)
{
  HANDLE x;
  FD fd;
  DWORD omode,cmode = 0,amode;

  ptrdiff_t l;
  p_wchar1 *fname;


  /* Note: On NT the following characters are illegal in filenames:
   *  \ / : * ? " < > |
   *
   * The first three are valid in paths, so check for the remaining 6.
   */
  if (strpbrk(file, "*?\"<>|"))
  {
    /* ENXIO:
     *   "The file is a device special file and no corresponding device
     *    exists."
     */
    errno = ENXIO;
    return -1;
  }

  fname = pike_dwim_utf8_to_utf16(file);
  if (!fname) {
    errno = ENOMEM;
    return -1;
  }

  l = wcslen(fname);

  /* Get rid of terminating slashes. */
  while (l && ISSEPARATOR(fname[l-1])) {
    fname[--l] = 0;
  }

  omode=0;
  FDDEBUG(fprintf(stderr, "fd_open(%S, 0x%x, %o)\n",
		  fname, open_mode, create_mode));

  fd = allocate_fd(FD_FILE, INVALID_HANDLE_VALUE);
  if (fd < 0) {
    free(fname);
    return -1;
  }

  if(open_mode & fd_RDONLY) omode|=GENERIC_READ;
  if(open_mode & fd_WRONLY) omode|=GENERIC_WRITE;
  
  switch(open_mode & (fd_CREAT | fd_TRUNC | fd_EXCL))
  {
    case fd_CREAT | fd_TRUNC:
      cmode=CREATE_ALWAYS;
      break;

    case fd_TRUNC:
    case fd_TRUNC | fd_EXCL:
      cmode=TRUNCATE_EXISTING;
      break;

    case fd_CREAT:
      cmode=OPEN_ALWAYS; break;

    case fd_CREAT | fd_EXCL:
    case fd_CREAT | fd_EXCL | fd_TRUNC:
      cmode=CREATE_NEW;
      break;

    case 0:
    case fd_EXCL:
      cmode=OPEN_EXISTING;
      break;
  }

  if(create_mode & 0222)
  {
    amode=FILE_ATTRIBUTE_NORMAL;
  }else{
    amode=FILE_ATTRIBUTE_READONLY;
  }
    
  x=CreateFileW(fname,
		omode,
		FILE_SHARE_READ | FILE_SHARE_WRITE,
		NULL,
		cmode,
		amode,
		NULL);

  
  if(x == DO_NOT_WARN(INVALID_HANDLE_VALUE))
  {
    unsigned long err = GetLastError();
    free(fname);
    if (err == ERROR_INVALID_NAME)
      /* An invalid name means the file doesn't exist. This is
       * consistent with fd_stat, opendir, and unix. */
      errno = ENOENT;
    else
      set_errno_from_win32_error (err);
    return -1;
  }

  SetHandleInformation(x,HANDLE_FLAG_INHERIT|HANDLE_FLAG_PROTECT_FROM_CLOSE,0);

  set_fd_handle(fd, x);

  release_fd(fd);

  if(open_mode & fd_APPEND)
    fd_lseek(fd,0,SEEK_END);

  FDDEBUG(fprintf(stderr, "Opened %S file as %d (%d)\n", fname, fd, x));

  free(fname);

  return fd;
}

PMOD_EXPORT FD debug_fd_socket(int domain, int type, int proto)
{
  FD fd;
  SOCKET s;

  fd = allocate_fd(FD_SOCKET, (HANDLE)INVALID_SOCKET);
  if (fd < 0) return -1;

  s=socket(domain, type, proto);

  if(s==INVALID_SOCKET)
  {
    DWORD err = WSAGetLastError();
    free_fd(fd);
    set_errno_from_win32_error (err);
    return -1;
  }
  
  SetHandleInformation((HANDLE)s,
		       HANDLE_FLAG_INHERIT|HANDLE_FLAG_PROTECT_FROM_CLOSE, 0);

  set_fd_handle(fd, (HANDLE)s);

  release_fd(fd);

  FDDEBUG(fprintf(stderr,"New socket: %d (%d)\n",fd,s));

  return fd;
}

PMOD_EXPORT int debug_fd_pipe(int fds[2] DMALLOC_LINE_ARGS)
{
  int tmp_fds[2];
  HANDLE files[2];

  tmp_fds[0] = allocate_fd(FD_PIPE, INVALID_HANDLE_VALUE);
  if (tmp_fds[0] < 0) {
    return -1;
  }
  tmp_fds[1] = allocate_fd(FD_PIPE, INVALID_HANDLE_VALUE);
  if (tmp_fds[1] < 0) {
    free_fd(tmp_fds[0]);
    return -1;
  }

  if(!CreatePipe(&files[0], &files[1], NULL, 0))
  {
    DWORD err = GetLastError();
    free_fd(tmp_fds[0]);
    free_fd(tmp_fds[1]);
    set_errno_from_win32_error (err);
    return -1;
  }
  
  FDDEBUG(fprintf(stderr, "ReadHANDLE=%d WriteHANDLE=%d\n",
		  files[0], files[1]));
  
  SetHandleInformation(files[0],
		       HANDLE_FLAG_INHERIT|HANDLE_FLAG_PROTECT_FROM_CLOSE, 0);
  SetHandleInformation(files[1],
		       HANDLE_FLAG_INHERIT|HANDLE_FLAG_PROTECT_FROM_CLOSE, 0);

  fds[0] = tmp_fds[0];
  set_fd_handle(fds[0], files[0]);
  release_fd(fds[0]);

  fds[1] = tmp_fds[1];
  set_fd_handle(fds[1], files[1]);
  release_fd(fds[1]);

  FDDEBUG(fprintf(stderr,"New pipe: %d (%d) -> %d (%d)\n",
		  fds[0], files[0], fds[1], files[1]));

#ifdef DEBUG_MALLOC
  debug_malloc_register_fd( fds[0], DMALLOC_LOCATION());
  debug_malloc_register_fd( fds[1], DMALLOC_LOCATION());
#endif
  
  return 0;
}

PMOD_EXPORT FD debug_fd_accept(FD fd, struct sockaddr *addr,
			       ACCEPT_SIZE_T *addrlen)
{
  FD new_fd;
  SOCKET s;

  FDDEBUG(fprintf(stderr, "fd_accept(%d, %p, %p)...\n", fd, addr, addrlen));

  if (fd_to_socket(fd, &s) < 0) return -1;

  FDDEBUG(fprintf(stderr,"Accept on %d (%ld)..\n",
		  fd, PTRDIFF_T_TO_LONG((ptrdiff_t)s)));

  new_fd = allocate_fd(FD_SOCKET, (HANDLE)INVALID_SOCKET);
  if (new_fd < 0) return -1;

  s = accept(s, addr, addrlen);

  release_fd(fd);

  if(s==INVALID_SOCKET)
  {
    DWORD err = WSAGetLastError();
    free_fd(new_fd);
    set_errno_from_win32_error(err);
    FDDEBUG(fprintf(stderr,"Accept failed with errno %d\n",errno));
    return -1;
  }
  
  SetHandleInformation((HANDLE)s,
		       HANDLE_FLAG_INHERIT|HANDLE_FLAG_PROTECT_FROM_CLOSE, 0);
  set_fd_handle(new_fd, (HANDLE)s);
  release_fd(new_fd);

  FDDEBUG(fprintf(stderr,"Accept on %d (%ld) returned new socket: %d (%ld)\n",
		  fd, PTRDIFF_T_TO_LONG((ptrdiff_t)da_handle[fd]),
		  new_fd, PTRDIFF_T_TO_LONG((ptrdiff_t)s)));

  return new_fd;
}


#define SOCKFUN(NAME,X1,X2) \
PMOD_EXPORT int PIKE_CONCAT(debug_fd_,NAME) X1 { \
  SOCKET s; \
  int ret; \
  FDDEBUG(fprintf(stderr, "fd_" #NAME "(%d, ...)...\n", fd)); \
  if (fd_to_socket(fd, &s) < 0) return -1; \
  FDDEBUG(fprintf(stderr, #NAME " on %d (%ld)\n", \
<<<<<<< HEAD
		  fd, PTRDIFF_T_TO_LONG((ptrdiff_t)s))); \
=======
		  fd, (long)(ptrdiff_t)s)); \
>>>>>>> ae65d58f
  ret = NAME X2; \
  release_fd(fd); \
  if(ret == SOCKET_ERROR) { \
    set_errno_from_win32_error (WSAGetLastError()); \
    ret = -1; \
  } \
  FDDEBUG(fprintf(stderr, #NAME " returned %d (%d)\n", ret, errno)); \
  return ret; \
}

#define SOCKFUN1(NAME,T1) \
   SOCKFUN(NAME, (FD fd, T1 a), (s, a) )

#define SOCKFUN2(NAME,T1,T2) \
   SOCKFUN(NAME, (FD fd, T1 a, T2 b), (s, a, b) )

#define SOCKFUN3(NAME,T1,T2,T3) \
   SOCKFUN(NAME, (FD fd, T1 a, T2 b, T3 c), (s, a, b, c) )

#define SOCKFUN4(NAME,T1,T2,T3,T4) \
   SOCKFUN(NAME, (FD fd, T1 a, T2 b, T3 c, T4 d), (s, a, b, c, d) )

#define SOCKFUN5(NAME,T1,T2,T3,T4,T5) \
   SOCKFUN(NAME, (FD fd, T1 a, T2 b, T3 c, T4 d, T5 e), (s, a, b, c, d, e))


SOCKFUN2(bind, struct sockaddr *, int)
SOCKFUN4(getsockopt,int,int,void*,ACCEPT_SIZE_T *)
SOCKFUN4(setsockopt,int,int,void*,int)
SOCKFUN3(recv,void *,int,int)
SOCKFUN2(getsockname,struct sockaddr *,ACCEPT_SIZE_T *)
SOCKFUN2(getpeername,struct sockaddr *,ACCEPT_SIZE_T *)
SOCKFUN5(recvfrom,void *,int,int,struct sockaddr *,ACCEPT_SIZE_T *)
SOCKFUN3(send,void *,int,int)
SOCKFUN5(sendto,void *,int,int,struct sockaddr *,unsigned int)
SOCKFUN1(shutdown, int)
SOCKFUN1(listen, int)

PMOD_EXPORT int debug_fd_connect (FD fd, struct sockaddr *a, int len)
{
  SOCKET ret;

  FDDEBUG(fprintf(stderr, "fd_connect(%d, %p, %d)...\n", fd, a, len));

  if (fd_to_socket(fd, &ret) < 0) return -1;

  FDDEBUG(fprintf(stderr, "connect on %d (%ld)\n",
		  fd, PTRDIFF_T_TO_LONG((ptrdiff_t)ret));
	  {
	    int i;
	    for(i = 0 ; i < len ; i++)
	      fprintf(stderr," %02x",((unsigned char *)a)[i]);
	    fprintf(stderr,"\n");
	  }
  );

  ret=connect(ret,a,len);

  release_fd(fd);

  if(ret == SOCKET_ERROR) set_errno_from_win32_error (WSAGetLastError());
  FDDEBUG(fprintf(stderr, "connect returned %d (%d)\n",ret,errno)); 
  return DO_NOT_WARN((int)ret);
}

PMOD_EXPORT int debug_fd_close(FD fd)
{
  HANDLE h;
  int type;

  FDDEBUG(fprintf(stderr, "fd_close(%d)...\n", fd));

  if (fd_to_handle(fd, &type, &h) < 0) return -1;

  FDDEBUG(fprintf(stderr, "Closing %d (%ld)\n", fd, PTRDIFF_T_TO_LONG(h)));

  free_fd(fd);

  switch(type)
  {
    case FD_SOCKET:
      if(closesocket((SOCKET)h))
      {
	set_errno_from_win32_error (GetLastError());
	FDDEBUG(fprintf(stderr,"Closing %d (%ld) failed with errno=%d\n",
			fd, PTRDIFF_T_TO_LONG((ptrdiff_t)h),
			errno));
	return -1;
      }
      break;

    default:
      if(!CloseHandle(h))
      {
	set_errno_from_win32_error (GetLastError());
	return -1;
      }
  }

  FDDEBUG(fprintf(stderr,"%d (%ld) closed\n",
		  fd, PTRDIFF_T_TO_LONG((ptrdiff_t)h)));

  return 0;
}

PMOD_EXPORT ptrdiff_t debug_fd_write(FD fd, void *buf, ptrdiff_t len)
{
  int kind;
  HANDLE handle;

  FDDEBUG(fprintf(stderr, "fd_write(%d, %p, %ld)...\n", fd, buf, (long)len));

  if (fd_to_handle(fd, &kind, &handle) < 0) return -1;

  FDDEBUG(fprintf(stderr, "Writing %d bytes to %d (%d)\n",
		  len, fd, (long)(ptrdiff_t)handle));

  switch(kind)
  {
    case FD_SOCKET:
      {
	ptrdiff_t ret = send((SOCKET)handle, buf,
			     DO_NOT_WARN((int)len),
			     0);
	release_fd(fd);
	if(ret<0)
	{
	  set_errno_from_win32_error (WSAGetLastError());
	  FDDEBUG(fprintf(stderr, "Write on %d failed (%d)\n", fd, errno));
	  if (errno == 1) {
	    /* UGLY kludge */
	    errno = WSAEWOULDBLOCK;
	  }
	  return -1;
	}
	FDDEBUG(fprintf(stderr, "Wrote %d bytes to %d)\n", len, fd));
	return ret;
      }

    case FD_CONSOLE:
    case FD_FILE:
    case FD_PIPE:
      {
	DWORD ret = 0;
	if(!WriteFile(handle, buf,
		      DO_NOT_WARN((DWORD)len),
		      &ret,0) && ret<=0)
	{
	  set_errno_from_win32_error (GetLastError());
	  FDDEBUG(fprintf(stderr, "Write on %d failed (%d)\n", fd, errno));
	  release_fd(fd);
	  return -1;
	}
	FDDEBUG(fprintf(stderr, "Wrote %ld bytes to %d)\n", (long)ret, fd));
	release_fd(fd);
	return ret;
      }

    default:
      errno=ENOTSUPP;
      release_fd(fd);
      return -1;
  }
}

PMOD_EXPORT ptrdiff_t debug_fd_read(FD fd, void *to, ptrdiff_t len)
{
  int type;
  DWORD ret;
  ptrdiff_t rret;
  HANDLE handle;

  FDDEBUG(fprintf("fd_read(%d, %p, %ld)...\n", fd, to, (long)len));

  if (fd_to_handle(fd, &type, &handle) < 0) return -1;

  FDDEBUG(fprintf(stderr,"Reading %d bytes from %d (%d) to %lx\n",
<<<<<<< HEAD
		  len, fd, PTRDIFF_T_TO_LONG((ptrdiff_t)h),
		  PTRDIFF_T_TO_LONG((ptrdiff_t)to)));
=======
		  len, fd, (long)(ptrdiff_t)h,
		  (unsigned long)(ptrdiff_t)to));
>>>>>>> ae65d58f

  switch(type)
  {
    case FD_SOCKET:
      rret=recv((SOCKET)handle, to,
		DO_NOT_WARN((int)len),
		0);
      release_fd(fd);
      if(rret<0)
      {
	set_errno_from_win32_error (WSAGetLastError());
	FDDEBUG(fprintf(stderr,"Read on %d failed %ld\n",fd,errno));
	return -1;
      }
      FDDEBUG(fprintf(stderr,"Read on %d returned %ld\n",fd,rret));
      return rret;

    case FD_CONSOLE:
    case FD_FILE:
    case FD_PIPE:
      ret=0;
      while(len && !ReadFile(handle, to,
			     DO_NOT_WARN((DWORD)len),
			     &ret,0) && ret<=0) {
	unsigned int err = GetLastError();
	release_fd(fd);
	set_errno_from_win32_error (err);
	switch(err)
	{
	  case ERROR_NOT_ENOUGH_MEMORY:
	    /* This can happen when reading from stdin, and can be due
	     * to running out of OS io-buffers. cf ReadConsole():
	     *
	     * | lpBuffer [out]
	     * |   A pointer to a buffer that receives the data read from
	     * |   the console input buffer.
	     * |
	     * |   The storage for this buffer is allocated from a shared
	     * |   heap for the process that is 64 KB in size. The maximum
	     * |   size of the buffer will depend on heap usage.
	     *
	     * The limit seems to be 26608 bytes on Windows Server 2003,
	     * and 31004 bytes on some versions of Windows XP.
	     *
	     * The gdb people ran into the same bug in 2006.
	     * cf http://permalink.gmane.org/gmane.comp.gdb.patches/29669
	     *
	     * FIXME: We ought to attempt to fill the remainder of
	     *        the buffer on success and full read, but as
	     *        this failure mode usually only happens with
	     *        the console, we would risk blocking, so let
	     *        the higher levels of code deal with the
	     *        resulting short reads.
	     */
	    /* Halve the size of the request and retry. */
	    len = len >> 1;
	    if (len) continue;
	    /* Total failure. Fall out to the generic error return. */
	    break;
	  case ERROR_BROKEN_PIPE:
	    /* Pretend we reached the end of the file */
	    return 0;
	}
	FDDEBUG(fprintf(stderr,"Read failed %d\n",errno));
	return -1;
      }
      FDDEBUG(fprintf(stderr,"Read on %d returned %ld\n",fd,ret));
      release_fd(fd);
      return ret;

    default:
      errno=ENOTSUPP;
      release_fd(fd);
      return -1;
  }
}

PMOD_EXPORT PIKE_OFF_T debug_fd_lseek(FD fd, PIKE_OFF_T pos, int where)
{
  PIKE_OFF_T ret;
  int type;
  HANDLE h;

  FDDEBUG(fprintf(stderr, "fd_lseek(%d)...\n", fd));

  if (fd_to_handle(fd, &type, &h) < 0) return -1;
  if(type != FD_FILE)
  {
    release_fd(fd);
    errno=ENOTSUPP;
    return -1;
  }

#if FILE_BEGIN != SEEK_SET || FILE_CURRENT != SEEK_CUR || FILE_END != SEEK_END
  switch(where)
  {
    case SEEK_SET: where=FILE_BEGIN; break;
    case SEEK_CUR: where=FILE_CURRENT; break;
    case SEEK_END: where=FILE_END; break;
  }
#endif

  {
#ifdef INT64
#ifdef HAVE_SETFILEPOINTEREX
    /* Windows NT based. */
    LARGE_INTEGER li_pos;
    LARGE_INTEGER li_ret;
    li_pos.QuadPart = pos;
    li_ret.QuadPart = 0;
    if(!SetFilePointerEx(h, li_pos, &li_ret, where)) {
      set_errno_from_win32_error (GetLastError());
      release_fd(fd);
      return -1;
    }
    ret = li_ret.QuadPart;
#else /* !HAVE_SETFILEPOINTEREX */
    /* Windows 9x based. */
    LONG high = DO_NOT_WARN((LONG)(pos >> 32));
    DWORD err;
    pos &= ((INT64) 1 << 32) - 1;
    ret = SetFilePointer(h, DO_NOT_WARN((LONG)pos), &high, where);
    if (ret == INVALID_SET_FILE_POINTER &&
	(err = GetLastError()) != NO_ERROR) {
      set_errno_from_win32_error (err);
      release_fd(fd);
      return -1;
    }
    ret += (INT64) high << 32;
#endif /* HAVE_SETFILEPOINTEREX */
#else /* !INT64 */
    ret = SetFilePointer(h, (LONG)pos, NULL, where);
    if(ret == INVALID_SET_FILE_POINTER)
    {
      set_errno_from_win32_error (GetLastError());
      release_fd(fd);
      return -1;
    }
#endif /* INT64 */
  }

  release_fd(fd);

  return ret;
}

PMOD_EXPORT int debug_fd_ftruncate(FD fd, PIKE_OFF_T len)
{
  int type;
  HANDLE h;
  LONG oldfp_lo, oldfp_hi, len_hi;
  DWORD err;

  FDDEBUG(fprintf(stderr, "fd_ftruncate(%d)...\n", fd));

  if (fd_to_handle(fd, &type, &h) < 0) return -1;
  if(type != FD_FILE)
  {
    release_fd(fd);
    errno=ENOTSUPP;
    return -1;
  }

  oldfp_hi = 0;
  oldfp_lo = SetFilePointer(h, 0, &oldfp_hi, FILE_CURRENT);
  if(!~oldfp_lo) {
    err = GetLastError();
    if(err != NO_ERROR) {
      release_fd(fd);
      set_errno_from_win32_error (err);
      return -1;
    }
  }

#ifdef INT64
  len_hi = DO_NOT_WARN ((LONG) (len >> 32));
  len &= ((INT64) 1 << 32) - 1;
#else
  len_hi = 0;
#endif

  if (SetFilePointer (h, DO_NOT_WARN ((LONG) len), &len_hi, FILE_BEGIN) ==
      INVALID_SET_FILE_POINTER &&
      (err = GetLastError()) != NO_ERROR) {
    SetFilePointer(h, oldfp_lo, &oldfp_hi, FILE_BEGIN);
    release_fd(fd);
    set_errno_from_win32_error (err);
    return -1;
  }

  if(!SetEndOfFile(h)) {
    set_errno_from_win32_error (GetLastError());
    SetFilePointer(h, oldfp_lo, &oldfp_hi, FILE_BEGIN);
    release_fd(fd);
    return -1;
  }

  if (oldfp_hi < len_hi || (oldfp_hi == len_hi && oldfp_lo < len))
    if(!~SetFilePointer(h, oldfp_lo, &oldfp_hi, FILE_BEGIN)) {
      err = GetLastError();
      if(err != NO_ERROR) {
	release_fd(fd);
	set_errno_from_win32_error (err);
	return -1;
      }
    }

  release_fd(fd);
  return 0;
}

PMOD_EXPORT int debug_fd_flock(FD fd, int oper)
{
  long ret;
  int type;
  HANDLE h;

  FDDEBUG(fprintf(stderr, "fd_flock(%d)...\n", fd));

  if (fd_to_handle(fd, &type, &h) < 0) return -1;
  if(type != FD_FILE)
  {
    release_fd(fd);
    errno=ENOTSUPP;
    return -1;
  }

  if(oper & fd_LOCK_UN)
  {
    ret=UnlockFile(h,
		   0,
		   0,
		   0xffffffff,
		   0xffffffff);
  }else{
    DWORD flags = 0;
    OVERLAPPED tmp;
    memset(&tmp, 0, sizeof(tmp));
    tmp.Offset=0;
    tmp.OffsetHigh=0;

    if(oper & fd_LOCK_EX)
      flags|=LOCKFILE_EXCLUSIVE_LOCK;

    if(oper & fd_LOCK_UN)
      flags|=LOCKFILE_FAIL_IMMEDIATELY;

    ret=LockFileEx(h,
		   flags,
		   0,
		   0xffffffff,
		   0xffffffff,
		   &tmp);
  }

  release_fd(fd);

  if(ret<0)
  {
    set_errno_from_win32_error (GetLastError());
    return -1;
  }
  
  return 0;
}


/* Note: s->st_ctime is set to the file creation time. It should
 * probably be the last access time to be closer to the unix
 * counterpart, but the creation time is admittedly more useful. */
PMOD_EXPORT int debug_fd_fstat(FD fd, PIKE_STAT_T *s)
{
  int type;
  HANDLE h;
  FILETIME c,a,m;

  FDDEBUG(fprintf(stderr, "fd_fstat(%d, %p)\n", fd, s));

  if (fd_to_handle(fd, &type, &h) < 0) return -1;
  if (type != FD_FILE)
  {
    release_fd(fd);
    errno=ENOTSUPP;
    return -1;
  }

  FDDEBUG(fprintf(stderr, "fstat on %d (%ld)\n",
		  fd, (long)(ptrdiff_t)h));

  memset(s, 0, sizeof(PIKE_STAT_T));
  s->st_nlink=1;

  switch(type)
  {
    case FD_SOCKET:
      s->st_mode=S_IFSOCK;
      break;

    default:
      switch(GetFileType(h))
      {
	default:
	case FILE_TYPE_UNKNOWN: s->st_mode=0;        break;

	case FILE_TYPE_DISK:
	  s->st_mode=S_IFREG;
	  {
	    DWORD high, err;
	    s->st_size=GetFileSize(h, &high);
	    if (s->st_size == INVALID_FILE_SIZE &&
		(err = GetLastError()) != NO_ERROR) {
	      release_fd(fd);
	      set_errno_from_win32_error (err);
	      return -1;
	    }
#ifdef INT64
	    s->st_size += (INT64) high << 32;
#else
	    if (high) s->st_size = MAXDWORD;
#endif
	  }

	  if(!GetFileTime(h, &c, &a, &m))
	  {
	    set_errno_from_win32_error (GetLastError());
	    release_fd(fd);
	    return -1;
	  }

	  /* FIXME: Determine the filesystem type to use
	   * fat_filetimes_to_stattimes when necessary. */

	  nonfat_filetimes_to_stattimes (&c, &a, &m, s);
	  break;

	case FILE_TYPE_CHAR:    s->st_mode=S_IFCHR;  break;
	case FILE_TYPE_PIPE:    s->st_mode=S_IFIFO; break;
      }
  }
  release_fd(fd);
  s->st_mode |= 0666;
  return 0;
}


#ifdef FD_DEBUG
static void dump_FDSET(FD_SET *x, int fds)
{
  if(x)
  {
    int e, first=1;
    fprintf(stderr,"[");
    for(e = 0; e < FD_SET_SIZE; e++)
    {
      if(FD_ISSET(da_handle[e],x))
      {
	if(!first) fprintf(stderr,",",e);
	fprintf(stderr,"%d",e);
	first=0;
      }
    }
    fprintf(stderr,"]");
  }else{
    fprintf(stderr,"0");
  }
}
#endif

/* FIXME:
 * select with no fds should call Sleep()
 * If the backend works correctly, fds is zero when there are no fds.
 * /Hubbe
 */
PMOD_EXPORT int debug_fd_select(int fds, FD_SET *a, FD_SET *b, FD_SET *c, struct timeval *t)
{
  int ret;

  FDDEBUG(
    int e;
    fprintf(stderr,"Select(%d,",fds);
    dump_FDSET(a,fds);
    dump_FDSET(b,fds);
    dump_FDSET(c,fds);
    fprintf(stderr,",(%ld,%06ld));\n", (long) t->tv_sec,(long) t->tv_usec);
    )

  ret=select(fds,a,b,c,t);
  if(ret==SOCKET_ERROR)
  {
    set_errno_from_win32_error (WSAGetLastError());
    FDDEBUG(fprintf(stderr,"select->%d, errno=%d\n",ret,errno));
    return -1;
  }

  FDDEBUG(
    fprintf(stderr,"    ->(%d,",fds);
    dump_FDSET(a,fds);
    dump_FDSET(b,fds);
    dump_FDSET(c,fds);
    fprintf(stderr,",(%ld,%06ld));\n", (long) t->tv_sec,(long) t->tv_usec);
    )

  return ret;
}


PMOD_EXPORT int debug_fd_ioctl(FD fd, int cmd, void *data)
{
  int ret;
  SOCKET s;

  FDDEBUG(fprintf(stderr, "fd_ioctl(%d, %d, %p)...\n", fd, cmd, data));

  if (fd_to_socket(fd, &s) < 0) return -1;

  FDDEBUG(fprintf(stderr,"ioctl(%d (%ld,%d,%p)\n",
<<<<<<< HEAD
		  fd, PTRDIFF_T_TO_LONG((ptrdiff_t)s), cmd, data));
=======
		  fd, (long)(ptrdiff_t)s, cmd, data));
>>>>>>> ae65d58f

  ret = ioctlsocket(s, cmd, data);

  FDDEBUG(fprintf(stderr,"ioctlsocket returned %ld (%d)\n",ret,errno));

  release_fd(fd);

  if(ret==SOCKET_ERROR)
  {
    set_errno_from_win32_error (WSAGetLastError());
    return -1;
  }

  return ret;
}


PMOD_EXPORT FD debug_fd_dup(FD from)
{
  FD fd;
  int type;
  HANDLE h,x,p=GetCurrentProcess();

  FDDEBUG(fprintf(stderr, "fd_dup(%d)...\n", from));

  if (fd_to_handle(from, &type, &h) < 0) return -1;

  fd = allocate_fd(type,
		   (type == FD_SOCKET)?
		   (HANDLE)INVALID_SOCKET:INVALID_HANDLE_VALUE);

  if(!DuplicateHandle(p, h, p, &x, 0, 0, DUPLICATE_SAME_ACCESS))
  {
    DWORD err = GetLastError();
    free_fd(fd);
    release_fd(from);
    set_errno_from_win32_error(err);
    return -1;
  }

  set_fd_handle(fd, x);

  FDDEBUG(fprintf(stderr,"Dup %d (%ld) to %d (%d)\n",
		  from, (long)(ptrdiff_t)h, fd, (long)(ptrdiff_t)x));

  release_fd(from);
  release_fd(fd);

  return fd;
}

PMOD_EXPORT FD debug_fd_dup2(FD from, FD to)
{
  int type;
  HANDLE h,x,p=GetCurrentProcess();

  if ((from == to) || (to < 0) || (to >= FD_SETSIZE)) {
    errno = EINVAL;
    return -1;
  }

  FDDEBUG(fprintf(stderr, "fd_dup2(%d, %d)...\n", from, to));

  if (fd_to_handle(from, &type, &h) < 0) return -1;

  if(!DuplicateHandle(p, h, p, &x, 0, 0, DUPLICATE_SAME_ACCESS))
  {
    release_fd(from);
    set_errno_from_win32_error (GetLastError());
    return -1;
  }

  release_fd(from);

  /* NB: Dead-lock proofed by never holding the busy lock for
   *     both from and to.
   */

  if (reallocate_fd(to, type, x) < 0) {
    release_fd(to);

    if (type == FD_SOCKET) {
      closesocket((SOCKET)x);
    } else {
      CloseHandle(x);
    }
    return -1;
  }

  release_fd(to);

  FDDEBUG(fprintf(stderr,"Dup2 %d (%d) to %d (%d)\n",
		  from, PTRDIFF_T_TO_LONG((ptrdiff_t)h), to, x));

  return to;
}

PMOD_EXPORT const char *debug_fd_inet_ntop(int af, const void *addr,
					   char *cp, size_t sz)
{
  static char *(*inet_ntop_funp)(int, const void*, char *, size_t);
  static int tried;
  static HINSTANCE ws2_32lib;

  if (!inet_ntop_funp) {
    if (!tried) {
      tried = 1;
      if ((ws2_32lib = LoadLibrary("Ws2_32"))) {
	FARPROC proc;
	if ((proc = GetProcAddress(ws2_32lib, "InetNtopA"))) {
	  inet_ntop_funp = (char *(*)(int, const void *, char *, size_t))proc;
	}
      }
    }
    if (!inet_ntop_funp) {
      const unsigned char *q = (const unsigned char *)addr;
      if (af == AF_INET) {
	snprintf(cp, sz, "%d.%d.%d.%d", q[0], q[1], q[2], q[3]);
	return cp;
#ifdef AF_INET6
      } else if (af == AF_INET6) {
	int i;
	char *buf = cp;
	int got_zeros = 0;
	for (i=0; i < 8; i++) {
	  size_t val = (q[0]<<8) | q[1];
	  if (!val) {
	    if (!got_zeros) {
	      snprintf(buf, sz, ":");
	      got_zeros = 1;
	      goto next;
	    } else if (got_zeros == 1) goto next;
	  }
	  got_zeros |= got_zeros << 1;
	  if (i) {
	    snprintf(buf, sz, ":%x", val);
	  } else {
	    snprintf(buf, sz, "%x", val);
	  }
	next:
	  sz -= strlen(buf);
	  buf += strlen(buf);
	  q += 2;
	}
	if (got_zeros == 1) {
	  snprintf(buf, sz, ":");
	  sz -= strlen(buf);
	}
	return cp;
#endif
      }
      return NULL;
    }
  }
  return inet_ntop_funp(af, addr, cp, sz);
}
#endif /* HAVE_WINSOCK_H && !__GNUC__ */

#ifdef EMULATE_DIRECT
PMOD_EXPORT DIR *opendir(char *dir)
{
  ptrdiff_t len;
  p_wchar1 *foo;
  DIR *ret = malloc(sizeof(DIR));

  if(!ret)
  {
    errno=ENOMEM;
    return 0;
  }

  foo = pike_dwim_utf8_to_utf16(dir);
  if (!foo) {
    free(ret);
    errno = ENOMEM;
    return NULL;
  }

  len = wcslen(foo);

  /* This may require appending a slash and a star... */
  if(len && !ISSEPARATOR(foo[len-1])) foo[len++]='/';
  foo[len++]='*';
  foo[len]=0;

/*  fprintf(stderr, "opendir(%S)\n", foo); */

  ret->h = FindFirstFileW(foo, &ret->find_data);
  free(foo);

  if(ret->h == DO_NOT_WARN(INVALID_HANDLE_VALUE))
  {
    /* FIXME: Handle empty directories. */
    errno=ENOENT;
    free(ret);
    return NULL;
  }

  ret->direct.d_name = NULL;
  ret->first=1;
  return ret;
}

PMOD_EXPORT struct dirent *readdir(DIR *dir)
{
  if(!dir->first)
  {
    if(!FindNextFileW(dir->h, &dir->find_data))
    {
      errno = ENOENT;
      return NULL;
    }
  } else {
    dir->first = 0;
  }

  if (dir->direct.d_name) {
    free(dir->direct.d_name);
    dir->direct.d_name = NULL;
  }

  dir->direct.d_name = pike_utf16_to_utf8(dir->find_data.cFileName);

  if (dir->direct.d_name) return &dir->direct;
  errno = ENOMEM;
  return NULL;
}

PMOD_EXPORT void closedir(DIR *dir)
{
  FindClose(dir->h);
  if (dir->direct.d_name) {
    free(dir->direct.d_name);
  }
  free(dir);
}
#endif

#if defined(HAVE_WINSOCK_H) && defined(USE_DL_MALLOC)
/* NB: We use some calls above that allocate memory with the libc malloc. */
#undef free
static inline void libc_free(void *ptr)
{
  if (ptr) free(ptr);
}
#endif<|MERGE_RESOLUTION|>--- conflicted
+++ resolved
@@ -1659,11 +1659,7 @@
   FDDEBUG(fprintf(stderr, "fd_" #NAME "(%d, ...)...\n", fd)); \
   if (fd_to_socket(fd, &s) < 0) return -1; \
   FDDEBUG(fprintf(stderr, #NAME " on %d (%ld)\n", \
-<<<<<<< HEAD
 		  fd, PTRDIFF_T_TO_LONG((ptrdiff_t)s))); \
-=======
-		  fd, (long)(ptrdiff_t)s)); \
->>>>>>> ae65d58f
   ret = NAME X2; \
   release_fd(fd); \
   if(ret == SOCKET_ERROR) { \
@@ -1841,13 +1837,8 @@
   if (fd_to_handle(fd, &type, &handle) < 0) return -1;
 
   FDDEBUG(fprintf(stderr,"Reading %d bytes from %d (%d) to %lx\n",
-<<<<<<< HEAD
 		  len, fd, PTRDIFF_T_TO_LONG((ptrdiff_t)h),
 		  PTRDIFF_T_TO_LONG((ptrdiff_t)to)));
-=======
-		  len, fd, (long)(ptrdiff_t)h,
-		  (unsigned long)(ptrdiff_t)to));
->>>>>>> ae65d58f
 
   switch(type)
   {
@@ -2264,11 +2255,7 @@
   if (fd_to_socket(fd, &s) < 0) return -1;
 
   FDDEBUG(fprintf(stderr,"ioctl(%d (%ld,%d,%p)\n",
-<<<<<<< HEAD
 		  fd, PTRDIFF_T_TO_LONG((ptrdiff_t)s), cmd, data));
-=======
-		  fd, (long)(ptrdiff_t)s, cmd, data));
->>>>>>> ae65d58f
 
   ret = ioctlsocket(s, cmd, data);
 
