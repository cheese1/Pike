/* -*- c -*-
|| This file is part of Pike. For copyright information see COPYRIGHT.
|| Pike is distributed under GPL, LGPL and MPL. See the file COPYING
|| for more information.
*/

%pure_parser

%token TOK_ARROW

/*
 * Basic value pushing
 */
%token TOK_CONSTANT TOK_FLOAT TOK_STRING
%token TOK_NUMBER

/*
 * These are the predefined functions that can be accessed from Pike.
 */

%token TOK_INC TOK_DEC
%token TOK_RETURN

%token TOK_EQ TOK_GE TOK_LE TOK_NE
%token TOK_NOT
%token TOK_LSH TOK_RSH
%token TOK_LAND TOK_LOR

%token TOK_SWITCH TOK_SSCANF TOK_CATCH
%token TOK_FOREACH

/* This is the end of file marker used by the lexer
 * to enable nicer EOF in error handling.
 */
%token TOK_LEX_EOF

%token TOK_ADD_EQ
%token TOK_AND_EQ
%token TOK_ARRAY_ID
%token TOK_ATTRIBUTE_ID
%token TOK_BREAK
%token TOK_CASE
%token TOK_CLASS
%token TOK_COLON_COLON
%token TOK_CONTINUE
%token TOK_DEFAULT
%token TOK_DEPRECATED_ID
%token TOK_DIV_EQ
%token TOK_DO
%token TOK_DOT_DOT
%token TOK_DOT_DOT_DOT
%token TOK_ELSE
%token TOK_ENUM
%token TOK_EXTERN
%token TOK_FLOAT_ID
%token TOK_FOR
%token TOK_FUNCTION_ID
%token TOK_GAUGE
%token TOK_GLOBAL
%token TOK_IDENTIFIER
%token TOK_RESERVED
%token TOK_IF
%token TOK_IMPORT
%token TOK_INHERIT
%token TOK_INLINE
%token TOK_LOCAL_ID
%token TOK_FINAL_ID
%token TOK_FUNCTION_NAME
%token TOK_INT_ID
%token TOK_LAMBDA
%token TOK_MULTISET_ID
%token TOK_MULTISET_END
%token TOK_MULTISET_START
%token TOK_LSH_EQ
%token TOK_MAPPING_ID
%token TOK_MIXED_ID
%token TOK_MOD_EQ
%token TOK_MULT_EQ
%token TOK_NO_MASK
%token TOK_OBJECT_ID
%token TOK_OR_EQ
%token TOK_PRIVATE
%token TOK_PROGRAM_ID
%token TOK_PROTECTED
%token TOK_PREDEF
%token TOK_PUBLIC
%token TOK_RSH_EQ
%token TOK_STATIC
%token TOK_STRING_ID
%token TOK_SUB_EQ
%token TOK_TYPEDEF
%token TOK_TYPEOF
%token TOK_VARIANT
%token TOK_VERSION
%token TOK_VOID_ID
%token TOK_WHILE
%token TOK_XOR_EQ
%token TOK_OPTIONAL
%token TOK_SAFE_INDEX
%token TOK_SAFE_START_INDEX
%token TOK_BITS


%right '='
%right '?'

%left TOK_LOR
%left TOK_LAND
%left '|'
%left '^'
%left '&'
%left TOK_EQ TOK_NE
%left '>' TOK_GE '<' TOK_LE  /* nonassoc? */
%left TOK_LSH TOK_RSH
%left '+' '-'
%left '*' '%' '/'
%right TOK_NOT '~'
%nonassoc TOK_INC TOK_DEC

%{
/* This is the grammar definition of Pike. */

#include "global.h"
<<<<<<< HEAD
=======
RCSID("$Id$");
>>>>>>> c6fa5c98
#ifdef HAVE_MEMORY_H
#include <memory.h>
#endif

#include "interpret.h"
#include "array.h"
#include "object.h"
#include "mapping.h"
#include "stralloc.h"
#include "las.h"
#include "interpret.h"
#include "program.h"
#include "pike_types.h"
#include "constants.h"
#include "pike_macros.h"
#include "pike_error.h"
#include "docode.h"
#include "pike_embed.h"
#include "opcodes.h"
#include "operators.h"
#include "bignum.h"

#define YYMAXDEPTH	1000

#ifdef PIKE_DEBUG
#ifndef YYDEBUG
/* May also be defined by machine.h */
#define YYDEBUG 1
#endif /* YYDEBUG */
#endif

/* Get verbose parse error reporting. */
#define YYERROR_VERBOSE	1

/* #define LAMBDA_DEBUG	1 */

static void yyerror_reserved(const char *keyword);
static struct pike_string *get_new_name(struct pike_string *prefix);
int add_local_name(struct pike_string *, struct pike_type *, node *);
int low_add_local_name(struct compiler_frame *,
		       struct pike_string *, struct pike_type *, node *);
static void mark_lvalues_as_used(node *n);
static node *lexical_islocal(struct pike_string *);
static node *safe_inc_enum(node *n);
static node *find_versioned_identifier(struct pike_string *identifier,
				       int major, int minor);
static int call_handle_import(struct pike_string *s);

static int inherit_depth;
static struct program_state *inherit_state = NULL;

/*
 * Kludge for Bison not using prototypes.
 */
#ifndef __GNUC__
#ifndef __cplusplus
static void __yy_memcpy(char *to, YY_FROM_CONST char *from,
			YY_COUNT_TYPE count);
#endif /* !__cplusplus */
#endif /* !__GNUC__ */

%}

%union
{
  int number;
  FLOAT_TYPE fnum;
  struct node_s *n;
  char *str;
  void *ptr;
}

%{
/* Need to be included after YYSTYPE is defined. */
#define INCLUDED_FROM_LANGUAGE_YACC
#include "lex.h"
#include "pike_compiler.h"
%}

%{
/* Include <stdio.h> our selves, so that we can do our magic
 * without being disturbed... */
#include <stdio.h>
int yylex(YYSTYPE *yylval);
/* Bison is stupid, and tries to optimize for space... */
#ifdef YYBISON
#define short int
#endif /* YYBISON */

%}

%type <fnum> TOK_FLOAT

%type <number> TOK_ARRAY_ID
%type <number> TOK_BREAK
%type <number> TOK_CASE
%type <number> TOK_CATCH
%type <number> TOK_CONTINUE
%type <number> TOK_DEFAULT
%type <number> TOK_DO
%type <number> TOK_ELSE
%type <number> TOK_FLOAT_ID
%type <number> TOK_FOR
%type <number> TOK_FOREACH
%type <number> TOK_FUNCTION_ID
%type <number> TOK_GAUGE
%type <number> TOK_IF
%type <number> TOK_INHERIT
%type <number> TOK_INLINE
%type <number> TOK_INT_ID
%type <number> TOK_LAMBDA
%type <number> TOK_LOCAL_ID
%type <number> TOK_MAPPING_ID
%type <number> TOK_MIXED_ID
%type <number> TOK_MULTISET_ID
%type <number> TOK_NO_MASK
%type <number> TOK_OBJECT_ID
%type <number> TOK_PREDEF
%type <number> TOK_PRIVATE
%type <number> TOK_PROGRAM_ID
%type <number> TOK_PROTECTED
%type <number> TOK_PUBLIC
%type <number> TOK_RETURN
%type <number> TOK_SSCANF
%type <number> TOK_STATIC
%type <number> TOK_STRING_ID
%type <number> TOK_SWITCH
%type <number> TOK_VOID_ID
%type <number> TOK_WHILE
%type <number> arguments
%type <number> arguments2
%type <number> func_args
%type <number> create_arguments
%type <number> create_arguments2
%type <number> create_arg
%type <number> assign
%type <number> modifier
%type <number> modifier_list
%type <number> modifiers
%type <number> implicit_modifiers
%type <number> inherit_specifier
%type <number> function_type_list
%type <number> function_type_list2
%type <number> optional_dot_dot_dot
%type <number> optional_comma
%type <number> optional_constant
%type <number> optional_create_arguments
%type <number> optional_stars

%type <str> magic_identifiers
%type <str> magic_identifiers1
%type <str> magic_identifiers2
%type <str> magic_identifiers3

/* The following symbols return type information */

%type <n> number_or_minint
%type <n> number_or_maxint
%type <n> cast
%type <n> soft_cast
%type <n> simple_type
%type <n> simple_type2
%type <n> simple_identifier_type
%type <n> real_string_constant
%type <n> real_string_or_identifier
%type <n> string_constant
%type <n> string_or_identifier
%type <n> string_segment
%type <n> string
%type <n> TOK_STRING
%type <n> TOK_NUMBER
%type <n> TOK_BITS
%type <n> optional_rename_inherit
%type <n> optional_identifier
%type <n> implicit_identifier
%type <n> TOK_IDENTIFIER
%type <n> TOK_RESERVED
%type <n> TOK_VERSION
%type <n> attribute
%type <n> assoc_pair
%type <n> line_number_info
%type <n> block
%type <n> optional_block
%type <n> failsafe_block
%type <n> open_paren_with_line_info
%type <n> close_paren_or_missing
%type <n> open_bracket_with_line_info
%type <n> block_or_semi
%type <n> break
%type <n> case
%type <n> catch
%type <n> catch_arg
%type <n> class
%type <n> enum
%type <n> enum_value
%type <n> safe_comma_expr
%type <n> comma_expr
%type <n> comma_expr2
%type <n> range_bound
%type <n> cond
%type <n> continue
%type <n> default
%type <n> do
%type <n> safe_expr0
%type <n> expr00
%type <n> expr01
%type <n> expr1
%type <n> expr2
%type <n> expr3 expr0
%type <n> apply
%type <n> expr4
%type <n> expr_list
%type <n> expr_list2
%type <n> for
%type <n> for_expr
%type <n> foreach
%type <n> gauge
%type <n> idents
%type <n> idents2
%type <n> labeled_statement
%type <n> lambda
%type <n> local_name_list
%type <n> local_name_list2
%type <n> low_idents
%type <n> safe_lvalue
%type <n> lvalue
%type <n> lvalue_list
%type <n> low_lvalue_list
%type <n> m_expr_list
%type <n> m_expr_list2
%type <n> new_local_name
%type <n> new_local_name2
%type <n> normal_label_statement
%type <n> optional_else_part
%type <n> optional_label
%type <n> propagated_enum_value
%type <n> propagated_type
%type <n> return
%type <n> sscanf
%type <n> statement
%type <n> statements
%type <n> statement_with_semicolon
%type <n> switch
%type <n> typeof
%type <n> unused
%type <n> unused2
%type <n> while
%type <n> optional_comma_expr
%type <n> low_program_ref
%type <n> inherit_ref
%type <n> local_function
%type <n> local_function2
%type <n> magic_identifier
%type <n> simple_identifier
%type <n> foreach_lvalues
%type <n> foreach_optional_lvalue

%type <ptr> push_compiler_frame0
%type <ptr> push_compiler_frame1
%%

all: program { YYACCEPT; }
  | program TOK_LEX_EOF { YYACCEPT; }
/*  | error TOK_LEX_EOF { YYABORT; } */
  ;

program: program def
  | program ';'
  |  /* empty */
  ;

real_string_or_identifier: TOK_IDENTIFIER
  | real_string_constant
  ;

optional_rename_inherit: ':' real_string_or_identifier { $$=$2; }
  | ':' bad_identifier { $$=0; }
  | ':' error { $$=0; }
  | { $$=0; }
  ;

/* NOTE: This rule pushes a string "name" on the stack in addition
 * to resolving the program reference.
 */
low_program_ref: string_constant
  {
    STACK_LEVEL_START(0);

    ref_push_string($1->u.sval.u.string);
    if (call_handle_inherit($1->u.sval.u.string)) {
      STACK_LEVEL_CHECK(2);
      $$=mksvaluenode(Pike_sp-1);
      pop_stack();
    }
    else
      $$=mknewintnode(0);
    STACK_LEVEL_CHECK(1);
    if($$->name) free_string($$->name);
#ifdef PIKE_DEBUG
    if (TYPEOF(Pike_sp[-1]) != T_STRING) {
      Pike_fatal("Compiler lost track of program name.\n");
    }
#endif /* PIKE_DEBUG */
    /* FIXME: Why not use $1->u.sval.u.string here? */
    add_ref( $$->name=Pike_sp[-1].u.string );
    free_node($1);

    STACK_LEVEL_DONE(1);
  }
  | idents
  {
    STACK_LEVEL_START(0);

    if(Pike_compiler->last_identifier)
    {
      ref_push_string(Pike_compiler->last_identifier);
    }else{
      push_empty_string();
    }
    $$=$1;

    STACK_LEVEL_DONE(1);
  }
  ;

/* NOTE: Pushes the resolved program on the stack. */
program_ref: low_program_ref
  {
    STACK_LEVEL_START(0);

    resolv_program($1);
    free_node($1);

    STACK_LEVEL_DONE(1);
  }
  ;

inherit_ref:
  {
    SET_FORCE_RESOLVE($<number>$);
  }
  low_program_ref
  {
    UNSET_FORCE_RESOLVE($<number>1);
    $$ = $2;
  }
  ;

inheritance: modifiers TOK_INHERIT inherit_ref optional_rename_inherit ';'
  {
    if (($1 & ID_EXTERN) && (Pike_compiler->compiler_pass == 1)) {
      yywarning("Extern declared inherit.");
    }
    if($3)
    {
      struct pike_string *s=Pike_sp[-1].u.string;
      if($4) s=$4->u.sval.u.string;
      compiler_do_inherit($3,$1,s);
    }
    if($4) free_node($4);
    pop_stack();
    if ($3) free_node($3);
  }
  | modifiers TOK_INHERIT inherit_ref error ';'
  {
    if ($3) free_node($3);
    pop_stack();
    yyerrok;
  }
  | modifiers TOK_INHERIT inherit_ref error TOK_LEX_EOF
  {
    if ($3) free_node($3);
    pop_stack();
    yyerror("Missing ';'.");
    yyerror("Unexpected end of file.");
  }
  | modifiers TOK_INHERIT inherit_ref error '}'
  {
    if ($3) free_node($3);
    pop_stack();
    yyerror("Missing ';'.");
  }
  | modifiers TOK_INHERIT error ';' { yyerrok; }
  | modifiers TOK_INHERIT error TOK_LEX_EOF
  {
    yyerror("Missing ';'.");
    yyerror("Unexpected end of file.");
  }
  | modifiers TOK_INHERIT error '}' { yyerror("Missing ';'."); }
  ;

import: TOK_IMPORT idents ';'
  {
    resolv_constant($2);
    free_node($2);
    use_module(Pike_sp-1);
    pop_stack();
  }
  | TOK_IMPORT string ';'
  {
    if (call_handle_import($2->u.sval.u.string)) {
      use_module(Pike_sp-1);
      pop_stack();
    }
    free_node($2);
  }
  | TOK_IMPORT error ';' { yyerrok; }
  | TOK_IMPORT error TOK_LEX_EOF
  {
    yyerror("Missing ';'.");
    yyerror("Unexpected end of file.");
  }
  | TOK_IMPORT error '}' { yyerror("Missing ';'."); }
  ;

constant_name: TOK_IDENTIFIER '=' safe_expr0
  {
    /* This can be made more lenient in the future */

    /* Ugly hack to make sure that $3 is optimized */
    {
      int tmp=Pike_compiler->compiler_pass;
      $3=mknode(F_COMMA_EXPR,$3,0);
      Pike_compiler->compiler_pass=tmp;
    }

    if (!TEST_COMPAT(7, 6) && (Pike_compiler->current_modifiers & ID_EXTERN)) {
      int depth = 0;
      struct program_state *state = Pike_compiler;
      node *n = $3;
      while (((n->token == F_COMMA_EXPR) || (n->token == F_ARG_LIST)) &&
	     ((!CAR(n)) ^ (!CDR(n)))) {
	if (CAR(n)) n = CAR(n);
	else n = CDR(n);
      }
      if (n->token == F_EXTERNAL) {
	while (state && (state->new_program->id != n->u.integer.a)) {
	  depth++;
	  state = state->previous;
	}
      }
      if (depth && state) {
	/* Alias for a symbol in a surrounding scope. */
	int id = really_low_reference_inherited_identifier(state, 0,
							   n->u.integer.b);
	define_alias($1->u.sval.u.string, n->type,
		     Pike_compiler->current_modifiers & ~ID_EXTERN,
		     depth, id);
      } else if (Pike_compiler->compiler_pass == 1) {
	yyerror("Invalid extern declared constant.");
	add_constant($1->u.sval.u.string, &svalue_undefined,
		     Pike_compiler->current_modifiers & ~ID_EXTERN);
      }
    } else {
      if (TEST_COMPAT(7, 6) &&
	  (Pike_compiler->current_modifiers & ID_EXTERN) &&
	  (Pike_compiler->compiler_pass == 1)) {
	yywarning("Extern declared constant.");
      }
      if(!is_const($3)) {
	if (Pike_compiler->compiler_pass == 2) {
	  yyerror("Constant definition is not constant.");
	}
	add_constant($1->u.sval.u.string, 0,
		     Pike_compiler->current_modifiers & ~ID_EXTERN);
      } else {
	if(!Pike_compiler->num_parse_error)
	{
	  ptrdiff_t tmp=eval_low($3,1);
	  if(tmp < 1)
	  {
	    yyerror("Error in constant definition.");
	    push_undefined();
	  }else{
	    pop_n_elems(DO_NOT_WARN((INT32)(tmp - 1)));
	  }
	} else {
	  push_undefined();
	}
	add_constant($1->u.sval.u.string, Pike_sp-1,
		     Pike_compiler->current_modifiers & ~ID_EXTERN);
	pop_stack();
      }
    }
  const_def_ok:
    if($3) free_node($3);
    free_node($1);
  }
  | bad_identifier '=' safe_expr0 { if ($3) free_node($3); }
  | error '=' safe_expr0 { if ($3) free_node($3); }
  ;

constant_list: constant_name
  | constant_list ',' constant_name
  ;

constant: modifiers TOK_CONSTANT constant_list ';' {}
  | modifiers TOK_CONSTANT error ';' { yyerrok; }
  | modifiers TOK_CONSTANT error TOK_LEX_EOF
  {
    yyerror("Missing ';'.");
    yyerror("Unexpected end of file.");
  }
  | modifiers TOK_CONSTANT error '}' { yyerror("Missing ';'."); }
  ;

block_or_semi: block
  {
    $$ = mknode(F_COMMA_EXPR,$1,mknode(F_RETURN,mkintnode(0),0));
    COPY_LINE_NUMBER_INFO($$, $1);
  }
  | ';' { $$ = NULL; }
  | TOK_LEX_EOF { yyerror("Expected ';'."); $$ = NULL; }
  | error { $$ = NULL; }
  ;


type_or_error: simple_type
  {
#ifdef PIKE_DEBUG
    check_type_string($1->u.sval.u.type);
#endif /* PIKE_DEBUG */
    if(Pike_compiler->compiler_frame->current_type)
      free_type(Pike_compiler->compiler_frame->current_type);
    copy_pike_type(Pike_compiler->compiler_frame->current_type,
		   $1->u.sval.u.type);
    free_node($1);
  }
  ;

open_paren_with_line_info: '('
  {
    /* Used to hold line-number info */
    $$ = mkintnode(0);
  }
  ;

close_paren_or_missing: ')'
  {
    /* Used to hold line-number info */
    $$ = mkintnode(0);
  }
  | /* empty */
  {
    yyerror("Missing ')'.");
    /* Used to hold line-number info */
    $$ = mkintnode(0);
  }
  ;

close_brace_or_missing: '}'
  | /* empty */
  {
    yyerror("Missing '}'.");
  }
  ;

close_brace_or_eof: '}'
  | TOK_LEX_EOF
  {
    yyerror("Missing '}'.");
  }
  ;

open_bracket_with_line_info: '['
  {
    /* Used to hold line-number info */
    $$ = mkintnode(0);
  }
  ;

close_bracket_or_missing: ']'
  | /* empty */
  {
    yyerror("Missing ']'.");
  }
  ;

push_compiler_frame0: /* empty */
  {
    push_compiler_frame(SCOPE_LOCAL);

    if(!Pike_compiler->compiler_frame->previous ||
       !Pike_compiler->compiler_frame->previous->current_type)
    {
      yyerror("Internal compiler error (push_compiler_frame0).");
      copy_pike_type(Pike_compiler->compiler_frame->current_type,
		mixed_type_string);
    }else{
      copy_pike_type(Pike_compiler->compiler_frame->current_type,
		Pike_compiler->compiler_frame->previous->current_type);
    }

    $$ = Pike_compiler->compiler_frame;
  }
  ;

optional_constant: /* empty */
  {
    $$ = OPT_EXTERNAL_DEPEND|OPT_SIDE_EFFECT;
  }
  | TOK_CONSTANT
  {
    $$ = 0;
  }
  ;

def: modifiers optional_attributes type_or_error optional_constant optional_stars
     TOK_IDENTIFIER push_compiler_frame0
  '('
  {
    $<number>$ = 0;
    /* Check for the (very special) case of create and create_args. */
    if (Pike_compiler->num_create_args) {
      struct pike_string *create_string = NULL;
      int e;
      MAKE_CONST_STRING(create_string, "create");
      if ($6->u.sval.u.string == create_string) {
	if (TEST_COMPAT(7, 6)) {
	  yywarning("Having both an implicit and an explicit create() "
		    "was not supported in Pike 7.6 and before.");
	}
	/* Prepend the create arguments. */
	if (Pike_compiler->num_create_args < 0) {
	  Pike_compiler->varargs = 1;
	  for (e = 0; e < -Pike_compiler->num_create_args; e++) {
	    struct identifier *id =
	      Pike_compiler->new_program->identifiers + e;
	    add_ref(id->type);
	    add_local_name(empty_pike_string, id->type, 0);
	    /* Note: add_local_name() above will return e. */
	    Pike_compiler->compiler_frame->variable[e].flags |=
	      LOCAL_VAR_IS_USED;
	  }
	} else {
	  for (e = 0; e < Pike_compiler->num_create_args; e++) {
	    struct identifier *id =
	      Pike_compiler->new_program->identifiers + e;
	    add_ref(id->type);
	    add_local_name(empty_pike_string, id->type, 0);
	    /* Note: add_local_name() above will return e. */
	    Pike_compiler->compiler_frame->variable[e].flags |=
	      LOCAL_VAR_IS_USED;
	  }
	}
	$<number>$ = e;
      }
    }
  }
  arguments close_paren_or_missing
  {
    int e;

    /* Adjust opt_flags in case we've got an optional_constant. */
    Pike_compiler->compiler_frame->opt_flags = $4;

    /* construct the function type */
    push_finished_type(Pike_compiler->compiler_frame->current_type);

    if(Pike_compiler->compiler_frame->current_return_type)
      free_type(Pike_compiler->compiler_frame->current_return_type);
    Pike_compiler->compiler_frame->current_return_type = compiler_pop_type();

    push_finished_type(Pike_compiler->compiler_frame->current_return_type);

    e = $<number>9 + $10 - 1;
    if(Pike_compiler->varargs &&
       (!$<number>9 || (Pike_compiler->num_create_args >= 0)))
    {
      push_finished_type(Pike_compiler->compiler_frame->variable[e].type);
      e--;
      pop_type_stack(T_ARRAY);
    }else{
      push_type(T_VOID);
    }
    push_type(T_MANY);
    for(; e>=0; e--)
    {
      push_finished_type(Pike_compiler->compiler_frame->variable[e].type);
      push_type(T_FUNCTION);
    }

    if (Pike_compiler->current_attributes) {
      node *n = Pike_compiler->current_attributes;
      while (n) {
	push_type_attribute(CDR(n)->u.sval.u.string);
	n = CAR(n);
      }
    }

    {
      struct pike_type *s=compiler_pop_type();
      int i = isidentifier($6->u.sval.u.string);

      if (Pike_compiler->compiler_pass != 1) {
	if (i < 0) {
	  my_yyerror("Identifier %S lost after first pass.",
		     $6->u.sval.u.string);
	}
      }

      $<n>$ = mktypenode(s);
      free_type(s);
    }


/*    if(Pike_compiler->compiler_pass==1) */
    {
      /* FIXME:
       * set current_function_number for local functions as well
       */
      Pike_compiler->compiler_frame->current_function_number=
	define_function($6->u.sval.u.string,
			$<n>$->u.sval.u.type,
			$1 & (~ID_EXTERN),
			IDENTIFIER_PIKE_FUNCTION |
			(Pike_compiler->varargs?IDENTIFIER_VARARGS:0),
			0,
			$4);

      Pike_compiler->varargs=0;
    }
  }
  block_or_semi
  {
    int e;
    if($13)
    {
      int f;
      node *check_args = NULL;
      struct compilation *c = THIS_COMPILATION;
      struct pike_string *save_file = c->lex.current_file;
      int save_line  = c->lex.current_line;
      int num_required_args = 0;
      struct identifier *i;
      c->lex.current_file = $6->current_file;
      c->lex.current_line = $6->line_number;

      if (($1 & ID_EXTERN) && (Pike_compiler->compiler_pass == 1)) {
	yywarning("Extern declared function definition.");
      }

      for(e=0; e<$<number>9+$10; e++)
      {
	if((e >= $<number>9) &&
	   (!Pike_compiler->compiler_frame->variable[e].name ||
	    !Pike_compiler->compiler_frame->variable[e].name->len))
	{
	  my_yyerror("Missing name for argument %d.", e - $<number>9);
	} else {
	  if (Pike_compiler->compiler_pass == 2) {
	      /* FIXME: Should probably use some other flag. */
	      if ((runtime_options & RUNTIME_CHECK_TYPES) &&
		  (Pike_compiler->compiler_frame->variable[e].type !=
		   mixed_type_string)) {
		node *local_node;

		/* fprintf(stderr, "Creating soft cast node for local #%d\n", e);*/

		local_node = mkcastnode(mixed_type_string, mklocalnode(e, 0));

		/* NOTE: The cast to mixed above is needed to avoid generating
		 *       compilation errors, as well as avoiding optimizations
		 *       in mksoftcastnode().
		 */
		check_args =
		  mknode(F_COMMA_EXPR, check_args,
			 mksoftcastnode(Pike_compiler->compiler_frame->variable[e].type,
					local_node));
	      }
	  }
	}
      }

      if ($<number>9) {
	/* Hook in the initializers for the create arguments. */
	for (e = $<number>9; e--;) {
	  $13 = mknode(F_COMMA_EXPR,
		       mknode(F_POP_VALUE,
			      mknode(F_ASSIGN, mklocalnode(e, 0),
				     mkidentifiernode(e)), NULL),
		       $13);
	}
      }

      {
	int l = $13->line_number;
	struct pike_string *f = $13->current_file;
	if (check_args) {
	  /* Prepend the arg checking code. */
	  $13 = mknode(F_COMMA_EXPR, mknode(F_POP_VALUE, check_args, NULL), $13);
	}
	c->lex.current_line = l;
	c->lex.current_file = f;
      }

      f=dooptcode($6->u.sval.u.string, $13, $<n>12->u.sval.u.type, $1);

      i = ID_FROM_INT(Pike_compiler->new_program, f);
      i->opt_flags = Pike_compiler->compiler_frame->opt_flags;

#ifdef PIKE_DEBUG
      if(Pike_interpreter.recoveries &&
	 ((Pike_sp - Pike_interpreter.evaluator_stack) <
	  Pike_interpreter.recoveries->stack_pointer))
	Pike_fatal("Stack error (underflow)\n");

      if((Pike_compiler->compiler_pass == 1) &&
	 (f != Pike_compiler->compiler_frame->current_function_number)) {
	fprintf(stderr, "define_function()/do_opt_code() failed for symbol %s\n",
		$6->u.sval.u.string->str);
	dump_program_desc(Pike_compiler->new_program);
	Pike_fatal("define_function screwed up! %d != %d\n",
	      f, Pike_compiler->compiler_frame->current_function_number);
      }
#endif

      c->lex.current_line = save_line;
      c->lex.current_file = save_file;
    } else {
      /* Prototype; don't warn about unused arguments. */
      for (e = Pike_compiler->compiler_frame->current_number_of_locals; e--;) {
	Pike_compiler->compiler_frame->variable[e].flags |= LOCAL_VAR_IS_USED;
      }
    }
#ifdef PIKE_DEBUG
    if (Pike_compiler->compiler_frame != $7) {
      Pike_fatal("Lost track of compiler_frame!\n"
		 "  Got: %p (Expected: %p) Previous: %p\n",
		 Pike_compiler->compiler_frame, $7,
		 Pike_compiler->compiler_frame->previous);
    }
#endif
    pop_compiler_frame();
    free_node($6);
    free_node($11);
    free_node($<n>12);
  }
  | modifiers optional_attributes type_or_error
  optional_constant optional_stars TOK_IDENTIFIER push_compiler_frame0
    error
  {
#ifdef PIKE_DEBUG
    if (Pike_compiler->compiler_frame != $7) {
      Pike_fatal("Lost track of compiler_frame!\n"
		 "  Got: %p (Expected: %p) Previous: %p\n",
		 Pike_compiler->compiler_frame, $7,
		 Pike_compiler->compiler_frame->previous);
    }
#endif
    pop_compiler_frame();
    free_node($6);
  }
  | modifiers optional_attributes type_or_error optional_constant optional_stars bad_identifier
  {
    compiler_discard_type();
  }
    '(' arguments ')' block_or_semi
  {
    if ($11) free_node($11);
  }
  | modifiers optional_attributes type_or_error optional_constant name_list ';'
  | inheritance {}
  | import {}
  | constant {}
  | modifiers class { free_node($2); }
  | modifiers enum { free_node($2); }
  | typedef {}
  | error TOK_LEX_EOF
  {
    reset_type_stack();
    yyerror("Missing ';'.");
    yyerror("Unexpected end of file");
  }
  | error ';'
  {
    reset_type_stack();
    yyerrok;
/*     if(Pike_compiler->num_parse_error>5) YYACCEPT; */
  }
  | error '}'
  {
    reset_type_stack();
    yyerror("Missing ';'.");
   /* yychar = '}';	*/ /* Put the '}' back on the input stream */
  }
  | modifiers
   '{'
    {
      $<number>$=THIS_COMPILATION->lex.pragmas;
      THIS_COMPILATION->lex.pragmas|=$1;
    }
      program
   close_brace_or_eof
    {
      THIS_COMPILATION->lex.pragmas=$<number>3;
    }
  ;

optional_dot_dot_dot: TOK_DOT_DOT_DOT { $$=1; }
  | TOK_DOT_DOT
  {
    yyerror("Range indicator ('..') where elipsis ('...') expected.");
    $$=1;
  }
  | /* empty */ { $$=0; }
  ;

optional_identifier: TOK_IDENTIFIER
  | bad_identifier { $$=0; }
  | /* empty */ { $$=0; }
  ;

new_arg_name: full_type optional_dot_dot_dot optional_identifier
  {
    int i;
    if(Pike_compiler->varargs) yyerror("Can't define more arguments after ...");

    if($2)
    {
      push_type(T_ARRAY);
      Pike_compiler->varargs=1;
    }

    if(!$3)
    {
      $3=mkstrnode(empty_pike_string);
    }

    if($3->u.sval.u.string->len &&
       islocal($3->u.sval.u.string) >= 0)
      my_yyerror("Variable %S appears twice in argument list.",
		 $3->u.sval.u.string);

    i = add_local_name($3->u.sval.u.string, compiler_pop_type(),0);
    if (i >= 0) {
      /* Don't warn about unused arguments. */
      Pike_compiler->compiler_frame->variable[i].flags |= LOCAL_VAR_IS_USED;
    }
    free_node($3);
  }
  ;

func_args: '(' arguments close_paren_or_missing
  {
    free_node($3);
    $$=$2;
  }
  ;

arguments: /* empty */ optional_comma { $$=0; }
  | arguments2 optional_comma
  ;

arguments2: new_arg_name { $$ = 1; }
  | arguments2 ',' new_arg_name { $$ = $1 + 1; }
  | arguments2 ':' new_arg_name
  {
    yyerror("Unexpected ':' in argument list.");
    $$ = $1 + 1;
  }
  ;

modifier:
    TOK_NO_MASK
    {
      $$ = ID_FINAL | ID_INLINE;
      if( !(THIS_COMPILATION->lex.pragmas & ID_NO_DEPRECATION_WARNINGS) &&
          !TEST_COMPAT(7, 6) && Pike_compiler->compiler_pass==1 )
        yywarning("Keyword nomask is deprecated in favour of 'final'.");
    }
  | TOK_FINAL_ID   { $$ = ID_FINAL | ID_INLINE; }
  | TOK_STATIC     {
    $$ = ID_PROTECTED;
    if( !(THIS_COMPILATION->lex.pragmas & ID_NO_DEPRECATION_WARNINGS) &&
        !TEST_COMPAT(7, 8) && Pike_compiler->compiler_pass==1 )
      yywarning("Keyword static is deprecated in favour of 'protected'.");
    }
  | TOK_EXTERN     { $$ = ID_EXTERN; }
  | TOK_OPTIONAL   { $$ = ID_OPTIONAL; }
  | TOK_PRIVATE    { $$ = ID_PRIVATE | ID_PROTECTED; }
  | TOK_LOCAL_ID   { $$ = ID_INLINE; }
  | TOK_PUBLIC     { $$ = ID_PUBLIC; }
  | TOK_PROTECTED  { $$ = ID_PROTECTED; }
  | TOK_INLINE     { $$ = ID_INLINE; }
  | TOK_VARIANT    { $$ = ID_VARIANT; }
  ;

magic_identifiers1:
    TOK_NO_MASK    { $$ = "nomask"; }
  | TOK_FINAL_ID   { $$ = "final"; }
  | TOK_STATIC     { $$ = "static"; }
  | TOK_EXTERN	   { $$ = "extern"; }
  | TOK_PRIVATE    { $$ = "private"; }
  | TOK_LOCAL_ID   { $$ = "local"; }
  | TOK_PUBLIC     { $$ = "public"; }
  | TOK_PROTECTED  { $$ = "protected"; }
  | TOK_INLINE     { $$ = "inline"; }
  | TOK_OPTIONAL   { $$ = "optional"; }
  | TOK_VARIANT    { $$ = "variant"; }
  ;

magic_identifiers2:
    TOK_VOID_ID       { $$ = "void"; }
  | TOK_MIXED_ID      { $$ = "mixed"; }
  | TOK_ARRAY_ID      { $$ = "array"; }
  | TOK_ATTRIBUTE_ID  { $$ = "__attribute__"; }
  | TOK_DEPRECATED_ID { $$ = "__deprecated__"; }
  | TOK_MAPPING_ID    { $$ = "mapping"; }
  | TOK_MULTISET_ID   { $$ = "multiset"; }
  | TOK_OBJECT_ID     { $$ = "object"; }
  | TOK_FUNCTION_ID   { $$ = "function"; }
  | TOK_FUNCTION_NAME { $$ = "__func__"; }
  | TOK_PROGRAM_ID    { $$ = "program"; }
  | TOK_STRING_ID     { $$ = "string"; }
  | TOK_FLOAT_ID      { $$ = "float"; }
  | TOK_INT_ID        { $$ = "int"; }
  | TOK_ENUM	      { $$ = "enum"; }
  | TOK_TYPEDEF       { $$ = "typedef"; }
  ;

magic_identifiers3:
    TOK_IF         { $$ = "if"; }
  | TOK_DO         { $$ = "do"; }
  | TOK_FOR        { $$ = "for"; }
  | TOK_WHILE      { $$ = "while"; }
  | TOK_ELSE       { $$ = "else"; }
  | TOK_FOREACH    { $$ = "foreach"; }
  | TOK_CATCH      { $$ = "catch"; }
  | TOK_GAUGE      { $$ = "gauge"; }
  | TOK_CLASS      { $$ = "class"; }
  | TOK_BREAK      { $$ = "break"; }
  | TOK_CASE       { $$ = "case"; }
  | TOK_CONSTANT   { $$ = "constant"; }
  | TOK_CONTINUE   { $$ = "continue"; }
  | TOK_DEFAULT    { $$ = "default"; }
  | TOK_IMPORT     { $$ = "import"; }
  | TOK_INHERIT    { $$ = "inherit"; }
  | TOK_LAMBDA     { $$ = "lambda"; }
  | TOK_PREDEF     { $$ = "predef"; }
  | TOK_RETURN     { $$ = "return"; }
  | TOK_SSCANF     { $$ = "sscanf"; }
  | TOK_SWITCH     { $$ = "switch"; }
  | TOK_TYPEOF     { $$ = "typeof"; }
  | TOK_GLOBAL     { $$ = "global"; }
  ;

magic_identifiers: magic_identifiers1 | magic_identifiers2 | magic_identifiers3 ;

magic_identifier: TOK_IDENTIFIER | TOK_RESERVED
  | magic_identifiers
  {
    struct pike_string *tmp=make_shared_string($1);
    $$=mkstrnode(tmp);
    free_string(tmp);
  }
  ;

modifiers: modifier_list
 {
   $$=Pike_compiler->current_modifiers=$1 |
     (THIS_COMPILATION->lex.pragmas & ID_MODIFIER_MASK);
 }
 ;

modifier_list: /* empty */ { $$ = 0; }
  | modifier_list modifier { $$ = $1 | $2; }
  ;

attribute: TOK_ATTRIBUTE_ID '(' string_constant optional_comma ')'
  {
    $$ = $3;
  }
  | TOK_DEPRECATED_ID '(' ')'
  {
    struct pike_string *deprecated_string;
    MAKE_CONST_STRING(deprecated_string, "deprecated");
    $$ = mkstrnode(deprecated_string);
  }
  | TOK_DEPRECATED_ID
  {
    struct pike_string *deprecated_string;
    MAKE_CONST_STRING(deprecated_string, "deprecated");
    $$ = mkstrnode(deprecated_string);
  }
  ;

optional_attributes: /* empty */
  {
    if (Pike_compiler->current_attributes) {
      free_node(Pike_compiler->current_attributes);
    }
    if ((Pike_compiler->current_attributes =
	 THIS_COMPILATION->lex.attributes)) {
      add_ref(Pike_compiler->current_attributes);
    }
  }
  | optional_attributes attribute
  {
    if ($2) {
      Pike_compiler->current_attributes =
	mknode(F_ARG_LIST, Pike_compiler->current_attributes, $2);
    }
  }
  ;

optional_stars:  /* empty */ { $$=0; }
  ;

cast: open_paren_with_line_info type ')'
    {
      struct pike_type *s = compiler_pop_type();
      $$ = mktypenode(s);
      free_type(s);
      COPY_LINE_NUMBER_INFO($$, $1);
      free_node ($1);
    }
    ;

soft_cast: open_bracket_with_line_info type ']'
    {
      struct pike_type *s = compiler_pop_type();
      $$ = mktypenode(s);
      free_type(s);
      COPY_LINE_NUMBER_INFO($$, $1);
      free_node ($1);
    }
    ;

type2: type | identifier_type ;

simple_type: full_type
  {
    struct pike_type *s = compiler_pop_type();
    $$ = mktypenode(s);
#ifdef PIKE_DEBUG
    if ($$->u.sval.u.type != s) {
      Pike_fatal("mktypenode(%p) created node with %p\n", s, $$->u.sval.u.type);
    }
#endif /* PIKE_DEBUG */
    free_type(s);
  }
  ;

simple_type2: type
  {
    struct pike_type *s = compiler_pop_type();
    $$ = mktypenode(s);
#ifdef PIKE_DEBUG
    if ($$->u.sval.u.type != s) {
      Pike_fatal("mktypenode(%p) created node with %p\n", s, $$->u.sval.u.type);
    }
#endif /* PIKE_DEBUG */
    free_type(s);
  }
  ;

simple_identifier_type: identifier_type
  {
    struct pike_type *s = compiler_pop_type();
    $$ = mktypenode(s);
#ifdef PIKE_DEBUG
    if ($$->u.sval.u.type != s) {
      Pike_fatal("mktypenode(%p) created node with %p\n", s, $$->u.sval.u.type);
    }
#endif /* PIKE_DEBUG */
    free_type(s);
  }
  ;

full_type: full_type '|' type3 { push_type(T_OR); }
  | type3
  ;

type: type '|' type3 { push_type(T_OR); }
  | basic_type
  ;

type3: basic_type | identifier_type ;

basic_type:
    TOK_FLOAT_ID                      { push_type(T_FLOAT); }
  | TOK_VOID_ID                       { push_type(T_VOID); }
  | TOK_MIXED_ID                      { push_type(T_MIXED); }
  | TOK_STRING_ID   opt_string_width  {}
  | TOK_INT_ID      opt_int_range     {}
  | TOK_MAPPING_ID  opt_mapping_type  {}
  | TOK_FUNCTION_ID opt_function_type {}
  | TOK_OBJECT_ID   opt_object_type   {}
  | TOK_PROGRAM_ID  opt_program_type  { push_type(T_PROGRAM); }
  | TOK_ARRAY_ID    opt_array_type    { push_type(T_ARRAY); }
  | TOK_MULTISET_ID opt_array_type    { push_type(T_MULTISET); }
  | TOK_ATTRIBUTE_ID '(' string_constant ',' full_type ')'
  {
    push_type_attribute($3->u.sval.u.string);
    free_node($3);
  }
  | TOK_ATTRIBUTE_ID '(' string_constant error ')'
  {
    push_type(T_MIXED);
    push_type_attribute($3->u.sval.u.string);
    free_node($3);
  }
  | TOK_ATTRIBUTE_ID error
  {
    push_type(T_MIXED);
  }
  | TOK_DEPRECATED_ID '(' full_type ')'
  {
    struct pike_string *deprecated_string;
    MAKE_CONST_STRING(deprecated_string, "deprecated");
    push_type_attribute(deprecated_string);
  }
  | TOK_DEPRECATED_ID '(' error ')'
  {
    struct pike_string *deprecated_string;
    MAKE_CONST_STRING(deprecated_string, "deprecated");
    push_type(T_MIXED);
    push_type_attribute(deprecated_string);
  }
  ;

identifier_type: idents
  {
    if ($1) {
      fix_type_field($1);

      if (!pike_types_le($1->type, typeable_type_string) &&
	  (THIS_COMPILATION->lex.pragmas & ID_STRICT_TYPES)) {
	yytype_report(REPORT_WARNING,
		      $1->current_file, $1->line_number, typeable_type_string,
		      $1->current_file, $1->line_number, $1->type,
		      0, "Invalid type.");
      }
    }

    resolv_constant($1);

    if (TYPEOF(Pike_sp[-1]) == T_TYPE) {
      /* "typedef" */
      push_finished_type(Pike_sp[-1].u.type);
    } else {
      /* object type */
      struct program *p = NULL;

      if (TYPEOF(Pike_sp[-1]) == T_OBJECT) {
	if(!(p = Pike_sp[-1].u.object->prog))
	{
	  pop_stack();
	  push_int(0);
	  yyerror("Destructed object used as program identifier.");
	}else{
	  int f = FIND_LFUN(p->inherits[SUBTYPEOF(Pike_sp[-1])].prog,
			    LFUN_CALL);
	  if(f!=-1)
	  {
	    SET_SVAL_SUBTYPE(Pike_sp[-1],
			     f + p->inherits[SUBTYPEOF(Pike_sp[-1])].
			     identifier_level);
	    SET_SVAL_TYPE(Pike_sp[-1], T_FUNCTION);
	  }else{
	    extern void f_object_program(INT32);
	    if (Pike_compiler->compiler_pass == 2)
	      yywarning("Using object as program identifier.");
	    f_object_program(1);
	  }
	}
      }

      switch(TYPEOF(Pike_sp[-1])) {
	case T_FUNCTION:
	if((p = program_from_function(Pike_sp-1))) {
	  push_object_type(0, p?(p->id):0);
	  break;
	} else {
	  /* Attempt to get the return type for the function. */
	  struct pike_type *a, *b;
	  a = get_type_of_svalue(Pike_sp-1);
	  /* Note: check_splice_call() below eats a reference from a.
	   * Note: CALL_INHIBIT_WARNINGS is needed since we don't
	   *       provide a function name (and we don't want
	   *       warnings here anyway).
	   */
	  a = check_splice_call(NULL, a, 0, mixed_type_string, NULL,
				CALL_INHIBIT_WARNINGS);
	  if (a) {
	    b = new_get_return_type(a, 0);
	    free_type(a);
	    if (b) {
	      push_finished_type(b);
	      free_type(b);
	      break;
	    }
	  }
	}
	/* FALL_THROUGH */

      default:
	if (Pike_compiler->compiler_pass!=1)
	  my_yyerror("Illegal program identifier: %O.", Pike_sp-1);
	pop_stack();
	push_int(0);
	push_object_type(0, 0);
	break;

      case T_PROGRAM:
	p = Pike_sp[-1].u.program;
	push_object_type(0, p?(p->id):0);
	break;
      }
    }
    /* Attempt to name the type. */
    if (Pike_compiler->last_identifier) {
      push_type_name(Pike_compiler->last_identifier);
    }
    pop_stack();
    free_node($1);
  }
  ;

number_or_maxint: /* Empty */
  {
    $$ = mkintnode(MAX_INT_TYPE);
  }
  | TOK_NUMBER
  | '-' TOK_NUMBER
  {
#ifdef PIKE_DEBUG
    if (($2->token != F_CONSTANT) || (TYPEOF($2->u.sval) != T_INT)) {
      Pike_fatal("Unexpected number in negative int-range.\n");
    }
#endif /* PIKE_DEBUG */
    $$ = mkintnode(-($2->u.sval.u.integer));
    free_node($2);
  }
  ;

number_or_minint: /* Empty */
  {
    $$ = mkintnode(MIN_INT_TYPE);
  }
  | TOK_NUMBER
  | '-' TOK_NUMBER
  {
#ifdef PIKE_DEBUG
    if (($2->token != F_CONSTANT) || (TYPEOF($2->u.sval) != T_INT)) {
      Pike_fatal("Unexpected number in negative int-range.\n");
    }
#endif /* PIKE_DEBUG */
    $$ = mkintnode(-($2->u.sval.u.integer));
    free_node($2);
  }
  ;

expected_dot_dot: TOK_DOT_DOT
  | TOK_DOT_DOT_DOT
  {
    yyerror("Elipsis ('...') where range indicator ('..') expected.");
  }
  ;

opt_int_range: /* Empty */
  {
    push_int_type(MIN_INT_TYPE, MAX_INT_TYPE);
  }
  | '(' TOK_BITS ')'
  {
      push_int_type( 0, (1<<$2->u.sval.u.integer)-1 );
      free_node( $2 );
  }
  | '(' number_or_minint expected_dot_dot number_or_maxint ')'
  {
    INT_TYPE min = MIN_INT_TYPE;
    INT_TYPE max = MAX_INT_TYPE;

    /* FIXME: Check that $4 is >= $2. */
    if($4->token == F_CONSTANT) {
      if (TYPEOF($4->u.sval) == T_INT) {
	max = $4->u.sval.u.integer;
      } else if (is_bignum_object_in_svalue(&$4->u.sval)) {
	push_int(0);
	if (is_lt(&$4->u.sval, Pike_sp-1)) {
	  max = MIN_INT_TYPE;
	}
	pop_stack();
      }
    }

    if($2->token == F_CONSTANT) {
      if (TYPEOF($2->u.sval) == T_INT) {
	min = $2->u.sval.u.integer;
      } else if (is_bignum_object_in_svalue(&$2->u.sval)) {
	push_int(0);
	if (is_lt(Pike_sp-1, &$2->u.sval)) {
	  min = MAX_INT_TYPE;
	}
	pop_stack();
      }
    }

    push_int_type(min, max);

    free_node($2);
    free_node($4);
  }
  | '(' error ')'
  {
    push_int_type(MIN_INT32, MAX_INT32);
    yyerror("Expected integer range.");
  }
  ;

opt_string_width: opt_int_range
  {
    push_type(T_STRING);
  }
  ;

opt_object_type:  /* Empty */ { push_object_type(0, 0); }
  | {
#ifdef PIKE_DEBUG
      $<ptr>$ = Pike_sp;
#endif /* PIKE_DEBUG */
    }
    '(' program_ref ')'
  {
    /* NOTE: On entry, there are two items on the stack:
     *   Pike_sp-2:	Name of the program reference (string).
     *   Pike_sp-1:	The resolved program (program|function|zero).
     */
    struct program *p=program_from_svalue(Pike_sp-1);

#ifdef PIKE_DEBUG
    if ($<ptr>1 != (Pike_sp - 2)) {
      Pike_fatal("Unexpected stack depth: %p != %p\n",
		 $<n>1, Pike_sp-2);
    }
#endif /* PIKE_DEBUG */

    if(!p) {
      if (Pike_compiler->compiler_pass!=1) {
	my_yyerror("Not a valid program specifier: %S", Pike_sp[-2].u.string);
      }
    }
    push_object_type(0, p?(p->id):0);
    /* Attempt to name the type. */
    if (TYPEOF(Pike_sp[-2]) == T_STRING) {
      push_type_name(Pike_sp[-2].u.string);
    }
    pop_n_elems(2);
  }
  ;

opt_program_type:  /* Empty */ { push_object_type(0, 0); }
  | '(' full_type ')'
  | '(' error ')'
  {
    push_object_type(0, 0);
    yyerror("Invalid program subtype.");
  }
  ;

opt_function_type: '('
  {
    type_stack_mark();
  }
  function_type_list optional_dot_dot_dot ':'
  {
    /* Add the many type if there is none. */
    if ($4)
    {
      if (!$3) {
	/* function_type_list ends with a comma, or is empty.
	 * FIXME: Should this be a syntax error or not?
	 */
	if (Pike_compiler->compiler_pass == 1) {
	  yyerror("Missing type before ... .");
	}
	push_type(T_MIXED);
      }
    }else{
      push_type(T_VOID);
    }
  }
  full_type ')'
  {
    push_reverse_type(T_MANY);
    Pike_compiler->pike_type_mark_stackp--;
    while (*Pike_compiler->pike_type_mark_stackp+1 <
	   Pike_compiler->type_stackp) {
      push_reverse_type(T_FUNCTION);
    }
  }
  | /* empty */
  {
   push_type(T_MIXED);
   push_type(T_VOID);
   push_type(T_OR);

   push_type(T_ZERO);
   push_type(T_VOID);
   push_type(T_OR);

   push_type(T_MANY);
  }
  ;

function_type_list: /* Empty */ optional_comma { $$=0; }
  | function_type_list2 optional_comma { $$=!$2; }
  ;

function_type_list2: full_type { $$=1; }
  | function_type_list2 ','
  {
  }
  full_type
  ;

opt_array_type: '(' full_type ')'
  |  { push_type(T_MIXED); }
  ;

opt_mapping_type: '('
  {
  }
  full_type ':'
  {
  }
  full_type
  {
    push_reverse_type(T_MAPPING);
  }
  ')'
  | /* empty */
  {
    push_type(T_MIXED);
    push_type(T_MIXED);
    push_type(T_MAPPING);
  }
  ;


name_list: new_name
  | name_list ',' new_name
  ;

new_name: optional_stars TOK_IDENTIFIER
  {
    struct pike_type *type;
    node *n;
    push_finished_type(Pike_compiler->compiler_frame->current_type);
    n = Pike_compiler->current_attributes;
    while(n) {
      push_type_attribute(CDR(n)->u.sval.u.string);
      n = CAR(n);
    }
    type=compiler_pop_type();
    define_variable($2->u.sval.u.string, type,
		    Pike_compiler->current_modifiers);
    free_type(type);
    free_node($2);
  }
  | optional_stars bad_identifier {}
  | optional_stars TOK_IDENTIFIER '='
  {
    struct pike_type *type;
    node *n;
    push_finished_type(Pike_compiler->compiler_frame->current_type);
    n = Pike_compiler->current_attributes;
    while(n) {
      push_type_attribute(CDR(n)->u.sval.u.string);
      n = CAR(n);
    }
    type=compiler_pop_type();
    if ((Pike_compiler->current_modifiers & ID_EXTERN) &&
	(Pike_compiler->compiler_pass == 1)) {
      yywarning("Extern declared variable has initializer.");
    }
    $<number>$=define_variable($2->u.sval.u.string, type,
			       Pike_compiler->current_modifiers & (~ID_EXTERN));
    free_type(type);
  }
  expr0
  {
    if ((Pike_compiler->compiler_pass == 2) &&
	!TEST_COMPAT(7, 8) && ($5) && ($5->token == F_CONSTANT) &&
	!Pike_compiler->num_parse_error) {
      /* Check if it is zero, in which case we can throw it away.
       *
       * NB: The compat test is due to that this changes the semantics
       *     of calling __INIT() by hand.
       */
      if ((TYPEOF($5->u.sval) == PIKE_T_INT) && !SUBTYPEOF($5->u.sval) &&
	  !$5->u.sval.u.integer &&
	  !IDENTIFIER_IS_ALIAS(ID_FROM_INT(Pike_compiler->new_program,
					   $<number>4)->identifier_flags)) {
	/* NB: Inherited variables get converted into aliases by
	 *     define_variable, and we need to support clearing
	 *     of inherited variables.
	 */
#ifdef PIKE_DEBUG
	if (l_flag > 5) {
	  fprintf(stderr,
		  "Ignoring initialization to zero for variable %s.\n",
		  $2->u.sval.u.string->str);
	}
#endif /* PIKE_DEBUG */
	free_node($5);
	$5 = NULL;
      }
    }
    if ($5) {
      Pike_compiler->init_node=mknode(F_COMMA_EXPR,Pike_compiler->init_node,
		       mkcastnode(void_type_string,
				  mknode(F_ASSIGN,$5,
					 mkidentifiernode($<number>4))));
    }
    free_node($2);
  }
  | optional_stars TOK_IDENTIFIER '=' error
  {
    free_node($2);
  }
  | optional_stars TOK_IDENTIFIER '=' TOK_LEX_EOF
  {
    yyerror("Unexpected end of file in variable definition.");
    free_node($2);
  }
  | optional_stars bad_identifier '=' expr0
  {
    free_node($4);
  }
  ;


new_local_name: optional_stars TOK_IDENTIFIER
  {
    int id;
    push_finished_type($<n>0->u.sval.u.type);
    id = add_local_name($2->u.sval.u.string, compiler_pop_type(),0);
    if (id >= 0) {
      /* FIXME: Consider using mklocalnode(id, -1). */
      $$=mknode(F_ASSIGN,mkintnode(0),mklocalnode(id,0));
    } else
      $$ = 0;
    free_node($2);
  }
  | optional_stars bad_identifier { $$=0; }
  | optional_stars TOK_IDENTIFIER '=' expr0
  {
    int id;
    push_finished_type($<n>0->u.sval.u.type);
    id = add_local_name($2->u.sval.u.string, compiler_pop_type(),0);
    if (id >= 0) {
      if (!(THIS_COMPILATION->lex.pragmas & ID_STRICT_TYPES)) {
	/* Only warn about unused initialized variables in strict types mode. */
	Pike_compiler->compiler_frame->variable[id].flags |= LOCAL_VAR_IS_USED;
      }
      $$=mknode(F_ASSIGN,$4,mklocalnode(id,0));
    } else
      $$ = 0;
    free_node($2);
  }
  | optional_stars bad_identifier '=' expr0
  {
    free_node($4);
    $$=0;
  }
  | optional_stars TOK_IDENTIFIER '=' error
  {
    free_node($2);
    /* No yyerok here since we aren't done yet. */
    $$=0;
  }
  | optional_stars TOK_IDENTIFIER '=' TOK_LEX_EOF
  {
    yyerror("Unexpected end of file in local variable definition.");
    free_node($2);
    /* No yyerok here since we aren't done yet. */
    $$=0;
  }
  ;

new_local_name2: TOK_IDENTIFIER
  {
    int id;
    add_ref($<n>0->u.sval.u.type);
    id = add_local_name($1->u.sval.u.string, $<n>0->u.sval.u.type, 0);
    if (id >= 0) {
      /* FIXME: Consider using mklocalnode(id, -1). */
      $$=mknode(F_ASSIGN,mkintnode(0),mklocalnode(id,0));
    } else
      $$ = 0;
    free_node($1);
  }
  | bad_identifier { $$=0; }
  | TOK_IDENTIFIER '=' safe_expr0
  {
    int id;
    add_ref($<n>0->u.sval.u.type);
    id = add_local_name($1->u.sval.u.string, $<n>0->u.sval.u.type, 0);
    if (id >= 0) {
      if (!(THIS_COMPILATION->lex.pragmas & ID_STRICT_TYPES)) {
	/* Only warn about unused initialized variables in strict types mode. */
	Pike_compiler->compiler_frame->variable[id].flags |= LOCAL_VAR_IS_USED;
      }
      $$=mknode(F_ASSIGN,$3, mklocalnode(id,0));
    } else
      $$ = 0;
    free_node($1);
  }
  | bad_identifier '=' safe_expr0 { $$=$3; }
  ;

line_number_info: /* empty */
  {
    /* Used to hold line-number info */
    $$ = mkintnode(0);
  }
  ;

block:'{'
  {
    $<number>1=Pike_compiler->num_used_modules;
    $<number>$=Pike_compiler->compiler_frame->current_number_of_locals;
  }
  line_number_info
  {
    /* Trick to store more than one number on compiler stack - Hubbe */
    $<number>$=Pike_compiler->compiler_frame->last_block_level;

    if($<number>$ == -1) /* if 'first block' */
      Pike_compiler->compiler_frame->last_block_level=0; /* all variables */
    else
      Pike_compiler->compiler_frame->last_block_level=$<number>2;
  }
  {
    $<ptr>$ = Pike_compiler;
  }
  statements end_block
  {
    /* Recover compilation context on syntax errors. */
    while (Pike_compiler != $<ptr>5) {
      struct program *p;
      /* fprintf(stderr, "Compiler context out of sync. Attempting to recover...\n"); */
      if(Pike_compiler->compiler_pass == 1)
	p = end_first_pass(0);
      else
	p=end_first_pass(1);

      if (p) free_program(p);
    }

    unuse_modules(Pike_compiler->num_used_modules - $<number>1);
    $6 = pop_local_variables($<number>2, $6);
    Pike_compiler->compiler_frame->last_block_level=$<number>4;
    if ($6) COPY_LINE_NUMBER_INFO($6, $3);
    free_node ($3);
    $$=$6;
  }
  ;

/* Node with line number info at $0. */
end_block: '}'
  | TOK_LEX_EOF
  {
    yyerror("Missing '}'.");
    if ($<n>0) {
      low_yyreport(REPORT_ERROR, $<n>0->current_file, $<n>0->line_number,
		   parser_system_string, 0, "Opening '{' was here.");
    }
    yyerror("Unexpected end of file.");
  }
  ;

failsafe_block: block
              | error { $$=0; }
              | TOK_LEX_EOF { yyerror("Unexpected end of file."); $$=0; }
              ;

/* Type at $-2 */
propagated_type:
  {
    $$ = $<n>-2;
  }
  ;

/* Type at $0 */
local_name_list: new_local_name
  | local_name_list ',' propagated_type new_local_name
    { $$ = mknode(F_COMMA_EXPR, mkcastnode(void_type_string, $1), $4); }
  ;

/* Type at $0 */
local_name_list2: new_local_name2
  | local_name_list2 ',' propagated_type new_local_name
    { $$ = mknode(F_COMMA_EXPR, mkcastnode(void_type_string, $1), $4); }
  ;


local_constant_name: TOK_IDENTIFIER '=' safe_expr0
  {
    struct pike_type *type;

    /* Ugly hack to make sure that $3 is optimized */
    {
      int tmp=Pike_compiler->compiler_pass;
      $3=mknode(F_COMMA_EXPR,$3,0);
      optimize_node($3);
      Pike_compiler->compiler_pass=tmp;
      type=$3->u.node.a->type;
    }

    if(!is_const($3))
    {
      if(Pike_compiler->compiler_pass==2)
	yyerror("Constant definition is not constant.");
    }else{
      ptrdiff_t tmp=eval_low($3,1);
      if(tmp < 1)
      {
	yyerror("Error in constant definition.");
      }else{
	pop_n_elems(DO_NOT_WARN((INT32)(tmp - 1)));
	if($3) free_node($3);
	$3=mksvaluenode(Pike_sp-1);
	type=$3->type;
	pop_stack();
      }
    }
    if(!type) type = mixed_type_string;
    add_ref(type);
    low_add_local_name(Pike_compiler->compiler_frame, /*->previous,*/
		       $1->u.sval.u.string,
		       type, $3);
    /* Note: Intentionally not marked as used. */
    free_node($1);
  }
  | bad_identifier '=' safe_expr0 { if ($3) free_node($3); }
  | error '=' safe_expr0 { if ($3) free_node($3); }
  ;

local_constant_list: local_constant_name
  | local_constant_list ',' local_constant_name
  ;

local_constant: TOK_CONSTANT local_constant_list ';'
  | TOK_CONSTANT error ';' { yyerrok; }
  | TOK_CONSTANT error TOK_LEX_EOF
  {
    yyerror("Missing ';'.");
    yyerror("Unexpected end of file.");
  }
  | TOK_CONSTANT error '}' { yyerror("Missing ';'."); }
  ;


statements: { $$=0; }
  | statements statement
  {
    $$ = mknode(F_COMMA_EXPR, $1, mkcastnode(void_type_string, $2));
  }
  ;

statement_with_semicolon: unused2 expected_semicolon ;

normal_label_statement: statement_with_semicolon
  | import { $$=0; }
  | cond
  | return
  | local_constant { $$=0; }
  | block
  | break expected_semicolon
  | continue expected_semicolon
  | error ';' { reset_type_stack(); $$=0; yyerrok; }
  | error TOK_LEX_EOF
  {
    reset_type_stack();
    yyerror("Missing ';'.");
    yyerror("Unexpected end of file.");
    $$=0;
  }
  | error '}'
  {
    reset_type_stack();
    yyerror("Missing ';'.");
/*    yychar = '}'; */	/* Put the '}' back on the input stream. */
    $$=0;
  }
  | ';' { $$=0; }
  ;

statement: normal_label_statement
  {
    Pike_compiler->compiler_frame->opt_flags &= ~OPT_CUSTOM_LABELS;
  }
  | while
  | do
  | for
  | foreach
  | switch
  | case
  | default
  | labeled_statement
  ;

labeled_statement: TOK_IDENTIFIER
  {
    Pike_compiler->compiler_frame->opt_flags &= ~OPT_CUSTOM_LABELS;
  }
  ':' statement
  {
    $$ = mknode(Pike_compiler->compiler_frame->opt_flags & OPT_CUSTOM_LABELS ?
		F_CUSTOM_STMT_LABEL : F_NORMAL_STMT_LABEL,
		$1, $4);

    /* FIXME: This won't be correct if the node happens to be shared.
     * That's an issue to be solved with shared nodes in general,
     * though. */
    COPY_LINE_NUMBER_INFO($$, $1);
  }
  ;

optional_label: TOK_IDENTIFIER
  | /* empty */ {$$ = 0;}
  ;

break: TOK_BREAK optional_label { $$=mknode(F_BREAK,$2,0); } ;
default: TOK_DEFAULT ':'  { $$=mknode(F_DEFAULT,0,0); }
  | TOK_DEFAULT
  {
    $$=mknode(F_DEFAULT,0,0); yyerror("Expected ':' after default.");
  }
  ;

continue: TOK_CONTINUE optional_label { $$=mknode(F_CONTINUE,$2,0); } ;

push_compiler_frame1: /* empty */
  {
    push_compiler_frame(SCOPE_LOCAL);

    $$ = Pike_compiler->compiler_frame;
  }
  ;

implicit_identifier: /* empty */
  {
    struct pike_string *name;
    $$=mkstrnode(name = get_new_name(NULL));
    free_string(name);
  }
  ;

lambda: TOK_LAMBDA line_number_info implicit_identifier push_compiler_frame1
  {
    debug_malloc_touch(Pike_compiler->compiler_frame->current_return_type);
    if(Pike_compiler->compiler_frame->current_return_type)
      free_type(Pike_compiler->compiler_frame->current_return_type);
    copy_pike_type(Pike_compiler->compiler_frame->current_return_type,
		   any_type_string);
  }
  func_args
  {
    struct pike_string *name = $3->u.sval.u.string;
    struct pike_type *type;
    int e;

    $<number>$ = Pike_compiler->varargs;
    Pike_compiler->varargs = 0;

    if (Pike_compiler->compiler_pass == 1) {
      /* Define a tentative prototype for the lambda. */
      push_finished_type(mixed_type_string);
      e=$6-1;
      if($<number>$)
      {
	push_finished_type(Pike_compiler->compiler_frame->variable[e].type);
	e--;
	pop_type_stack(T_ARRAY);
      }else{
	push_type(T_VOID);
      }
      Pike_compiler->varargs=0;
      push_type(T_MANY);
      for(; e>=0; e--) {
	push_finished_type(Pike_compiler->compiler_frame->variable[e].type);
	push_type(T_FUNCTION);
      }
      type=compiler_pop_type();
      Pike_compiler->compiler_frame->current_function_number =
	define_function(name, type,
			ID_PROTECTED | ID_PRIVATE | ID_INLINE | ID_USED,
			IDENTIFIER_PIKE_FUNCTION, NULL,
			(unsigned INT16)
			(Pike_compiler->compiler_frame->opt_flags));
      free_type(type);
    } else {
      /* In pass 2 we just reuse the type from pass 1. */
      Pike_compiler->compiler_frame->current_function_number =
	isidentifier(name);
    }
  }
  failsafe_block
  {
    struct pike_type *type;
    int f,e;
    struct pike_string *name;
    struct compilation *c = THIS_COMPILATION;
    struct pike_string *save_file = c->lex.current_file;
    int save_line = c->lex.current_line;
    c->lex.current_file = $2->current_file;
    c->lex.current_line = $2->line_number;

    debug_malloc_touch($8);
    $8=mknode(F_COMMA_EXPR,$8,mknode(F_RETURN,mkintnode(0),0));
    if (Pike_compiler->compiler_pass == 2) {
      /* Doing this in pass 1 might induce too strict checks on types
       * in cases where we got placeholders. */
      type=find_return_type($8);
      if (type) {
	push_finished_type(type);
	free_type(type);
      } else {
	yywarning("Failed to determine return type for lambda.");
	push_type(T_ZERO);
      }
    } else {
      /* Tentative return type. */
      push_type(T_MIXED);
    }

    e=$6-1;
    if($<number>7)
    {
      push_finished_type(Pike_compiler->compiler_frame->variable[e].type);
      e--;
      pop_type_stack(T_ARRAY);
    }else{
      push_type(T_VOID);
    }
    Pike_compiler->varargs=0;
    push_type(T_MANY);
    for(; e>=0; e--) {
      push_finished_type(Pike_compiler->compiler_frame->variable[e].type);
      push_type(T_FUNCTION);
    }

    type=compiler_pop_type();

    name = $3->u.sval.u.string;

#ifdef LAMBDA_DEBUG
    fprintf(stderr, "%d: LAMBDA: %s 0x%08lx 0x%08lx\n%d:   type: ",
	    Pike_compiler->compiler_pass, name->str,
	    (long)Pike_compiler->new_program->id,
	    Pike_compiler->local_class_counter-1,
	    Pike_compiler->compiler_pass);
    simple_describe_type(type);
    fprintf(stderr, "\n");
#endif /* LAMBDA_DEBUG */

    f=dooptcode(name,
		$8,
		type,
		ID_PROTECTED | ID_PRIVATE | ID_INLINE | ID_USED);

#ifdef PIKE_DEBUG
    if (f != Pike_compiler->compiler_frame->current_function_number) {
      Pike_fatal("Lost track of lambda %s.\n", name->str);
    }
#endif /* PIKE_DEBUG */

#ifdef LAMBDA_DEBUG
    fprintf(stderr, "%d:   lexical_scope: 0x%08x\n",
	    Pike_compiler->compiler_pass,
	    Pike_compiler->compiler_frame->lexical_scope);
#endif /* LAMBDA_DEBUG */

    if(Pike_compiler->compiler_frame->lexical_scope & SCOPE_SCOPED) {
      $$ = mktrampolinenode(f, Pike_compiler->compiler_frame->previous);
    } else {
      $$ = mkidentifiernode(f);
    }
    free_type(type);
    c->lex.current_line = save_line;
    c->lex.current_file = save_file;
    free_node($3);
    free_node ($2);
#ifdef PIKE_DEBUG
    if (Pike_compiler->compiler_frame != $4) {
      Pike_fatal("Lost track of compiler_frame!\n"
		 "  Got: %p (Expected: %p) Previous: %p\n",
		 Pike_compiler->compiler_frame, $4,
		 Pike_compiler->compiler_frame->previous);
    }
#endif
    pop_compiler_frame();
  }
  | TOK_LAMBDA line_number_info implicit_identifier push_compiler_frame1 error
  {
#ifdef PIKE_DEBUG
    if (Pike_compiler->compiler_frame != $4) {
      Pike_fatal("Lost track of compiler_frame!\n"
		 "  Got: %p (Expected: %p) Previous: %p\n",
		 Pike_compiler->compiler_frame, $4,
		 Pike_compiler->compiler_frame->previous);
    }
#endif
    pop_compiler_frame();
    $$ = mkintnode(0);
    COPY_LINE_NUMBER_INFO($$, $2);
    free_node($3);
    free_node($2);
  }
  ;

local_function: TOK_IDENTIFIER push_compiler_frame1 func_args
  {
    struct pike_string *name;
    struct pike_type *type;
    int id,e;
    node *n;
    struct identifier *i=0;

    debug_malloc_touch(Pike_compiler->compiler_frame->current_return_type);
    if(Pike_compiler->compiler_frame->current_return_type)
      free_type(Pike_compiler->compiler_frame->current_return_type);
    copy_pike_type(Pike_compiler->compiler_frame->current_return_type,
		   $<n>0->u.sval.u.type);


    /***/
    push_finished_type(Pike_compiler->compiler_frame->current_return_type);

    e=$3-1;
    if(Pike_compiler->varargs)
    {
      push_finished_type(Pike_compiler->compiler_frame->variable[e].type);
      e--;
      pop_type_stack(T_ARRAY);
    }else{
      push_type(T_VOID);
    }
    push_type(T_MANY);
    for(; e>=0; e--) {
      push_finished_type(Pike_compiler->compiler_frame->variable[e].type);
    push_type(T_FUNCTION);
    }

    type=compiler_pop_type();
    /***/

    name = get_new_name($1->u.sval.u.string);

#ifdef LAMBDA_DEBUG
    fprintf(stderr, "%d: LAMBDA: %s 0x%08lx 0x%08lx\n",
	    Pike_compiler->compiler_pass, name->str,
	    (long)Pike_compiler->new_program->id,
	    Pike_compiler->local_class_counter-1);
#endif /* LAMBDA_DEBUG */

    if(Pike_compiler->compiler_pass > 1)
    {
      id=isidentifier(name);
    }else{
      id=define_function(name,
			 type,
			 ID_PROTECTED | ID_PRIVATE | ID_INLINE | ID_USED,
			 IDENTIFIER_PIKE_FUNCTION |
			 (Pike_compiler->varargs?IDENTIFIER_VARARGS:0),
			 0,
			 OPT_SIDE_EFFECT|OPT_EXTERNAL_DEPEND);
    }
    Pike_compiler->varargs=0;
    Pike_compiler->compiler_frame->current_function_number=id;

    n=0;
    if(Pike_compiler->compiler_pass > 1 &&
       (i=ID_FROM_INT(Pike_compiler->new_program, id)))
    {
      if(i->identifier_flags & IDENTIFIER_SCOPED)
	n = mktrampolinenode(id, Pike_compiler->compiler_frame->previous);
      else
	n = mkidentifiernode(id);
    }

    low_add_local_name(Pike_compiler->compiler_frame->previous,
		       $1->u.sval.u.string, type, n);

    $<number>$=id;
    free_string(name);
  }
  failsafe_block
  {
    int localid;
    struct identifier *i=ID_FROM_INT(Pike_compiler->new_program, $<number>4);
    struct compilation *c = THIS_COMPILATION;
    struct pike_string *save_file = c->lex.current_file;
    int save_line = c->lex.current_line;
    c->lex.current_file = $1->current_file;
    c->lex.current_line = $1->line_number;

    $5=mknode(F_COMMA_EXPR,$5,mknode(F_RETURN,mkintnode(0),0));

    debug_malloc_touch($5);
    dooptcode(i->name,
	      $5,
	      i->type,
	      ID_PROTECTED | ID_PRIVATE | ID_INLINE);

    i->opt_flags = Pike_compiler->compiler_frame->opt_flags;

    c->lex.current_line = save_line;
    c->lex.current_file = save_file;
#ifdef PIKE_DEBUG
    if (Pike_compiler->compiler_frame != $2) {
      Pike_fatal("Lost track of compiler_frame!\n"
		 "  Got: %p (Expected: %p) Previous: %p\n",
		 Pike_compiler->compiler_frame, $2,
		 Pike_compiler->compiler_frame->previous);
    }
#endif
    pop_compiler_frame();
    free_node($1);

    /* WARNING: If the local function adds more variables we are screwed */
    /* WARNING2: if add_local_name stops adding local variables at the end,
     *           this has to be fixed.
     */

    localid=Pike_compiler->compiler_frame->current_number_of_locals-1;
    if(Pike_compiler->compiler_frame->variable[localid].def)
    {
      $$=copy_node(Pike_compiler->compiler_frame->variable[localid].def);
    }else{
      if(Pike_compiler->compiler_frame->lexical_scope &
	 (SCOPE_SCOPE_USED | SCOPE_SCOPED))
      {
	$$ = mktrampolinenode($<number>4,Pike_compiler->compiler_frame);
      }else{
	$$ = mkidentifiernode($<number>4);
      }
    }
  }
  | TOK_IDENTIFIER push_compiler_frame1 error
  {
#ifdef PIKE_DEBUG
    if (Pike_compiler->compiler_frame != $2) {
      Pike_fatal("Lost track of compiler_frame!\n"
		 "  Got: %p (Expected: %p) Previous: %p\n",
		 Pike_compiler->compiler_frame, $2,
		 Pike_compiler->compiler_frame->previous);
    }
#endif
    pop_compiler_frame();
    $$=mkintnode(0);
  }
  ;

local_function2: optional_stars TOK_IDENTIFIER push_compiler_frame1 func_args
  {
    struct pike_string *name;
    struct pike_type *type;
    int id,e;
    node *n;
    struct identifier *i=0;

    /***/
    debug_malloc_touch(Pike_compiler->compiler_frame->current_return_type);

    push_finished_type($<n>0->u.sval.u.type);

    if(Pike_compiler->compiler_frame->current_return_type)
      free_type(Pike_compiler->compiler_frame->current_return_type);
    Pike_compiler->compiler_frame->current_return_type=compiler_pop_type();

    /***/
    push_finished_type(Pike_compiler->compiler_frame->current_return_type);

    e=$4-1;
    if(Pike_compiler->varargs)
    {
      push_finished_type(Pike_compiler->compiler_frame->variable[e].type);
      e--;
      pop_type_stack(T_ARRAY);
    }else{
      push_type(T_VOID);
    }
    push_type(T_MANY);
    for(; e>=0; e--) {
      push_finished_type(Pike_compiler->compiler_frame->variable[e].type);
      push_type(T_FUNCTION);
    }

    type=compiler_pop_type();
    /***/

    name = get_new_name($2->u.sval.u.string);

#ifdef LAMBDA_DEBUG
    fprintf(stderr, "%d: LAMBDA: %s 0x%08lx 0x%08lx\n",
	    Pike_compiler->compiler_pass, name->str,
	    (long)Pike_compiler->new_program->id,
	    Pike_compiler->local_class_counter-1);
#endif /* LAMBDA_DEBUG */

    if(Pike_compiler->compiler_pass > 1)
    {
      id=isidentifier(name);
    }else{
      id=define_function(name,
			 type,
			 ID_PROTECTED | ID_PRIVATE | ID_INLINE | ID_USED,
			 IDENTIFIER_PIKE_FUNCTION|
			 (Pike_compiler->varargs?IDENTIFIER_VARARGS:0),
			 0,
			 OPT_SIDE_EFFECT|OPT_EXTERNAL_DEPEND);
    }
    Pike_compiler->varargs=0;
    Pike_compiler->compiler_frame->current_function_number=id;

    n=0;
    if(Pike_compiler->compiler_pass > 1 &&
       (i=ID_FROM_INT(Pike_compiler->new_program, id)))
    {
      if(i->identifier_flags & IDENTIFIER_SCOPED)
	n = mktrampolinenode(id, Pike_compiler->compiler_frame->previous);
      else
	n = mkidentifiernode(id);
    }

    low_add_local_name(Pike_compiler->compiler_frame->previous,
		       $2->u.sval.u.string, type, n);
    $<number>$=id;
    free_string(name);
  }
  failsafe_block
  {
    int localid;
    struct identifier *i=ID_FROM_INT(Pike_compiler->new_program, $<number>5);
    struct compilation *c = THIS_COMPILATION;
    struct pike_string *save_file = c->lex.current_file;
    int save_line = c->lex.current_line;
    c->lex.current_file = $2->current_file;
    c->lex.current_line = $2->line_number;

    debug_malloc_touch($6);
    $6=mknode(F_COMMA_EXPR,$6,mknode(F_RETURN,mkintnode(0),0));


    debug_malloc_touch($6);
    dooptcode(i->name,
	      $6,
	      i->type,
	      ID_PROTECTED | ID_PRIVATE | ID_INLINE);

    i->opt_flags = Pike_compiler->compiler_frame->opt_flags;

    c->lex.current_line = save_line;
    c->lex.current_file = save_file;
#ifdef PIKE_DEBUG
    if (Pike_compiler->compiler_frame != $3) {
      Pike_fatal("Lost track of compiler_frame!\n"
		 "  Got: %p (Expected: %p) Previous: %p\n",
		 Pike_compiler->compiler_frame, $3,
		 Pike_compiler->compiler_frame->previous);
    }
#endif
    pop_compiler_frame();
    free_node($2);

    /* WARNING: If the local function adds more variables we are screwed */
    /* WARNING2: if add_local_name stops adding local variables at the end,
     *           this has to be fixed.
     */

    localid=Pike_compiler->compiler_frame->current_number_of_locals-1;
    if(Pike_compiler->compiler_frame->variable[localid].def)
    {
      $$=copy_node(Pike_compiler->compiler_frame->variable[localid].def);
    }else{
      if(Pike_compiler->compiler_frame->lexical_scope &
	 (SCOPE_SCOPE_USED | SCOPE_SCOPED))
      {
        $$ = mktrampolinenode($<number>5,Pike_compiler->compiler_frame);
      }else{
        $$ = mkidentifiernode($<number>5);
      }
    }
  }
  | optional_stars TOK_IDENTIFIER push_compiler_frame1 error
  {
#ifdef PIKE_DEBUG
    if (Pike_compiler->compiler_frame != $3) {
      Pike_fatal("Lost track of compiler_frame!\n"
		 "  Got: %p (Expected: %p) Previous: %p\n",
		 Pike_compiler->compiler_frame, $3,
		 Pike_compiler->compiler_frame->previous);
    }
#endif
    pop_compiler_frame();
    free_node($2);
    $$=mkintnode(0);
  }
  ;

create_arg: modifiers type_or_error optional_stars optional_dot_dot_dot TOK_IDENTIFIER
  {
    struct pike_type *type;
    int ref_no;

    if (Pike_compiler->num_create_args < 0) {
      yyerror("Can't define more variables after ...");
    }

    push_finished_type(Pike_compiler->compiler_frame->current_type);
    if ($4) {
      push_type(T_ARRAY);
    }
    type=compiler_pop_type();

    /* Add the identifier globally.
     * Note: Since these are the first identifiers (and references)
     *       to be added to the program, they will be numbered in
     *       sequence starting at 0 (zero). This means that the
     *       counter num_create_args is sufficient extra information
     *       to be able to keep track of them.
     */
    ref_no = define_variable($5->u.sval.u.string, type,
			     Pike_compiler->current_modifiers);
    free_type(type);

    if (Pike_compiler->num_create_args != ref_no) {
      my_yyerror("Multiple definitions of create variable %S (%d != %d).",
		 $5->u.sval.u.string,
		 Pike_compiler->num_create_args, ref_no);
    }
    if ($4) {
      /* Encode varargs marker as negative number of args. */
      Pike_compiler->num_create_args = -(ref_no + 1);
    } else {
      Pike_compiler->num_create_args = ref_no + 1;
    }

    /* free_type(type); */
    free_node($5);
    $$=0;
  }
  | modifiers type_or_error optional_stars optional_dot_dot_dot bad_identifier { $$=0; }
  | modifiers type_or_error optional_stars optional_dot_dot_dot {
    yyerror("Missing identifier.");
    $$=0;
  }
  ;

create_arguments2: create_arg { $$ = 1; }
  | create_arguments2 ',' create_arg { $$ = $1 + 1; }
  | create_arguments2 ':' create_arg
  {
    yyerror("Unexpected ':' in create argument list.");
    $$ = $1 + 1;
  }
  ;

create_arguments: /* empty */ optional_comma { $$=0; }
  | create_arguments2 optional_comma
  ;

optional_create_arguments: /* empty */ { $$ = 0; }
  | '(' create_arguments close_paren_or_missing
  {
    /* NOTE: One more than the number of arguments, so that we
<     *       can detect the case of no parenthesis below. */
    $$ = $2 + 1;
    free_node($3);
  }
  ;

failsafe_program: '{' program { $<n>$ = NULL; } end_block
                | error { yyerrok; }
                | TOK_LEX_EOF
                {
		  yyerror("End of file where program definition expected.");
		}
                ;

/* Modifiers at $0. */
class: TOK_CLASS line_number_info optional_identifier
  {
    if(!$3)
    {
      struct pike_string *s;
      char buffer[42];
      sprintf(buffer,"__class_%ld_%ld_line_%d",
	      (long)Pike_compiler->new_program->id,
	      (long)Pike_compiler->local_class_counter++,
	      (int) $2->line_number);
      s=make_shared_string(buffer);
      $3=mkstrnode(s);
      free_string(s);
      $<number>0|=ID_PROTECTED | ID_PRIVATE | ID_INLINE;
    }
    /* fprintf(stderr, "LANGUAGE.YACC: CLASS start\n"); */
    if(Pike_compiler->compiler_pass==1)
    {
      if ($<number>0 & ID_EXTERN) {
	yywarning("Extern declared class definition.");
      }
      low_start_new_program(0, 1, $3->u.sval.u.string,
			    $<number>0,
			    &$<number>$);

      /* fprintf(stderr, "Pass 1: Program %s has id %d\n",
	 $4->u.sval.u.string->str, Pike_compiler->new_program->id); */

      store_linenumber($2->line_number, $2->current_file);
      debug_malloc_name(Pike_compiler->new_program,
			$2->current_file->str,
			$2->line_number);
    }else{
      int i;
      struct identifier *id;
      int tmp=Pike_compiler->compiler_pass;
      i=isidentifier($3->u.sval.u.string);
      if(i<0)
      {
	/* Seriously broken... */
	yyerror("Pass 2: program not defined!");
	low_start_new_program(0, 2, 0,
			      $<number>0,
			      &$<number>$);
      }else{
	id=ID_FROM_INT(Pike_compiler->new_program, i);
	if(IDENTIFIER_IS_CONSTANT(id->identifier_flags))
	{
	  struct svalue *s;
	  if ((id->func.const_info.offset >= 0) &&
	      (TYPEOF(*(s = &PROG_FROM_INT(Pike_compiler->new_program,i)->
			constants[id->func.const_info.offset].sval)) ==
	       T_PROGRAM))
	  {
	    low_start_new_program(s->u.program, 2,
				  $3->u.sval.u.string,
				  $<number>0,
				  &$<number>$);

	    /* fprintf(stderr, "Pass 2: Program %s has id %d\n",
	       $4->u.sval.u.string->str, Pike_compiler->new_program->id); */

	  }else{
	    yyerror("Pass 2: constant redefined!");
	    low_start_new_program(0, 2, 0,
				  $<number>0,
				  &$<number>$);
	  }
	}else{
	  yyerror("Pass 2: class constant no longer constant!");
	  low_start_new_program(0, 2, 0,
				$<number>0,
				&$<number>$);
	}
      }
      Pike_compiler->compiler_pass=tmp;
    }
  }
  {
    /* Clear scoped modifiers. */
    $<number>$ = THIS_COMPILATION->lex.pragmas;
    THIS_COMPILATION->lex.pragmas &= ~ID_MODIFIER_MASK;
  }
  optional_create_arguments failsafe_program
  {
    struct program *p;

    /* Check if we have create arguments but no locally defined create(). */
    if ($6) {
      struct pike_string *create_string = NULL;
      struct reference *ref = NULL;
      struct identifier *id = NULL;
      int ref_id;
      MAKE_CONST_STRING(create_string, "create");
      if (((ref_id = isidentifier(create_string)) < 0) ||
	  (ref = PTR_FROM_INT(Pike_compiler->new_program, ref_id))->inherit_offset ||
	  ((id = ID_FROM_PTR(Pike_compiler->new_program, ref))->func.offset == -1)) {
	int e;
	struct pike_type *type = NULL;
	int nargs = Pike_compiler->num_create_args;

	push_compiler_frame(SCOPE_LOCAL);

	/* Init: Prepend the create arguments. */
	if (Pike_compiler->num_create_args < 0) {
	  for (e = 0; e < -Pike_compiler->num_create_args; e++) {
	    id = Pike_compiler->new_program->identifiers + e;
	    add_ref(id->type);
	    add_local_name(id->name, id->type, 0);
	    /* Note: add_local_name() above will return e. */
	    Pike_compiler->compiler_frame->variable[e].flags |=
	      LOCAL_VAR_IS_USED;
	  }
	} else {
	  for (e = 0; e < Pike_compiler->num_create_args; e++) {
	    id = Pike_compiler->new_program->identifiers + e;
	    add_ref(id->type);
	    add_local_name(id->name, id->type, 0);
	    /* Note: add_local_name() above will return e. */
	    Pike_compiler->compiler_frame->variable[e].flags |=
	      LOCAL_VAR_IS_USED;
	  }
	}

	/* First: Deduce the type for the create() function. */
	push_type(T_VOID); /* Return type. */

	if ((e = nargs) < 0) {
	  /* Varargs */
	  e = nargs = -nargs;
	  push_finished_type(Pike_compiler->compiler_frame->variable[--e].type);
	  pop_type_stack(T_ARRAY); /* Pop one level of array. */
	} else {
	  /* Not varargs. */
	  push_type(T_VOID);
	}
	push_type(T_MANY);
	while(e--) {
	  push_finished_type(Pike_compiler->compiler_frame->variable[e].type);
	  push_type(T_FUNCTION);
	}

	type = compiler_pop_type();

	/* Second: Declare the function. */

	Pike_compiler->compiler_frame->current_function_number=
	  define_function(create_string, type,
			  ID_INLINE | ID_PROTECTED,
			  IDENTIFIER_PIKE_FUNCTION |
			  (Pike_compiler->num_create_args < 0?IDENTIFIER_VARARGS:0),
			  0,
			  OPT_SIDE_EFFECT);

	if (Pike_compiler->compiler_pass == 2) {
	  node *create_code = NULL;
	  int f;

	  /* Third: Generate the initialization code.
	   *
	   * global_arg = [type]local_arg;
	   * [,..]
	   */

	  for(e=0; e<nargs; e++)
	  {
	    if(!Pike_compiler->compiler_frame->variable[e].name ||
	       !Pike_compiler->compiler_frame->variable[e].name->len)
	    {
	      my_yyerror("Missing name for argument %d.",e);
	    } else {
	      node *local_node = mklocalnode(e, 0);

	      /* FIXME: Should probably use some other flag. */
	      if ((runtime_options & RUNTIME_CHECK_TYPES) &&
		  (Pike_compiler->compiler_pass == 2) &&
		  (Pike_compiler->compiler_frame->variable[e].type !=
		   mixed_type_string)) {
		/* fprintf(stderr, "Creating soft cast node for local #%d\n", e);*/

		local_node = mkcastnode(mixed_type_string, local_node);

		/* NOTE: The cast to mixed above is needed to avoid generating
		 *       compilation errors, as well as avoiding optimizations
		 *       in mksoftcastnode().
		 */
		local_node = mksoftcastnode(Pike_compiler->compiler_frame->
					    variable[e].type, local_node);
	      }
	      create_code =
		mknode(F_COMMA_EXPR, create_code,
		       mknode(F_ASSIGN, local_node,
			      mkidentifiernode(e)));
	    }
	  }

	  /* Fourth: Add a return 0; at the end. */

	  create_code = mknode(F_COMMA_EXPR,
			       mknode(F_POP_VALUE, create_code, NULL),
			       mknode(F_RETURN, mkintnode(0), NULL));

	  /* Fifth: Define the function. */

	  f=dooptcode(create_string, create_code, type, ID_PROTECTED);

#ifdef PIKE_DEBUG
	  if(Pike_interpreter.recoveries &&
	     Pike_sp-Pike_interpreter.evaluator_stack < Pike_interpreter.recoveries->stack_pointer)
	    Pike_fatal("Stack error (underflow)\n");

	  if(Pike_compiler->compiler_pass == 1 &&
	     f!=Pike_compiler->compiler_frame->current_function_number)
	    Pike_fatal("define_function screwed up! %d != %d\n",
		       f, Pike_compiler->compiler_frame->current_function_number);
#endif
	}

	/* Done. */

	free_type(type);
	pop_compiler_frame();
      }
    }

    if(Pike_compiler->compiler_pass == 1)
      p=end_first_pass(0);
    else
      p=end_first_pass(1);

    /* fprintf(stderr, "LANGUAGE.YACC: CLASS end\n"); */

    if(p) {
      /* Update the type for the program constant,
       * since we might have a lfun::create(). */
      struct identifier *i;
      struct svalue sv;
      SET_SVAL(sv, T_PROGRAM, 0, program, p);
      i = ID_FROM_INT(Pike_compiler->new_program, $<number>4);
      free_type(i->type);
      i->type = get_type_of_svalue(&sv);
      free_program(p);
    } else if (!Pike_compiler->num_parse_error) {
      /* Make sure code in this class is aware that something went wrong. */
      Pike_compiler->num_parse_error = 1;
    }

    $$=mkidentifiernode($<number>4);

    free_node($2);
    free_node($3);
    check_tree($$,0);
    THIS_COMPILATION->lex.pragmas = $<number>5;
  }
  ;

simple_identifier: TOK_IDENTIFIER
  | bad_identifier { $$ = 0; }
  ;

enum_value: /* EMPTY */ { $$ = 0; }
  | '=' safe_expr0 { $$ = $2; }
  ;

/* Previous enum value at $0. */
enum_def: /* EMPTY */
  | simple_identifier enum_value
  {
    if ($1) {
      if ($2) {
	/* Explicit enum value. */

	/* This can be made more lenient in the future */

	/* Ugly hack to make sure that $2 is optimized */
	{
	  int tmp=Pike_compiler->compiler_pass;
	  $2=mknode(F_COMMA_EXPR,$2,0);
	  Pike_compiler->compiler_pass=tmp;
	}

	if(!is_const($2))
	{
	  if(Pike_compiler->compiler_pass==2)
	    yyerror("Enum definition is not constant.");
	  push_int(0);
	} else {
	  if(!Pike_compiler->num_parse_error)
	  {
	    ptrdiff_t tmp=eval_low($2,1);
	    if(tmp < 1)
	    {
	      yyerror("Error in enum definition.");
	      push_int(0);
	    }else{
	      pop_n_elems(DO_NOT_WARN((INT32)(tmp - 1)));
	    }
	  } else {
	    push_int(0);
	  }
	}
	free_node($2);
	free_node($<n>0);
	$<n>0 = mkconstantsvaluenode(Pike_sp-1);
      } else {
	/* Implicit enum value. */
	$<n>0 = safe_inc_enum($<n>0);
	push_svalue(&$<n>0->u.sval);
      }
      add_constant($1->u.sval.u.string, Pike_sp-1,
		   (Pike_compiler->current_modifiers & ~ID_EXTERN) | ID_INLINE);
      /* Update the type. */
      {
	struct pike_type *current = pop_unfinished_type();
	struct pike_type *new = get_type_of_svalue(Pike_sp-1);
	struct pike_type *res = or_pike_types(new, current, 3);
	free_type(current);
	free_type(new);
	type_stack_mark();
	push_finished_type(res);
	free_type(res);
      }
      pop_stack();
      free_node($1);
    } else if ($2) {
      free_node($2);
    }
  }
  ;

/* Previous enum value at $-2 */
propagated_enum_value:
  {
    $$ = $<n>-2;
  }
  ;

/* Previous enum value at $0. */
enum_list: enum_def
  | enum_list ',' propagated_enum_value enum_def { $<n>0 = $3; }
  | error
  ;

/* Modifiers at $0. */
enum: TOK_ENUM
  {
    if ((Pike_compiler->current_modifiers & ID_EXTERN) &&
	(Pike_compiler->compiler_pass == 1)) {
      yywarning("Extern declared enum.");
    }

    type_stack_mark();
    push_type(T_ZERO);	/* Joined type so far. */
  }
  optional_identifier '{'
  {
    push_int(-1);	/* Previous value. */
    $<n>$ = mkconstantsvaluenode(Pike_sp-1);
    pop_stack();
  }
  enum_list { $<n>$ = NULL; } end_block
  {
    struct pike_type *t = pop_unfinished_type();
    free_node($<n>5);
    if ($3) {
      ref_push_type_value(t);
      add_constant($3->u.sval.u.string, Pike_sp-1,
		   (Pike_compiler->current_modifiers & ~ID_EXTERN) | ID_INLINE);
      pop_stack();
      free_node($3);
    }
    $$ = mktypenode(t);
    free_type(t);
  }
  ;

typedef: modifiers TOK_TYPEDEF full_type simple_identifier ';'
  {
    struct pike_type *t = compiler_pop_type();

    if ((Pike_compiler->current_modifiers & ID_EXTERN) &&
	(Pike_compiler->compiler_pass == 1)) {
      yywarning("Extern declared typedef.");
    }

    if ($4) {
      ref_push_type_value(t);
      add_constant($4->u.sval.u.string, Pike_sp-1,
		   (Pike_compiler->current_modifiers & ~ID_EXTERN) | ID_INLINE);
      pop_stack();
      free_node($4);
    }
    free_type(t);
  }
  ;

cond: TOK_IF
  {
    $<number>$=Pike_compiler->compiler_frame->current_number_of_locals;
  }
  line_number_info
  {
    /* Trick to store more than one number on compiler stack - Hubbe */
    $<number>$=Pike_compiler->compiler_frame->last_block_level;
    Pike_compiler->compiler_frame->last_block_level=$<number>2;
  }
  '(' safe_comma_expr end_cond statement optional_else_part
  {
    $$ = mknode('?', $6,
		mknode(':',
		       mkcastnode(void_type_string, $8),
		       mkcastnode(void_type_string, $9)));
    COPY_LINE_NUMBER_INFO($$, $3);
    $$ = mkcastnode(void_type_string, $$);
    COPY_LINE_NUMBER_INFO($$, $3);
    free_node ($3);
    $$ = pop_local_variables($<number>2, $$);
    Pike_compiler->compiler_frame->last_block_level=$<number>4;
  }
  ;

end_cond: ')'
  | '}' { yyerror("Missing ')'."); }
  | TOK_LEX_EOF
  {
    yyerror("Missing ')'.");
    yyerror("Unexpected end of file.");
  }
  ;

optional_else_part: { $$=0; }
  | TOK_ELSE statement { $$=$2; }
  ;

safe_lvalue: lvalue
  {
    if (!(THIS_COMPILATION->lex.pragmas & ID_STRICT_TYPES) && $1) {
      if ($1->token == F_ARRAY_LVALUE) {
	mark_lvalues_as_used(CAR($1));
      } else if (($1->token == F_LOCAL) && !($1->u.integer.b)) {
	Pike_compiler->compiler_frame->variable[$1->u.integer.a].flags |=
	  LOCAL_VAR_IS_USED;
      }
    }
  }
  | error { $$=0; }
  ;

safe_expr0: expr0
  | TOK_LEX_EOF { yyerror("Unexpected end of file."); $$=0; }
  | error { $$=0; }
  ;


foreach_optional_lvalue: /* empty */ { $$=0; }
   | safe_lvalue
   ;

foreach_lvalues:  ',' safe_lvalue { $$=$2; }
  | ';' foreach_optional_lvalue ';' foreach_optional_lvalue
  { $$=mknode(':',$2,$4); }
  ;

foreach: TOK_FOREACH
  {
    $<number>$=Pike_compiler->compiler_frame->current_number_of_locals;
  }
  line_number_info
  {
    /* Trick to store more than one number on compiler stack - Hubbe */
    $<number>$=Pike_compiler->compiler_frame->last_block_level;
    Pike_compiler->compiler_frame->last_block_level=$<number>2;
  }
  '(' expr0 foreach_lvalues end_cond statement
  {
    if ($7) {
      $$=mknode(F_FOREACH,
		mknode(F_VAL_LVAL,$6,$7),
		$9);
    } else {
      /* Error in lvalue */
      $$=mknode(F_COMMA_EXPR, mkcastnode(void_type_string, $6), $9);
    }
    COPY_LINE_NUMBER_INFO($$, $3);
    free_node ($3);
    $$ = pop_local_variables($<number>2, $$);
    Pike_compiler->compiler_frame->last_block_level=$<number>4;
    Pike_compiler->compiler_frame->opt_flags |= OPT_CUSTOM_LABELS;
  }
  ;

do: TOK_DO line_number_info statement
  TOK_WHILE '(' safe_comma_expr end_cond expected_semicolon
  {
    $$=mknode(F_DO,$3,$6);
    COPY_LINE_NUMBER_INFO($$, $2);
    free_node ($2);
    Pike_compiler->compiler_frame->opt_flags |= OPT_CUSTOM_LABELS;
  }
  | TOK_DO line_number_info statement TOK_WHILE TOK_LEX_EOF
  {
    free_node ($2);
    $$=0;
    yyerror("Missing '(' in do-while loop.");
    yyerror("Unexpected end of file.");
  }
  | TOK_DO line_number_info statement TOK_LEX_EOF
  {
    free_node ($2);
    $$=0;
    yyerror("Missing 'while' in do-while loop.");
    yyerror("Unexpected end of file.");
  }
  ;

expected_semicolon: ';'
  | TOK_LEX_EOF
  {
    yyerror("Missing ';'.");
    yyerror("Unexpected end of file.");
  }
  ;

for: TOK_FOR
  {
    $<number>$=Pike_compiler->compiler_frame->current_number_of_locals;
  }
  line_number_info
  {
    /* Trick to store more than one number on compiler stack - Hubbe */
    $<number>$=Pike_compiler->compiler_frame->last_block_level;
    Pike_compiler->compiler_frame->last_block_level=$<number>2;
  }
  '(' unused expected_semicolon for_expr expected_semicolon unused end_cond
  statement
  {
    $$=mknode(F_COMMA_EXPR, mkcastnode(void_type_string, $6),
	      mknode(F_FOR,$8,mknode(':',$12,$10)));
    COPY_LINE_NUMBER_INFO($$, $3);
    free_node ($3);
    $$ = pop_local_variables($<number>2, $$);
    Pike_compiler->compiler_frame->last_block_level=$<number>4;
    Pike_compiler->compiler_frame->opt_flags |= OPT_CUSTOM_LABELS;
  }
  ;


while:  TOK_WHILE
  {
    $<number>$=Pike_compiler->compiler_frame->current_number_of_locals;
  }
  line_number_info
  {
    /* Trick to store more than one number on compiler stack - Hubbe */
    $<number>$=Pike_compiler->compiler_frame->last_block_level;
    Pike_compiler->compiler_frame->last_block_level=$<number>2;
  }
  '(' safe_comma_expr end_cond statement
  {
    $$=mknode(F_FOR,$6,mknode(':',$8,NULL));
    COPY_LINE_NUMBER_INFO($$, $3);
    free_node ($3);
    $$ = pop_local_variables($<number>2, $$);
    Pike_compiler->compiler_frame->last_block_level=$<number>4;
    Pike_compiler->compiler_frame->opt_flags |= OPT_CUSTOM_LABELS;
  }
  ;

for_expr: /* EMPTY */ { $$=mkintnode(1); }
  | safe_comma_expr
  ;

switch:	TOK_SWITCH
  {
    $<number>$=Pike_compiler->compiler_frame->current_number_of_locals;
  }
  line_number_info
  {
    /* Trick to store more than one number on compiler stack - Hubbe */
    $<number>$=Pike_compiler->compiler_frame->last_block_level;
    Pike_compiler->compiler_frame->last_block_level=$<number>2;
  }
  '(' safe_comma_expr end_cond statement
  {
    $$=mknode(F_SWITCH,$6,$8);
    COPY_LINE_NUMBER_INFO($$, $3);
    free_node ($3);
    $$ = pop_local_variables($<number>2, $$);
    Pike_compiler->compiler_frame->last_block_level=$<number>4;
  }
  ;

case: TOK_CASE safe_comma_expr expected_colon
  {
    $$=mknode(F_CASE,$2,0);
  }
  | TOK_CASE safe_comma_expr expected_dot_dot optional_comma_expr expected_colon
  {
     $$=mknode(F_CASE_RANGE,$2,$4);
  }
  | TOK_CASE expected_dot_dot safe_comma_expr expected_colon
  {
     $$=mknode(F_CASE_RANGE,0,$3);
  }
  ;

expected_colon: ':'
  | ';'
  {
    yyerror("Missing ':'.");
  }
  | '}'
  {
    yyerror("Missing ':'.");
  }
  | TOK_LEX_EOF
  {
    yyerror("Missing ':'.");
    yyerror("Unexpected end of file.");
  }
  ;

return: TOK_RETURN expected_semicolon
  {
    if(!match_types(Pike_compiler->compiler_frame->current_return_type,
		    void_type_string))
    {
      yytype_error("Must return a value for a non-void function.",
		   Pike_compiler->compiler_frame->current_return_type,
		   void_type_string, 0);
    }
    $$=mknode(F_RETURN,mkintnode(0),0);
  }
  | TOK_RETURN safe_comma_expr expected_semicolon
  {
    $$=mknode(F_RETURN,$2,0);
  }
  ;

unused: { $$=0; }
  | safe_comma_expr { $$=mkcastnode(void_type_string, $1);  }
  ;

unused2: comma_expr { $$=mkcastnode(void_type_string, $1);  } ;

optional_comma_expr: { $$=0; }
  | safe_comma_expr
  ;

safe_comma_expr: comma_expr
  | error { $$=0; }
  ;

comma_expr: comma_expr2
  | simple_type2 local_name_list { $$=$2; free_node($1); }
  | simple_identifier_type local_name_list2 { $$=$2; free_node($1); }
  | simple_identifier_type local_function { $$=$2; free_node($1); }
  | simple_type2 local_function2 { $$=$2; free_node($1); }
  ;


comma_expr2: expr0
  | comma_expr2 ',' expr0
  {
    $$ = mknode(F_COMMA_EXPR, mkcastnode(void_type_string, $1), $3);
  }
  ;

expr00: expr0
      | '@' expr0 { $$=mknode(F_PUSH_ARRAY,$2,0); };

expr0: expr01
  | expr4 '=' expr0  { $$=mknode(F_ASSIGN,$3,$1); }
  | expr4 '=' error { $$=$1; reset_type_stack(); yyerrok; }
  | bad_expr_ident '=' expr0 { $$=$3; }
  | open_bracket_with_line_info low_lvalue_list ']' '=' expr0
  {
    if (!(THIS_COMPILATION->lex.pragmas & ID_STRICT_TYPES)) {
      mark_lvalues_as_used($2);
    }
    $$=mknode(F_ASSIGN,$5,mknode(F_ARRAY_LVALUE,$2,0));
    COPY_LINE_NUMBER_INFO($$, $1);
    free_node ($1);
  }
  | expr4 assign expr0  { $$=mknode($2,$1,$3); }
  | expr4 assign error { $$=$1; reset_type_stack(); yyerrok; }
  | bad_expr_ident assign expr0 { $$=$3; }
  | open_bracket_with_line_info low_lvalue_list ']' assign expr0
  {
    $$=mknode($4,mknode(F_ARRAY_LVALUE,$2,0),$5);
    COPY_LINE_NUMBER_INFO($$, $1);
    free_node ($1);
  }
  | open_bracket_with_line_info low_lvalue_list ']' error
    {
      $$=$2; free_node ($1); reset_type_stack(); yyerrok;
    }
/*  | error { $$=0; reset_type_stack(); } */
  ;

expr01: expr1
  | expr1 '?' expr01 ':' expr01 { $$=mknode('?',$1,mknode(':',$3,$5)); }
  ;

assign: TOK_AND_EQ { $$=F_AND_EQ; }
  | TOK_OR_EQ  { $$=F_OR_EQ; }
  | TOK_XOR_EQ { $$=F_XOR_EQ; }
  | TOK_LSH_EQ { $$=F_LSH_EQ; }
  | TOK_RSH_EQ { $$=F_RSH_EQ; }
  | TOK_ADD_EQ { $$=F_ADD_EQ; }
  | TOK_SUB_EQ { $$=F_SUB_EQ; }
  | TOK_MULT_EQ{ $$=F_MULT_EQ; }
  | TOK_MOD_EQ { $$=F_MOD_EQ; }
  | TOK_DIV_EQ { $$=F_DIV_EQ; }
  ;

optional_comma: { $$=0; } | ',' { $$=1; };

expr_list: { $$=0; }
  | expr_list2 optional_comma
  ;


expr_list2: expr00
  | expr_list2 ',' expr00 { $$=mknode(F_ARG_LIST,$1,$3); }
  ;

m_expr_list: { $$=0; }
  | m_expr_list2 optional_comma
  ;

m_expr_list2: assoc_pair
  | m_expr_list2 ',' assoc_pair
  {
    if ($3) {
      $$=mknode(F_ARG_LIST,$1,$3);
    } else {
      /* Error in assoc_pair */
      $$=$1;
    }
  }
  | m_expr_list2 ',' error
  ;

assoc_pair:  expr0 expected_colon expr0
  {
    $$=mknode(F_ARG_LIST,$1,$3);
  }
  | expr0 expected_colon error { free_node($1); $$=0; }
  ;

expr1: expr2
  | expr1 TOK_LOR expr1  { $$=mknode(F_LOR,$1,$3); }
  | expr1 TOK_LAND expr1 { $$=mknode(F_LAND,$1,$3); }
  | expr1 '|' expr1    { $$=mkopernode("`|",$1,$3); }
  | expr1 '^' expr1    { $$=mkopernode("`^",$1,$3); }
  | expr1 '&' expr1    { $$=mkopernode("`&",$1,$3); }
  | expr1 TOK_EQ expr1   { $$=mkopernode("`==",$1,$3); }
  | expr1 TOK_NE expr1   { $$=mkopernode("`!=",$1,$3); }
  | expr1 '>' expr1    { $$=mkopernode("`>",$1,$3); }
  | expr1 TOK_GE expr1   { $$=mkopernode("`>=",$1,$3); }
  | expr1 '<' expr1    { $$=mkopernode("`<",$1,$3); }
  | expr1 TOK_LE expr1   { $$=mkopernode("`<=",$1,$3); }
  | expr1 TOK_LSH expr1  { $$=mkopernode("`<<",$1,$3); }
  | expr1 TOK_RSH expr1  { $$=mkopernode("`>>",$1,$3); }
  | expr1 '+' expr1    { $$=mkopernode("`+",$1,$3); }
  | expr1 '-' expr1    { $$=mkopernode("`-",$1,$3); }
  | expr1 '*' expr1    { $$=mkopernode("`*",$1,$3); }
  | expr1 '%' expr1    { $$=mkopernode("`%",$1,$3); }
  | expr1 '/' expr1    { $$=mkopernode("`/",$1,$3); }
  | expr1 TOK_LOR error
  | expr1 TOK_LAND error
  | expr1 '|' error
  | expr1 '^' error
  | expr1 '&' error
  | expr1 TOK_EQ error
  | expr1 TOK_NE error
  | expr1 '>' error
  | expr1 TOK_GE error
  | expr1 '<' error
  | expr1 TOK_LE error
  | expr1 TOK_LSH error
  | expr1 TOK_RSH error
  | expr1 '+' error
  | expr1 '-' error
  | expr1 '*' error
  | expr1 '%' error
  | expr1 '/' error
  ;

expr2: expr3
  | cast expr2
  {
    $$ = mkcastnode($1->u.sval.u.type, $2);
    free_node($1);
  }
  | soft_cast expr2
  {
    $$ = mksoftcastnode($1->u.sval.u.type, $2);
    free_node($1);
  }
  | TOK_INC expr4       { $$=mknode(F_INC,$2,0); }
  | TOK_DEC expr4       { $$=mknode(F_DEC,$2,0); }
  | TOK_NOT expr2        { $$=mkopernode("`!",$2,0); }
  | '~' expr2          { $$=mkopernode("`~",$2,0); }
  | '-' expr2          { $$=mkopernode("`-",$2,0); }
  ;

expr3: expr4
  | expr4 TOK_INC       { $$=mknode(F_POST_INC,$1,0); }
  | expr4 TOK_DEC       { $$=mknode(F_POST_DEC,$1,0); }
  ;

/* FIXMEs
 * It would be nice if 'return' would exit from
 * the surrounding function rather than from the
 * implicit lambda. (I think) So beware that the
 * behaviour of 'return' might change some day.
 * -Hubbe
 *
 * It would also be nice if it was possible to send
 * arguments to the implicit function, but it would
 * require using ugly implicit variables or extending
 * the syntax, and if you extend the syntax you might
 * as well use lambda() instead.
 * -Hubbe
 *
 * We might want to allow having more than block after
 * a function ( ie. func(args) {} {} {} {} )
 * -Hubbe
 */

optional_block: /* EMPTY */ { $$=0; }
  | '{' line_number_info
  /* FIXME: Use implicit_identifier to make __func__ point to the lambda? */
  push_compiler_frame1
  {
    debug_malloc_touch(Pike_compiler->compiler_frame->current_return_type);
    if(Pike_compiler->compiler_frame->current_return_type)
      free_type(Pike_compiler->compiler_frame->current_return_type);
    copy_pike_type(Pike_compiler->compiler_frame->current_return_type,
		   any_type_string);

    /* block code */
    $<number>1=Pike_compiler->num_used_modules;
    $<number>$=Pike_compiler->compiler_frame->current_number_of_locals;
  }
  statements end_block
  {
    struct pike_type *type;
    int f/*, e */;
    struct pike_string *name;
    struct compilation *c = THIS_COMPILATION;
    struct pike_string *save_file = c->lex.current_file;
    int save_line = c->lex.current_line;
    c->lex.current_file = $2->current_file;
    c->lex.current_line = $2->line_number;

    /* block code */
    unuse_modules(Pike_compiler->num_used_modules - $<number>1);
    $5 = pop_local_variables($<number>4, $5);

    debug_malloc_touch($5);
    $5=mknode(F_COMMA_EXPR,$5,mknode(F_RETURN,mkintnode(0),0));
    if (Pike_compiler->compiler_pass == 2) {
      /* Doing this in pass 1 might induce too strict checks on types
       * in cases where we got placeholders. */
      type=find_return_type($5);
      if (type) {
	push_finished_type(type);
	free_type(type);
      } else {
	yywarning("Failed to determine return type for implicit lambda.");
	push_type(T_ZERO);
      }
    } else {
      /* Tentative return type. */
      push_type(T_MIXED);
    }

    push_type(T_VOID);
    push_type(T_MANY);
/*
    e=$5-1;
    for(; e>=0; e--)
      push_finished_type(Pike_compiler->compiler_frame->variable[e].type);
*/

    type=compiler_pop_type();

    name = get_new_name(NULL);

#ifdef LAMBDA_DEBUG
    fprintf(stderr, "%d: IMPLICIT LAMBDA: %s 0x%08lx 0x%08lx\n",
	    Pike_compiler->compiler_pass, name->str,
	    (long)Pike_compiler->new_program->id,
	    Pike_compiler->local_class_counter-1);
#endif /* LAMBDA_DEBUG */

    f=dooptcode(name,
		$5,
		type,
		ID_PROTECTED | ID_PRIVATE | ID_INLINE | ID_USED);

    if(Pike_compiler->compiler_frame->lexical_scope & SCOPE_SCOPED) {
      $$ = mktrampolinenode(f,Pike_compiler->compiler_frame->previous);
    } else {
      $$ = mkidentifiernode(f);
    }

    c->lex.current_line = save_line;
    c->lex.current_file = save_file;
    free_node ($2);
    free_string(name);
    free_type(type);
#ifdef PIKE_DEBUG
    if (Pike_compiler->compiler_frame != $3) {
      Pike_fatal("Lost track of compiler_frame!\n"
		 "  Got: %p (Expected: %p) Previous: %p\n",
		 Pike_compiler->compiler_frame, $3,
		 Pike_compiler->compiler_frame->previous);
    }
#endif
    pop_compiler_frame();
  }
  ;

apply:
  expr4 open_paren_with_line_info expr_list ')' optional_block
  {
    $$ = mkapplynode($1, mknode(F_ARG_LIST, $3, $5));
    COPY_LINE_NUMBER_INFO($$, $2);
    free_node ($2);
  }
  | expr4 open_paren_with_line_info error ')' optional_block
  {
    $$=mkapplynode($1, $5);
    free_node ($2);
    yyerrok;
  }
  | expr4 open_paren_with_line_info error TOK_LEX_EOF
  {
    yyerror("Missing ')'.");
    yyerror("Unexpected end of file.");
    $$=mkapplynode($1, NULL);
    free_node ($2);
  }
  | expr4 open_paren_with_line_info error ';'
  {
    yyerror("Missing ')'.");
    $$=mkapplynode($1, NULL);
    free_node ($2);
  }
  | expr4 open_paren_with_line_info error '}'
  {
    yyerror("Missing ')'.");
    $$=mkapplynode($1, NULL);
    free_node ($2);
  }
  ;

implicit_modifiers:
  {
    if (TEST_COMPAT(7, 6)) {
      $$ = Pike_compiler->current_modifiers =
	(THIS_COMPILATION->lex.pragmas & ID_MODIFIER_MASK);
    } else {
      $$ = Pike_compiler->current_modifiers = ID_PROTECTED|ID_INLINE|ID_PRIVATE |
	(THIS_COMPILATION->lex.pragmas & ID_MODIFIER_MASK);
    }
  }
  ;

expr4: string
  | TOK_NUMBER
  | TOK_FLOAT { $$=mkfloatnode((FLOAT_TYPE)$1); }
  | catch
  | gauge
  | typeof
  | sscanf
  | lambda
  | implicit_modifiers class { $$ = $2; }
  | implicit_modifiers enum { $$ = $2; }
  | idents2
  | apply
  | expr4 open_bracket_with_line_info '*' ']'
  {
    $$=mknode(F_AUTO_MAP_MARKER, $1, 0);
    COPY_LINE_NUMBER_INFO($$, $2);
    free_node ($2);
  }
  | expr4 open_bracket_with_line_info expr0 ']'
  {
    $$=mknode(F_INDEX,$1,$3);
    COPY_LINE_NUMBER_INFO($$, $2);
    free_node ($2);
  }
  | expr4 open_bracket_with_line_info
    range_bound expected_dot_dot range_bound ']'
  {
    $$=mknode(F_RANGE,$1,mknode(':',$3,$5));
    COPY_LINE_NUMBER_INFO($$, $2);
    free_node ($2);
  }
  | expr4 TOK_SAFE_START_INDEX line_number_info expr0 ']'
  {
    /* A[?X] to ((tmp=A) && tmp[X]) */
    if( $1 && ($1->token == F_LOCAL) )
    {
      $$=mknode(F_LAND, copy_node($1), mknode(F_INDEX,  $1, $4));
    }
    else
    {
      fix_type_field( $1 );
      if( $1 && $1->type )
      {
        int temporary;
        $1->type->refs++;

        temporary = add_local_name(empty_pike_string, $1->type, 0);
        Pike_compiler->compiler_frame->variable[temporary].flags |= LOCAL_VAR_IS_USED;
        $$=mknode(F_LAND,
                  mknode(F_ASSIGN, $1, mklocalnode(temporary,0)),
                  mknode(F_INDEX,  mklocalnode(temporary,0), $4));
      }
      else
      {
        $$=mknode(F_INDEX, $1,$4);
        yyerror("Indexing unexpected value.");
      }
    }
    COPY_LINE_NUMBER_INFO($$, $3);
    free_node ($3);
  }
  | expr4 TOK_SAFE_START_INDEX  line_number_info
    range_bound expected_dot_dot range_bound ']'
  {
    /* A[?X..Y] to ((tmp=A) && tmp[X..Y]) */
    node *range = mknode(':',$4,$6);
    if( $1 && ($1->token == F_LOCAL ) )
    {
      $$ = mknode( F_LAND, copy_node($1), mknode(F_RANGE, $1, range) );
    }
    else
    {
      fix_type_field( $1 );
      if( $1 && $1->type )
      {
        int temporary;
        $1->type->refs++;

        temporary = add_local_name(empty_pike_string, $1->type, 0);
        Pike_compiler->compiler_frame->variable[temporary].flags |= LOCAL_VAR_IS_USED;
        $$=mknode(F_LAND,
                  mknode(F_ASSIGN, $1, mklocalnode(temporary,0) ),
                  mknode(F_RANGE,  mklocalnode(temporary,0), range) );
      }
      else
      {
        $$ = mknode( F_LAND, $1, mknode(F_RANGE,$1,range) );
        yyerror("Indexing unexpected value.");
      }
    }
    COPY_LINE_NUMBER_INFO($$, $3);
    free_node ($3);
  }
  | expr4 open_bracket_with_line_info error ']'
  {
    $$=$1;
    free_node ($2);
    yyerrok;
  }
  | expr4 open_bracket_with_line_info error TOK_LEX_EOF
  {
    $$=$1; yyerror("Missing ']'.");
    yyerror("Unexpected end of file.");
    free_node ($2);
  }
  | expr4 open_bracket_with_line_info error ';'
    {$$=$1; yyerror("Missing ']'."); free_node ($2);}
  | expr4 open_bracket_with_line_info error '}'
    {$$=$1; yyerror("Missing ']'."); free_node ($2);}
  | expr4 open_bracket_with_line_info error ')'
    {$$=$1; yyerror("Missing ']'."); free_node ($2);}
  | open_paren_with_line_info comma_expr2 ')'
    {
      $$=$2;
      if ($$) {
	COPY_LINE_NUMBER_INFO($$, $1);
      }
      free_node ($1);
    }
  | open_paren_with_line_info '{' expr_list close_brace_or_missing ')'
    {
      /* FIXME: May eat lots of stack; cf Standards.FIPS10_4.divisions */
      $$=mkefuncallnode("aggregate",$3);
      COPY_LINE_NUMBER_INFO($$, $1);
      free_node ($1);
    }
  | open_paren_with_line_info
    open_bracket_with_line_info	/* Only to avoid shift/reduce conflicts. */
    m_expr_list close_bracket_or_missing ')'
    {
      /* FIXME: May eat lots of stack; cf Standards.FIPS10_4.divisions */
      $$=mkefuncallnode("aggregate_mapping",$3);
      COPY_LINE_NUMBER_INFO($$, $1);
      free_node ($1);
      free_node ($2);
    }
  | TOK_MULTISET_START line_number_info expr_list TOK_MULTISET_END
    {
      /* FIXME: May eat lots of stack; cf Standards.FIPS10_4.divisions */
      $$=mkefuncallnode("aggregate_multiset",$3);
      COPY_LINE_NUMBER_INFO($$, $2);
      free_node ($2);
    }
  | TOK_MULTISET_START line_number_info expr_list ')'
    {
      yyerror("Missing '>'.");
      $$=mkefuncallnode("aggregate_multiset",$3);
      COPY_LINE_NUMBER_INFO($$, $2);
      free_node ($2);
    }
  | open_paren_with_line_info error ')' { $$=$1; yyerrok; }
  | open_paren_with_line_info error TOK_LEX_EOF
  {
    $$=$1; yyerror("Missing ')'.");
    yyerror("Unexpected end of file.");
  }
  | open_paren_with_line_info error ';' { $$=$1; yyerror("Missing ')'."); }
  | open_paren_with_line_info error '}' { $$=$1; yyerror("Missing ')'."); }
  | TOK_MULTISET_START line_number_info error TOK_MULTISET_END { $$=$2; yyerrok; }
  | TOK_MULTISET_START line_number_info error ')' {
    yyerror("Missing '>'.");
    $$=$2; yyerrok;
  }
  | TOK_MULTISET_START line_number_info error TOK_LEX_EOF
  {
    $$=$2; yyerror("Missing '>)'.");
    yyerror("Unexpected end of file.");
  }
  | TOK_MULTISET_START line_number_info error ';' { $$=$2; yyerror("Missing '>)'."); }
  | TOK_MULTISET_START line_number_info error '}' { $$=$2; yyerror("Missing '>)'."); }
  | expr4 TOK_ARROW line_number_info magic_identifier
  {
    $$=mknode(F_ARROW,$1,$4);
    COPY_LINE_NUMBER_INFO($$, $3);
    free_node ($3);
  }
  | expr4 TOK_SAFE_INDEX line_number_info TOK_IDENTIFIER
  {
    /* A->?B to ((tmp=A) && tmp->B) */
    int temporary;
    if( $1 && ($1->token == F_LOCAL) )
    {
      $$=mknode(F_LAND, copy_node($1), mknode(F_ARROW, $1, $4));
    }
    else
    {
      fix_type_field( $1 );
      if( $1 && $1->type )
      {
        $1->type->refs++;

        temporary = add_local_name(empty_pike_string, $1->type, 0);
        Pike_compiler->compiler_frame->variable[temporary].flags |= LOCAL_VAR_IS_USED;
        $$=mknode(F_LAND,
                  mknode(F_ASSIGN, $1, mklocalnode(temporary,0)),
                  mknode(F_ARROW,  mklocalnode(temporary,0), $4));
      }
      else
      {
        $$=mknode(F_ARROW, $1,$4);
        yyerror("Indexing unexpected value.");
      }
    }
    COPY_LINE_NUMBER_INFO($$, $3);
    free_node ($3);
  }
  | expr4 '.' line_number_info TOK_IDENTIFIER
  {
    $$=index_node($1,".",$4->u.sval.u.string);
    COPY_LINE_NUMBER_INFO($$, $3);
    free_node ($1);
    free_node ($3);
    free_node ($4);
  }
  | expr4 TOK_ARROW line_number_info error {$$=$1; free_node ($3);}
  ;

idents2: idents
  | TOK_LOCAL_ID TOK_COLON_COLON TOK_IDENTIFIER
  {
    int i;

    if(Pike_compiler->last_identifier) free_string(Pike_compiler->last_identifier);
    copy_shared_string(Pike_compiler->last_identifier, $3->u.sval.u.string);

    if (((i = find_shared_string_identifier(Pike_compiler->last_identifier,
					    Pike_compiler->new_program)) >= 0) ||
	((i = really_low_find_shared_string_identifier(Pike_compiler->last_identifier,
						       Pike_compiler->new_program,
						       SEE_PROTECTED|
						       SEE_PRIVATE)) >= 0)) {
      struct reference *ref = Pike_compiler->new_program->identifier_references + i;
      if (IDENTIFIER_IS_VARIABLE (
	    ID_FROM_PTR (Pike_compiler->new_program, ref)->identifier_flags)) {
	/* Allowing local:: on variables would lead to pathological
	 * behavior: If a non-local variable in a class is referenced
	 * both with and without local::, both references would
	 * address the same variable in all cases except where an
	 * inheriting program overrides it (c.f. [bug 1252]).
	 *
	 * Furthermore, that's not how it works currently; if this
	 * error is removed then local:: will do nothing on variables
	 * except forcing a lookup in the closest surrounding class
	 * scope. */
	yyerror ("Cannot make local references to variables.");
	$$ = 0;
      }
      else {
	if (!(ref->id_flags & ID_LOCAL)) {
	  /* We need to generate a new reference. */
	  int d;
	  struct reference funp = *ref;
	  funp.id_flags = (funp.id_flags & ~ID_INHERITED) | ID_INLINE|ID_HIDDEN;
	  i = -1;
	  for(d = 0; d < (int)Pike_compiler->new_program->num_identifier_references; d++) {
	    struct reference *refp;
	    refp = Pike_compiler->new_program->identifier_references + d;

	    if (!(refp->id_flags & ID_LOCAL)) continue;

	    if((refp->inherit_offset == funp.inherit_offset) &&
	       (refp->identifier_offset == funp.identifier_offset)) {
	      i = d;
	      break;
	    }
	  }
	  if (i < 0) {
	    add_to_identifier_references(funp);
	    i = Pike_compiler->new_program->num_identifier_references - 1;
	  }
	}
	$$ = mkidentifiernode(i);
      }
    } else {
      if (Pike_compiler->compiler_pass == 2) {
	my_yyerror("%S not defined in local scope.",
		   Pike_compiler->last_identifier);
	$$ = 0;
      } else {
	$$ = mknode(F_UNDEFINED, 0, 0);
      }
    }

    free_node($3);
  }
  | TOK_LOCAL_ID TOK_COLON_COLON bad_identifier
  {
    $$=0;
  }
  ;

idents: low_idents
  | idents '.' TOK_IDENTIFIER
  {
    $$=index_node($1, Pike_compiler->last_identifier?Pike_compiler->last_identifier->str:NULL,
		  $3->u.sval.u.string);
    free_node($1);
    if(Pike_compiler->last_identifier) free_string(Pike_compiler->last_identifier);
    copy_shared_string(Pike_compiler->last_identifier, $3->u.sval.u.string);
    free_node($3);
  }
  | idents '.' bad_identifier {}
  | idents '.' error {}
  ;

string_or_identifier: TOK_IDENTIFIER
  | string
  ;

/* Note that the result of this rule is passed both with
 * the node value (inherit number) and with two global
 * variables (inherit_state and inherit_depth).
 *
 * Note also that inherit number -1 indicates any inherit.
 */
inherit_specifier: string_or_identifier TOK_COLON_COLON
  {
    struct compilation *c = THIS_COMPILATION;
    struct program_state *state = Pike_compiler;
    int depth;
    int e = -1;

    inherit_state = NULL;
    inherit_depth = 0;

    /* NB: The heuristics here are a bit strange
     *     (all to make it as backward compatible as possible).
     *
     *     The priority order is as follows:
     *
     *     1: Direct inherits in the current class.
     *
     *     2: The name of the current class.
     *
     *     3: 1 & 2 recursively for surrounding parent classes.
     *
     *     4: Indirect inherits in the current class.
     *
     *     5: 4 recursively for surrounding parent classes.
     *
     *     6: this_program.
     *
     * Note that a deep inherit in the current class trumphs
     * a not so deep inherit in a parent class (but not a
     * direct inherit in a parent class). To select the deep
     * inherit in the parent class in this case, prefix it
     * with the name of the parent class.
     */
    for (depth = 0;; depth++, state = state->previous) {
      int inh = find_inherit(state->new_program, $1->u.sval.u.string);
      if (inh &&
	  (!inherit_state ||
	   (state->new_program->inherits[inh].inherit_level == 1))) {
	/* Found, and we've either not found anything earlier,
	 * or this is a direct inherit (and the previous
	 * wasn't since we didn't break out of the loop).
	 */
	e = inh;
	inherit_state = state;
	inherit_depth = depth;
	if (state->new_program->inherits[inh].inherit_level == 1) {
	  /* Name of direct inherit ==> Done. */
	  break;
	}
      }
      /* The top-level class does not have a name, so break here. */
      if (depth == c->compilation_depth) break;
      if (ID_FROM_INT (state->previous->new_program,
		       state->parent_identifier)->name ==
	  $1->u.sval.u.string) {
	/* Name of surrounding class ==> Done. */
	e = 0;
	inherit_state = state;
	inherit_depth = depth;
	break;
      }
    }
    if (e == -1) {
      inherit_state = state;
      inherit_depth = depth;
      if ($1->u.sval.u.string == this_program_string || $1->u.sval.u.string == this_string) {
        inherit_state = Pike_compiler;
        inherit_depth = 0;
        e = 0;
      }
      else
        my_yyerror("No inherit or surrounding class %S.",
                   $1->u.sval.u.string);
    }
    free_node($1);
    $$ = e;
  }
  | TOK_GLOBAL TOK_COLON_COLON
  {
    struct compilation *c = THIS_COMPILATION;
    inherit_state = Pike_compiler;
    for (inherit_depth = 0; inherit_depth < c->compilation_depth;
	 inherit_depth++, inherit_state = inherit_state->previous) {}
    $$ = -1;
  }
  | inherit_specifier TOK_IDENTIFIER TOK_COLON_COLON
  {
    int e = 0;
    if ($1 < 0) {
      $1 = 0;
    }
#if 0
    /* FIXME: The inherit modifiers aren't kept. */
    if (!(inherit_state->new_program->inherits[$1].flags & ID_PRIVATE)) {
#endif /* 0 */
      e = find_inherit(inherit_state->new_program->inherits[$1].prog,
		       $2->u.sval.u.string);
#if 0
    }
#endif /* 0 */
    if (!e) {
      if (inherit_state->new_program->inherits[$1].name) {
	my_yyerror("No such inherit %S::%S.",
		   inherit_state->new_program->inherits[$1].name,
		   $2->u.sval.u.string);
      } else {
	my_yyerror("No such inherit %S.", $2->u.sval.u.string);
      }
      $$ = -1;
    } else {
      /* We know stuff about the inherit structure... */
      $$ = e + $1;
    }
    free_node($2);
  }
  | inherit_specifier bad_identifier TOK_COLON_COLON { $$ = -1; }
  ;

low_idents: TOK_IDENTIFIER
  {
    if(Pike_compiler->last_identifier) free_string(Pike_compiler->last_identifier);
    copy_shared_string(Pike_compiler->last_identifier, $1->u.sval.u.string);

    if(($$=lexical_islocal(Pike_compiler->last_identifier)))
    {
      /* done, nothing to do here */
    }else if(!($$=find_module_identifier(Pike_compiler->last_identifier,1)) &&
	     !($$ = program_magic_identifier (Pike_compiler, 0, -1,
					      Pike_compiler->last_identifier, 0))) {
      if((Pike_compiler->flags & COMPILATION_FORCE_RESOLVE) ||
	 (Pike_compiler->compiler_pass==2)) {
	my_yyerror("Undefined identifier %S.",
		   Pike_compiler->last_identifier);
	/* FIXME: Add this identifier as a constant in the current program to
	 *        avoid multiple reporting of the same identifier.
	 * NOTE: This should then only be done in the second pass.
	 */	
	$$=0;
      }else{
	$$=mknode(F_UNDEFINED,0,0);
      }
    }
    free_node($1);
  }
  | '.' TOK_IDENTIFIER
  {
    struct pike_string *dot;
    MAKE_CONST_STRING(dot, ".");
    if (call_handle_import(dot)) {
      node *tmp=mkconstantsvaluenode(Pike_sp-1);
      pop_stack();
      $$=index_node(tmp, ".", $2->u.sval.u.string);
      free_node(tmp);
    }
    else
      $$=mknewintnode(0);
    if(Pike_compiler->last_identifier) free_string(Pike_compiler->last_identifier);
    copy_shared_string(Pike_compiler->last_identifier, $2->u.sval.u.string);
    free_node($2);
  }
  | TOK_GLOBAL '.' TOK_IDENTIFIER
  {
    $$ = resolve_identifier ($3->u.sval.u.string);
    if(Pike_compiler->last_identifier) free_string(Pike_compiler->last_identifier);
    copy_shared_string(Pike_compiler->last_identifier, $3->u.sval.u.string);
    free_node ($3);
  }
  | TOK_RESERVED
  {
    ref_push_string($1->u.sval.u.string);
    low_yyreport(REPORT_ERROR, NULL, 0, parser_system_string,
		 1, "Unknown reserved symbol %s.");
    free_node($1);
    $$ = 0;
  }
  | TOK_PREDEF TOK_COLON_COLON TOK_IDENTIFIER
  {
    struct compilation *c = THIS_COMPILATION;
    node *tmp2;

    if(Pike_compiler->last_identifier)
      free_string(Pike_compiler->last_identifier);
    copy_shared_string(Pike_compiler->last_identifier, $3->u.sval.u.string);

    tmp2 = mkconstantsvaluenode(&c->default_module);
    $$ = index_node(tmp2, "predef", $3->u.sval.u.string);
    if(!$$->name)
      add_ref( $$->name=$3->u.sval.u.string );
    free_node(tmp2);
    free_node($3);
  }
  | TOK_PREDEF TOK_COLON_COLON bad_identifier
  {
    $$=0;
  }
  | TOK_VERSION TOK_COLON_COLON TOK_IDENTIFIER
  {
    $$ = find_versioned_identifier($3->u.sval.u.string,
				   $1->u.integer.a, $1->u.integer.b);
    free_node($1);
    free_node($3);
  }
  | TOK_VERSION TOK_COLON_COLON bad_identifier
  {
    free_node($1);
    $$=0;
  }
  | inherit_specifier TOK_IDENTIFIER
  {
    int id;

    if(Pike_compiler->last_identifier) free_string(Pike_compiler->last_identifier);
    copy_shared_string(Pike_compiler->last_identifier, $2->u.sval.u.string);

    if ($1 > 0)
      id = low_reference_inherited_identifier(inherit_state,
					      $1,
					      Pike_compiler->last_identifier,
					      SEE_PROTECTED);
    else
      id = really_low_find_shared_string_identifier(Pike_compiler->last_identifier,
						    inherit_state->new_program,
						    SEE_PROTECTED|SEE_PRIVATE);

    if (id != -1) {
      if (inherit_depth > 0) {
	$$ = mkexternalnode(inherit_state->new_program, id);
      } else {
	$$ = mkidentifiernode(id);
      }
    } else if (($$ = program_magic_identifier (inherit_state, inherit_depth, $1,
					       Pike_compiler->last_identifier, 1))) {
      /* All done. */
    }
    else {
      if ((Pike_compiler->flags & COMPILATION_FORCE_RESOLVE) ||
	  (Pike_compiler->compiler_pass == 2)) {
	if (($1 >= 0) && inherit_state->new_program->inherits[$1].name) {
	  my_yyerror("Undefined identifier %S::%S.",
		     inherit_state->new_program->inherits[$1].name,
		     Pike_compiler->last_identifier);
	} else {
	  my_yyerror("Undefined identifier %S.",
		     Pike_compiler->last_identifier);
	}
	$$=0;
      }
      else
	$$=mknode(F_UNDEFINED,0,0);
    }

    free_node($2);
  }
  | inherit_specifier bad_identifier { $$=0; }
  | inherit_specifier error { $$=0; }
  | TOK_COLON_COLON TOK_IDENTIFIER
  {
    int e,i;

    if(Pike_compiler->last_identifier) free_string(Pike_compiler->last_identifier);
    copy_shared_string(Pike_compiler->last_identifier, $2->u.sval.u.string);

    $$=0;
    for(e=1;e<(int)Pike_compiler->new_program->num_inherits;e++)
    {
      if(Pike_compiler->new_program->inherits[e].inherit_level!=1) continue;
      i=low_reference_inherited_identifier(0,e,$2->u.sval.u.string,SEE_PROTECTED);
      if(i==-1) continue;
      if($$)
      {
	$$=mknode(F_ARG_LIST,$$,mkidentifiernode(i));
      }else{
	$$=mkidentifiernode(i);
      }
    }
    if(!$$)
    {
      if (!($$ = program_magic_identifier (Pike_compiler, 0, -1,
					   $2->u.sval.u.string, 1)))
      {
	if (Pike_compiler->compiler_pass == 2) {
          my_yyerror("Undefined identifier ::%S.", $2->u.sval.u.string);
	}
	$$=mkintnode(0);
      }
    }else{
      if($$->token==F_ARG_LIST) $$=mkefuncallnode("aggregate",$$);
    }
    free_node($2);
  }
  | TOK_COLON_COLON bad_identifier
  {
    $$=0;
  }
  ;

range_bound:
  /* empty */
  {$$ = mknode (F_RANGE_OPEN, NULL, NULL);}
  | comma_expr
  {$$ = mknode (F_RANGE_FROM_BEG, $1, NULL);}
  | '<' comma_expr
  {$$ = mknode (F_RANGE_FROM_END, $2, NULL);}
  | TOK_LEX_EOF
  {
    yyerror("Unexpected end of file.");
    $$ = mknode (F_RANGE_OPEN, NULL, NULL);
  }
  | '<' TOK_LEX_EOF
  {
    yyerror("Unexpected end of file.");
    $$ = mknode (F_RANGE_OPEN, NULL, NULL);
  }
  ;

gauge: TOK_GAUGE catch_arg
  {
    $$=mkopernode("`/",
		  mkopernode("`-",
			     mkopernode("`-",
					mkefuncallnode("gethrvtime",
						       mkintnode(1)),
					mknode(F_COMMA_EXPR,
					       mknode(F_POP_VALUE, $2, NULL),
					       mkefuncallnode("gethrvtime",
							      mkintnode(1)))),
			     NULL),
		  mkfloatnode((FLOAT_TYPE)1e9));
  };

typeof: TOK_TYPEOF '(' expr0 ')'
  {
    struct pike_type *t;
    node *tmp;

    /* FIXME: Why build the node at all? */
    /* Because the optimizer cannot optimize the root node of the
     * tree properly -Hubbe
     */
    tmp=mknode(F_COMMA_EXPR, $3, 0);
    optimize_node(tmp);

    t=(tmp && CAR(tmp) && CAR(tmp)->type ? CAR(tmp)->type : mixed_type_string);
    $$ = mktypenode(t);
    free_node(tmp);
  } 
  | TOK_TYPEOF '(' error ')' { $$=0; yyerrok; }
  | TOK_TYPEOF '(' error '}' { $$=0; yyerror("Missing ')'."); }
  | TOK_TYPEOF '(' error TOK_LEX_EOF
  {
    $$=0; yyerror("Missing ')'.");
    yyerror("Unexpected end of file.");
  }
  | TOK_TYPEOF '(' error ';' { $$=0; yyerror("Missing ')'."); }
  ;
 
catch_arg: '(' comma_expr ')'  { $$=$2; }
  | '(' error ')' { $$=0; yyerrok; }
  | '(' error TOK_LEX_EOF
  {
    $$=0; yyerror("Missing ')'.");
    yyerror("Unexpected end of file.");
  }
  | '(' error '}' { $$=0; yyerror("Missing ')'."); }
  | '(' error ';' { $$=0; yyerror("Missing ')'."); }
  | block
  | error { $$=0; yyerror("Bad expression for catch."); }
  ; 

catch: TOK_CATCH
     {
       Pike_compiler->catch_level++;
     }
     catch_arg
     {
       $$=mknode(F_CATCH,$3,NULL);
       Pike_compiler->catch_level--;
     }
     ;

sscanf: TOK_SSCANF '(' expr0 ',' expr0 lvalue_list ')'
  {
    if ($6 && !(THIS_COMPILATION->lex.pragmas & ID_STRICT_TYPES)) {
      mark_lvalues_as_used($6);
    }
    $$=mknode(F_SSCANF,mknode(':', mkintnode(TEST_COMPAT(7, 6)? SSCANF_FLAG_76_COMPAT : 0), mknode(F_ARG_LIST,$3,$5)),$6);
  }
  | TOK_SSCANF '(' expr0 ',' expr0 error ')'
  {
    $$=0;
    free_node($3);
    free_node($5);
    yyerrok;
  }
  | TOK_SSCANF '(' expr0 ',' expr0 error TOK_LEX_EOF
  {
    $$=0;
    free_node($3);
    free_node($5);
    yyerror("Missing ')'.");
    yyerror("Unexpected end of file.");
  }
  | TOK_SSCANF '(' expr0 ',' expr0 error '}'
  {
    $$=0;
    free_node($3);
    free_node($5);
    yyerror("Missing ')'.");
  }
  | TOK_SSCANF '(' expr0 ',' expr0 error ';'
  {
    $$=0;
    free_node($3);
    free_node($5);
    yyerror("Missing ')'.");
  }
  | TOK_SSCANF '(' expr0 error ')'
  {
    $$=0;
    free_node($3);
    yyerrok;
  }
  | TOK_SSCANF '(' expr0 error TOK_LEX_EOF
  {
    $$=0;
    free_node($3);
    yyerror("Missing ')'.");
    yyerror("Unexpected end of file.");
  }
  | TOK_SSCANF '(' expr0 error '}'
  {
    $$=0;
    free_node($3);
    yyerror("Missing ')'.");
  }
  | TOK_SSCANF '(' expr0 error ';'
  {
    $$=0;
    free_node($3);
    yyerror("Missing ')'.");
  }
  | TOK_SSCANF '(' error ')' { $$=0; yyerrok; }
  | TOK_SSCANF '(' error TOK_LEX_EOF
  {
    $$=0; yyerror("Missing ')'.");
    yyerror("Unexpected end of file.");
  }
  | TOK_SSCANF '(' error '}' { $$=0; yyerror("Missing ')'."); }
  | TOK_SSCANF '(' error ';' { $$=0; yyerror("Missing ')'."); }
  ;

lvalue: expr4
  | open_bracket_with_line_info low_lvalue_list ']'
  {
    $$=mknode(F_ARRAY_LVALUE, $2,0);
    COPY_LINE_NUMBER_INFO($$, $1);
    free_node($1);
  }
  | type2 TOK_IDENTIFIER
  {
    int id = add_local_name($2->u.sval.u.string,compiler_pop_type(),0);
    /* Note: Variable intentionally not marked as used. */
    if (id >= 0)
      $$=mklocalnode(id,-1);
    else
      $$ = 0;
    free_node($2);
  }
  /* FIXME: Add production for type2 ==> constant type svalue here? */
  | bad_expr_ident
  { $$=mknewintnode(0); }
  ;

low_lvalue_list: lvalue lvalue_list
  {
    $$=mknode(F_LVALUE_LIST,$1,$2);
  }
  ;

lvalue_list: /* empty */ { $$ = 0; }
  | ',' lvalue lvalue_list
  {
    $$ = mknode(F_LVALUE_LIST,$2,$3);
  }
  ;

string_segment: TOK_STRING
  | TOK_FUNCTION_NAME
  {
    struct compiler_frame *f = Pike_compiler->compiler_frame;
    if (!f || (f->current_function_number < 0)) {
      $$ = mkstrnode(lfun_strings[LFUN___INIT]);
    } else {
      struct identifier *id =
	ID_FROM_INT(Pike_compiler->new_program, f->current_function_number);
      if (!id->name->size_shift) {
	int len;
	if ((len = strlen(id->name->str)) == id->name->len) {
	  /* Most common case. */
	  $$ = mkstrnode(id->name);
	} else {
	  struct pike_string *str =
	    make_shared_binary_string(id->name->str, len);
	  $$ = mkstrnode(str);
	  free_string(str);
	}
      } else {
	struct pike_string *str;
	struct array *split;
	MAKE_CONST_STRING(str, "\0");
	split = explode(id->name, str);
	$$ = mkstrnode(split->item->u.string);
	free_array(split);
      }
    }
  }
  ;

string: string_segment
  | string string_segment
  {
    struct pike_string *a,*b;
    copy_shared_string(a,$1->u.sval.u.string);
    copy_shared_string(b,$2->u.sval.u.string);
    free_node($1);
    free_node($2);
    a=add_and_free_shared_strings(a,b);
    $$=mkstrnode(a);
    free_string(a);
  }
  ;

string_constant: string
  | string_constant '+' string
  {
    struct pike_string *a,*b;
    copy_shared_string(a,$1->u.sval.u.string);
    copy_shared_string(b,$3->u.sval.u.string);
    free_node($1);
    free_node($3);
    a=add_and_free_shared_strings(a,b);
    $$=mkstrnode(a);
    free_string(a);
  }
  ;

/* Same as string_constant above, but without TOK_FUNCTION_NAME. */
real_string_constant: TOK_STRING
  | real_string_constant TOK_STRING
  {
    struct pike_string *a,*b;
    copy_shared_string(a,$1->u.sval.u.string);
    copy_shared_string(b,$2->u.sval.u.string);
    free_node($1);
    free_node($2);
    a=add_and_free_shared_strings(a,b);
    $$=mkstrnode(a);
    free_string(a);
  }
  | real_string_constant '+' TOK_STRING
  {
    struct pike_string *a,*b;
    copy_shared_string(a,$1->u.sval.u.string);
    copy_shared_string(b,$3->u.sval.u.string);
    free_node($1);
    free_node($3);
    a=add_and_free_shared_strings(a,b);
    $$=mkstrnode(a);
    free_string(a);
  }
  ;


/*
 * Some error-handling
 */

/* FIXME: Should probably set Pike_compiler->last_identifier. */
bad_identifier: bad_expr_ident
  | TOK_ARRAY_ID
  { yyerror_reserved("array"); }
  | TOK_ATTRIBUTE_ID
  { yyerror_reserved("__attribute__"); }
  | TOK_CLASS
  { yyerror_reserved("class"); }
  | TOK_DEPRECATED_ID
  { yyerror_reserved("__deprecated__"); }
  | TOK_ENUM
  { yyerror_reserved("enum"); }
  | TOK_FLOAT_ID
  { yyerror_reserved("float");}
  | TOK_FUNCTION_ID
  { yyerror_reserved("function");}
  | TOK_FUNCTION_NAME
  { yyerror_reserved("__FUNCTION__");}
  | TOK_INT_ID
  { yyerror_reserved("int"); }
  | TOK_MAPPING_ID
  { yyerror_reserved("mapping"); }
  | TOK_MIXED_ID
  { yyerror_reserved("mixed"); }
  | TOK_MULTISET_ID
  { yyerror_reserved("multiset"); }
  | TOK_OBJECT_ID
  { yyerror_reserved("object"); }
  | TOK_PROGRAM_ID
  { yyerror_reserved("program"); }
  | TOK_STRING_ID
  { yyerror_reserved("string"); }
  | TOK_TYPEDEF
  { yyerror_reserved("typedef"); }
  | TOK_VOID_ID
  { yyerror_reserved("void"); }
  | TOK_RESERVED
  {
    ref_push_string($1->u.sval.u.string);
    low_yyreport(REPORT_ERROR, NULL, 0, parser_system_string,
		 1, "Unknown reserved symbol %s.");
    free_node($1);
  }
  ;

bad_expr_ident:
    TOK_INLINE
  { yyerror_reserved("inline"); }
  | TOK_LOCAL_ID
  { yyerror_reserved("local"); }
  | TOK_NO_MASK
  { yyerror_reserved("nomask"); }
  | TOK_PREDEF
  { yyerror_reserved("predef"); }
  | TOK_PRIVATE
  { yyerror_reserved("private"); }
  | TOK_PROTECTED
  { yyerror_reserved("protected"); }
  | TOK_PUBLIC
  { yyerror_reserved("public"); }
  | TOK_OPTIONAL
  { yyerror_reserved("optional"); }
  | TOK_VARIANT
  { yyerror_reserved("variant"); }
  | TOK_STATIC
  { yyerror_reserved("static"); }
  | TOK_EXTERN
  { yyerror_reserved("extern"); }
  | TOK_FINAL_ID
  { yyerror_reserved("final");}
  | TOK_DO
  { yyerror_reserved("do"); }
  | TOK_ELSE
  { yyerror("else without if."); }
  | TOK_RETURN
  { yyerror_reserved("return"); }
  | TOK_IMPORT
  { yyerror_reserved("import"); }
  | TOK_INHERIT
  { yyerror_reserved("inherit"); }
  | TOK_CATCH
  { yyerror_reserved("catch"); }
  | TOK_GAUGE
  { yyerror_reserved("gauge"); }
  | TOK_LAMBDA
  { yyerror_reserved("lambda"); }
  | TOK_SSCANF
  { yyerror_reserved("sscanf"); }
  | TOK_SWITCH
  { yyerror_reserved("switch"); }
  | TOK_TYPEOF
  { yyerror_reserved("typeof"); }
  | TOK_BREAK
  { yyerror_reserved("break"); }
  | TOK_CASE
  { yyerror_reserved("case"); }
  | TOK_CONTINUE
  { yyerror_reserved("continue"); }
  | TOK_DEFAULT
  { yyerror_reserved("default"); }
  | TOK_FOR
  { yyerror_reserved("for"); }
  | TOK_FOREACH
  { yyerror_reserved("foreach"); }
  | TOK_IF
  { yyerror_reserved("if"); }
  ;

/*
 * Kludge for bison 1.50.
 *
 * Bison 1.50 doesn't support having multiple action blocks
 * in a sequence where a block refers to the value of its
 * immediate predecessor.
 */

/* empty: ; */ /* line_number_info is now used in these cases. */

%%

static void yyerror_reserved(const char *keyword)
{
  my_yyerror("%s is a reserved word.", keyword);
}

static struct pike_string *get_new_name(struct pike_string *prefix)
{
  char buf[40];
  /* Generate a name for a global symbol... */
  sprintf(buf,"__lambda_%ld_%ld_line_%d",
	  (long)Pike_compiler->new_program->id,
	  (long)(Pike_compiler->local_class_counter++ & 0xffffffff), /* OSF/1 cc bug. */
	  (int) THIS_COMPILATION->lex.current_line);
  if (prefix) {
    struct string_builder sb;
    init_string_builder_alloc(&sb, prefix->len + strlen(buf) + 1,
			      prefix->size_shift);
    string_builder_shared_strcat(&sb, prefix);
    string_builder_putchar(&sb, 0);
    string_builder_strcat(&sb, buf);
    return finish_string_builder(&sb);
  }
  return make_shared_string(buf);
}


static int low_islocal(struct compiler_frame *f,
		       struct pike_string *str)
{
  int e;
  for(e=f->current_number_of_locals-1;e>=0;e--)
    if(f->variable[e].name==str) {
      f->variable[e].flags |= LOCAL_VAR_IS_USED;
      return e;
    }
  return -1;
}


/* Add a local variable to the current function in frame.
 * NOTE: Steals the references to type and def, but not to str.
 */
int low_add_local_name(struct compiler_frame *frame,
		       struct pike_string *str,
		       struct pike_type *type,
		       node *def)
{

  if (str->len) {
    int tmp=low_islocal(frame,str);
    if(tmp>=0 && tmp >= frame->last_block_level)
    {
      my_yyerror("Duplicate local variable %S, "
		 "previous declaration on line %d\n",
		 str, frame->variable[tmp].line);
    }

    if(type == void_type_string)
    {
      my_yyerror("Local variable %S is void.\n", str);
    }
  }

  debug_malloc_touch(def);
  debug_malloc_touch(type);
  debug_malloc_touch(str);
  /* NOTE: The number of locals can be 0..255 (not 256), due to
   *       the use of READ_INCR_BYTE() in apply_low.h.
   */
  if (frame->current_number_of_locals == MAX_LOCAL-1)
  {
    my_yyerror("Too many local variables: no space for local variable %S.",
	       str);
    free_type(type);
    if (def) free_node(def);
    return -1;
  } else {
    int var = frame->current_number_of_locals;

#ifdef PIKE_DEBUG
    check_type_string(type);
#endif /* PIKE_DEBUG */
    if (pike_types_le(type, void_type_string)) {
      if (Pike_compiler->compiler_pass != 1) {
	yywarning("Declaring local variable %S with type void "
		  "(converted to type zero).", str);
      }
      free_type(type);
      copy_pike_type(type, zero_type_string);
    }
    frame->variable[var].type = type;
    frame->variable[var].name = str;
    reference_shared_string(str);
    frame->variable[var].def = def;

    frame->variable[var].line = THIS_COMPILATION->lex.current_line;
    copy_shared_string(frame->variable[var].file,
		       THIS_COMPILATION->lex.current_file);

    if (pike_types_le(void_type_string, type)) {
      /* Don't warn about unused voidable variables. */
      frame->variable[var].flags = LOCAL_VAR_IS_USED;
    } else {
      frame->variable[var].flags = 0;
    }

    frame->current_number_of_locals++;
    if(frame->current_number_of_locals > frame->max_number_of_locals)
    {
      frame->max_number_of_locals = frame->current_number_of_locals;
    }

    return var;
  }
}


/* argument must be a shared string */
/* Note that this function eats a reference to 'type' */
/* If def is nonzero, it also eats a ref to def */
int add_local_name(struct pike_string *str,
		   struct pike_type *type,
		   node *def)
{
  return low_add_local_name(Pike_compiler->compiler_frame,
			    str,
			    type,
			    def);
}

/* Mark local variables declared in a multi-assign or sscanf expression
 * as used. */
static void mark_lvalues_as_used(node *n)
{
  while (n && n->token == F_LVALUE_LIST) {
    if (!CAR(n)) {
      /* Can happen if a variable hasn't been declared. */
    } else if (CAR(n)->token == F_ARRAY_LVALUE) {
      mark_lvalues_as_used(CAAR(n));
    } else if ((CAR(n)->token == F_LOCAL) && !(CAR(n)->u.integer.b)) {
      Pike_compiler->compiler_frame->variable[CAR(n)->u.integer.a].flags |=
	LOCAL_VAR_IS_USED;
    }
    n = CDR(n);
  }
}

#if 0
/* Note that this function eats a reference to each of
 * 'type' and 'initializer', but not to 'name'.
 * Note also that 'initializer' may be NULL.
 */
static node *add_protected_variable(struct pike_string *name,
				    struct pike_type *type,
				    int depth,
				    node *initializer)
{
  struct compiler_frame *f = Pike_compiler->compiler_frame;
  int i;
  int id;
  node *n = NULL;

  if (initializer) {
    /* FIXME: We need to pop levels off local and external variables here. */
  }

  for(i = depth; f && i; i--) {
    f->lexical_scope |= SCOPE_SCOPED;
    f = f->previous;
  }
  if (!f) {
    int parent_depth = i;
    struct program_state *p = Pike_compiler;
    struct pike_string *tmp_name;
    while (i--) {
      if (!p->previous) {
	my_yyerror("Too many levels of protected (%d, max:%d).",
		   depth, depth - (i+1));
	parent_depth -= i+1;
	break;
      }
      p->new_program->flags |= PROGRAM_USES_PARENT;
      p = p->previous;
    }
    
    tmp_name = get_new_name(name);
    id = define_parent_variable(p, tmp_name, type,
				ID_PROTECTED|ID_PRIVATE|ID_INLINE);
    free_string(tmp_name);
    if (id >= 0) {
      if (def) {
	p->init_node =
	  mknode(F_COMMA_EXPR, Pike_compiler->init_node,
		 mkcastnode(void_type_string,
			    mknode(F_ASSIGN, initializer,
				   mkidentifiernode(id))));
	initializer = NULL;
      }
      n = mkexternalnode(id, parent_depth);
    }
  } else if (depth) {
    f->lexical_scope|=SCOPE_SCOPE_USED;
    tmp_name = get_new_name(name);
    id = low_add_local_name(f, tmp_name, type, NULL);
    free_string(tmp_name);
    if(f->min_number_of_locals < id+1)
      f->min_number_of_locals = id+1;
    if (initializer) {
      /* FIXME! */
      yyerror("Initializers not yet supported for protected variables with function scope.");
    }
    n = mklocalnode(id, depth);
  }
  id = add_local_name(name, type, n);
  if (id >= 0) {
    if (initializer) {
      return mknode(F_ASSIGN, initializer, mklocalnode(id,0));
    }
    return mklocalnode(id, 0);
  }
  if (initializer) {
    free_node(initializer);
  }
  return NULL;
}
#endif /* 0 */

int islocal(struct pike_string *str)
{
  return low_islocal(Pike_compiler->compiler_frame, str);
}

/* argument must be a shared string */
static node *lexical_islocal(struct pike_string *str)
{
  int e,depth=0;
  struct compiler_frame *f=Pike_compiler->compiler_frame;
  
  while(1)
  {
    for(e=f->current_number_of_locals-1;e>=0;e--)
    {
      if(f->variable[e].name==str)
      {
	struct compiler_frame *q=Pike_compiler->compiler_frame;

	f->variable[e].flags |= LOCAL_VAR_IS_USED;

	while(q!=f) 
	{
	  q->lexical_scope|=SCOPE_SCOPED;
	  q=q->previous;
	}

	if(depth) {
	  q->lexical_scope|=SCOPE_SCOPE_USED;

	  if(q->min_number_of_locals < e+1)
	    q->min_number_of_locals = e+1;
	}

	if(f->variable[e].def) {
	  /*fprintf(stderr, "Found prior definition of \"%s\"\n", str->str); */
	  return copy_node(f->variable[e].def);
	}

	return mklocalnode(e,depth);
      }
    }
    if(!(f->lexical_scope & SCOPE_LOCAL)) return 0;
    depth++;
    f=f->previous;
  }
}

static node *safe_inc_enum(node *n)
{
  JMP_BUF recovery;
  STACK_LEVEL_START(0);

  if (SETJMP(recovery)) {
    handle_compile_exception ("Bad implicit enum value (failed to add 1).");
    push_int(0);
  } else {
    if (n->token != F_CONSTANT) Pike_fatal("Bad node to safe_inc_enum().\n");
    push_svalue(&n->u.sval);
    push_int(1);
    f_add(2);
  }
  UNSETJMP(recovery);
  STACK_LEVEL_DONE(1);
  free_node(n);
  n = mkconstantsvaluenode(Pike_sp-1);
  pop_stack();
  return n;
}

static node *find_versioned_identifier(struct pike_string *identifier,
				       int major, int minor)
{
  struct compilation *c = THIS_COMPILATION;
  int old_major = Pike_compiler->compat_major;
  int old_minor = Pike_compiler->compat_minor;
  struct svalue *efun = NULL;
  node *res = NULL;

  change_compiler_compatibility(major, minor);

  if(Pike_compiler->last_identifier)
    free_string(Pike_compiler->last_identifier);
  copy_shared_string(Pike_compiler->last_identifier, identifier);

  /* Check predef:: first, and then the modules. */

  if (TYPEOF(c->default_module) == T_MAPPING) {
    if ((efun = low_mapping_string_lookup(c->default_module.u.mapping,
					  identifier)))
      res = mkconstantsvaluenode(efun);
  }
  else if (TYPEOF(c->default_module) != T_INT) {
    JMP_BUF tmp;
    if (SETJMP (tmp)) {
      handle_compile_exception ("Couldn't index %d.%d "
				"default module with \"%S\".",
				major, minor, identifier);
    } else {
      push_svalue(&c->default_module);
      ref_push_string(identifier);
      f_index (2);
      if (!IS_UNDEFINED(Pike_sp - 1))
	res = mkconstantsvaluenode(Pike_sp - 1);
      pop_stack();
    }
    UNSETJMP(tmp);
  }

  if (!res && !(res = resolve_identifier(identifier))) {
    if((Pike_compiler->flags & COMPILATION_FORCE_RESOLVE) ||
       (Pike_compiler->compiler_pass==2)) {
      my_yyerror("Undefined identifier %d.%d::%S.",
		 major, minor, identifier);
    }else{
      res = mknode(F_UNDEFINED, 0, 0);
    }
  }

  change_compiler_compatibility(old_major, old_minor);

  return res;
}

static int call_handle_import(struct pike_string *s)
{
  struct compilation *c = THIS_COMPILATION;
  int args;

  ref_push_string(s);
  ref_push_string(c->lex.current_file);
  if (c->handler && c->handler->prog) {
    ref_push_object(c->handler);
    args = 3;
  }
  else args = 2;

  if (safe_apply_handler("handle_import", c->handler, c->compat_handler,
			 args, BIT_MAPPING|BIT_OBJECT|BIT_PROGRAM|BIT_ZERO))
    if (TYPEOF(Pike_sp[-1]) != T_INT)
      return 1;
    else {
      pop_stack();
      my_yyerror("Couldn't find module to import: %S", s);
    }
  else
    handle_compile_exception ("Error finding module to import");

  return 0;
}

void cleanup_compiler(void)
{
}<|MERGE_RESOLUTION|>--- conflicted
+++ resolved
@@ -121,10 +121,6 @@
 /* This is the grammar definition of Pike. */
 
 #include "global.h"
-<<<<<<< HEAD
-=======
-RCSID("$Id$");
->>>>>>> c6fa5c98
 #ifdef HAVE_MEMORY_H
 #include <memory.h>
 #endif
