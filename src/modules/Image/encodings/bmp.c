--- conflicted
+++ resolved
@@ -774,15 +774,11 @@
    push_text("image");
 
    push_int(xsize);
-<<<<<<< HEAD
    push_int(abs(ysize));
-=======
-   push_int(ysize);
 
    if (!(xsize || ysize))
       Pike_error("Image.BMP.decode: Cannot decode image with less than two dimensions.\n");
 
->>>>>>> 03b435db
    push_object(o=clone_object(image_program,2));
    img=get_storage(o,image_program);
    n++;
