<<<<<<< HEAD
/*
|| This file is part of Pike. For copyright information see COPYRIGHT.
|| Pike is distributed under GPL, LGPL and MPL. See the file COPYING
|| for more information.
*/
=======
#include "global.h"
>>>>>>> 867ef0f0

#include "global.h"
#include "image_machine.h"

#include "pike_macros.h"
#include "object.h"
#include "module_support.h"
#include "interpret.h"
#include "svalue.h"
#include "threads.h"
#include "mapping.h"
#include "pike_error.h"
#include "stralloc.h"
#include "builtin_functions.h"

#include "image.h"
#include "colortable.h"
#include "bignum.h"

#ifdef HAVE_NETINET_IN_H
#include <netinet/in.h>
#endif


#define sp Pike_sp

extern struct program *image_colortable_program;
extern struct program *image_program;

#define STRING(X) static struct pike_string *PIKE_CONCAT(s_, X)
#include "psd_constant_strings.h"
#undef STRING


struct buffer
{
  size_t len;
  unsigned char *str;
};

static unsigned int psd_read_uint( struct buffer *from )
{
  unsigned int res;
  if(from->len < 4)
    Pike_error("Not enough space for 4 bytes (uint32)\n");
  res = from->str[0]<<24|from->str[1]<<16|from->str[2]<<8|from->str[3];
  from->str += 4;
  from->len -= 4;
  return res;
}

static int psd_read_int( struct buffer *from )
{
  return (int)psd_read_uint( from );
}

static unsigned short psd_read_ushort( struct buffer *from )
{
  unsigned short res;
  if(from->len < 2)
    Pike_error("Not enough space for 2 bytes (uint16)\n");
  res = from->str[0]<<8 | from->str[1];
  from->str += 2;
  from->len -= 2;
  return res;
}

static int psd_read_short( struct buffer *from )
{
  return (short)psd_read_ushort( from );
}

static unsigned char psd_read_uchar( struct buffer *from )
{
  unsigned char res = 0;
  if(from->len)
  {
    res = from->str[0];
    from->str++;
    from->len--;
  }
  return res;
}

static int psd_read_schar(struct buffer *from)
{
  return (signed char)psd_read_uchar(from);
}

static char *psd_read_data( struct buffer * from, size_t len )
{
  char *res;
  if( from->len < len )
    Pike_error("Not enough space for %lu bytes\n", (unsigned long)len);
  res = (char *)from->str;
  from->str += len;
  from->len -= len;
  return res;
}

static struct buffer psd_read_string( struct buffer *data )
{
  struct buffer res;
  res.len = psd_read_int( data );
  res.str = (unsigned char *)psd_read_data( data, res.len );
  if(res.len > 0) res.len--; /* len includes ending \0 */
  if(!res.str)
    Pike_error("String read failed\n");
  return res;
}

static struct buffer psd_read_pstring( struct buffer *data )
{
  struct buffer res;
  res.len = psd_read_uchar( data );
  res.str = (unsigned char *)psd_read_data( data, res.len );
  if(!res.str)
    Pike_error("PString read failed\n");
  return res;
}

enum image_mode
{
  Bitmap = 0,
  Greyscale = 1,
  Indexed = 2,
  RGB = 3,
  CMYK = 4,
  Multichannel = 7,
  Duotone = 8,
  Lab = 9,
};


struct psd_image
{
  unsigned short num_channels;
  unsigned int rows;
  unsigned int columns;
  unsigned int compression;
  unsigned short depth;
  enum image_mode mode;
  struct buffer color_data;
  struct buffer resource_data;
  struct buffer layer_data;
  struct buffer image_data;


  struct layer *first_layer;
};

struct channel_info
{
  short id;
  struct buffer data;
};

struct layer
{
  struct layer *next;
  struct layer *prev;
  int top;
  int left;
  int right;
  int bottom;

  int mask_top;
  int mask_left;
  int mask_right;
  int mask_bottom;
  unsigned int mask_default_color;
  unsigned int mask_flags;

  unsigned int opacity;
  unsigned int num_channels;
  unsigned int clipping;
  unsigned int flags;
  struct channel_info channel_info[24];
  struct buffer mode;
  struct buffer extra_data;
  struct buffer name;
};

static void decode_layers_and_masks( struct psd_image *dst,
                                     struct buffer *src )
{
  short count, first_alpha_is_magic;
  struct layer *layer = NULL;
  ptrdiff_t exp_offset;
  if(!src->len)
    return;

  exp_offset = src->len-psd_read_int( src ); /* size of layer region */
  count = psd_read_short( src );

  if( count < 0 )
  {
    if (DO_INT16_NEG_OVERFLOW(count, &count))
        Pike_error("overflow\n");
    first_alpha_is_magic = 1;
  } else if(count == 0)
    return;
  while( count-- )
  {
    unsigned int cnt;
    struct layer *l = layer = xcalloc( sizeof( struct layer ), 1);
    layer->next = dst->first_layer;
    if(dst->first_layer) dst->first_layer->prev = layer;
    dst->first_layer = layer;
    layer->top = psd_read_int( src );
    layer->left = psd_read_int( src );
    layer->bottom = psd_read_int( src );
    layer->right = psd_read_int( src );
    layer->num_channels = psd_read_ushort( src );
<<<<<<< HEAD
    if (layer->num_channels * 6 > src->len)
      Pike_error("Too many channels.\n");
=======

    if (layer->num_channels > 24)
      Pike_error("Cannot process PSDs with more than 24 layers (PSD claims to have: %d).\n",
		 layer->num_channels);

>>>>>>> 867ef0f0
    for(cnt=0; cnt<layer->num_channels; cnt++)
    {
      layer->channel_info[cnt].id = psd_read_ushort(src);
      layer->channel_info[cnt].data.len = psd_read_uint(src);
    }
    psd_read_uint( src ); /* '8BIM' */
    layer->mode.len = 4;
    layer->mode.str = (unsigned char *)psd_read_data( src, 4 );
    layer->opacity = psd_read_uchar( src );
    layer->clipping = psd_read_uchar( src );
    layer->flags = psd_read_uchar( src );
    psd_read_uchar( src ); /* filler byte */
    layer->extra_data = psd_read_string( src );
    layer->extra_data.len++;
    if(layer->extra_data.len)
    {
      struct buffer tmp = layer->extra_data;
      struct buffer tmp2;
      tmp2 = psd_read_string( &tmp );
      if( tmp2.len )
      {
        layer->mask_top    = psd_read_int( &tmp2 );
        layer->mask_left   = psd_read_int( &tmp2 );
        layer->mask_bottom = psd_read_int( &tmp2 );
        layer->mask_right  = psd_read_int( &tmp2 );
        layer->mask_default_color = psd_read_uchar( &tmp2 );
        layer->mask_flags = psd_read_uchar( &tmp2 );
      }
      tmp2 = psd_read_string( &tmp );
      if( tmp2.len )
      {
	/* Layer blending ranges data */
      }
      layer->name = psd_read_pstring( &tmp );
    }
  }
  while(layer->next)
    layer = layer->next;
  /* Now process the layer channel data.. */
  while(layer)
  {
    unsigned int i;
    for(i=0; i<layer->num_channels; i++)
    {
      layer->channel_info[i].data.str=
        (unsigned char *)psd_read_data(src,layer->channel_info[i].data.len);
    }
    layer = layer->prev;
  }
}


static struct buffer
packbitsdecode(struct buffer src,
               struct buffer dst,
               size_t nbytes)
{
  int n;

  while( nbytes--  )
  {
    n = psd_read_schar( &src );
    if (n > 0)
    {
      ++n;
      while(n--)
      {
        if(dst.len)
        {
          *(dst.str++) = psd_read_uchar( &src );
          dst.len--;
        } else
          return src;
      }
    } else if( n == -128 ){
      /* noop */
    } else {
      unsigned char val;
      n = -n+1;
      val = psd_read_uchar( &src );
      while(n--)
      {
        if(dst.len)
        {
          *(dst.str++) = val;
          dst.len--;
        } else
          return src;
      }
    }
  }
  if(dst.len)
    fprintf(stderr, "%ld bytes left to write! (should be 0)\n",
            (long)dst.len);
  return src;
}

static void f_decode_packbits_encoded(INT32 args)
{
  struct pike_string *src = NULL;
  int nelems = 0;
  int width = 0;
  int multiplier = 1;
  struct pike_string *dest;
  int compression = -1;
  struct buffer b, ob, d;
  if(TYPEOF(sp[-args]) != T_STRING)
    Pike_error("Internal argument error.\n");

  get_all_args(NULL, args,
	       "%T%d%d.%d%d",
	       &src, &nelems, &width,
	       &multiplier, &compression);

  nelems *= multiplier;
  b.str = (unsigned char *)src->str;
  b.len = src->len;
  if (compression < 0) {
    compression = psd_read_ushort(&b);
  }

  pop_n_elems(args-1);

  if (nelems < 0 || b.len < (size_t)nelems*2)
    Pike_error("Not enough space for %d short integers.\n", nelems);

  ob = b;
  ob.str += nelems*2;
  ob.len -= nelems*2;

  switch(compression)
  {
   case 1:
     d.len = width * nelems;
     dest = begin_shared_string( d.len );
     d.str = (unsigned char *)dest->str;
     packbitsdecode( ob, d, d.len );
     push_string( end_shared_string( dest ) );
     break;
   case 0:
     push_string( make_shared_binary_string((char *)b.str,b.len));
     break;
   default:
     Pike_error("Unsupported compression (%d)!\n", compression);
  }
  stack_swap();
  pop_stack();
  return;
}

static void f_decode_image_channel( INT32 args )
{
  INT_TYPE w, h;
  int y;
  struct pike_string *s;
  struct object *io;
  unsigned char *source;
  rgb_group *dst;
  get_all_args( NULL, args, "%i%i%S", &w,&h,&s);

  ref_push_string( s );
  push_int( h );
  push_int( w );
  f_decode_packbits_encoded( 3 );
  s = sp[-1].u.string;
  stack_swap();
  pop_stack();
  if(s->len < w*h)
    Pike_error("Not enough data in string for this channel\n");
  source = (unsigned char *)s->str;
  push_int( w ); push_int( h );
  io = clone_object( image_program, 2 );
  dst = ((struct image*)get_storage(io,image_program))->img;
  for(y=0; y<w*h; y++)
  {
    dst->r = dst->g = dst->b = *(source++);
    dst++;
  }
  pop_n_elems(args);
  push_object( io );
}



static void f_decode_image_data( INT32 args )
{
  INT_TYPE w, h, c, d, m;
  int y;
  struct pike_string *s, *ct;
  struct object *io;
  unsigned char *source, *source2, *source3, *source4;
  rgb_group *dst;
  get_all_args( NULL, args, "%i%i%i%i%i%S%S",
                &w,&h,&d,&m,&c,&s,&ct);

  if(!ct->len) ct = NULL;

  ref_push_string( s );
  push_int( h );
  push_int( w );
  push_int( d );
  push_int( c );
  f_decode_packbits_encoded( 5 );
  s = sp[-1].u.string;
  stack_swap();
  pop_stack();
  if(s->len < w*h*d)
    Pike_error("Not enough data in string for this channel\n");
  if (d == 1 && w && h && ct->len < 256 * 3)
    Pike_error("Not enough data in color table.\n");
  source = (unsigned char *)s->str;
  source2 = source+w*h;
  source3 = source+w*h*2;
  source4 = source+w*h*3;
  push_int( w ); push_int( h );
  io = clone_object( image_program, 2 );
  dst = ((struct image*)get_storage(io,image_program))->img;
  for(y=0; y<w*h; y++)
  {
    switch( d )
    {
     case 4:
       /* cmyk.. */
       dst->r = MAXIMUM(255-(*(source++) + *source4),  0);
       dst->g = MAXIMUM(255-(*(source2++) + *source4), 0);
       dst->b = MAXIMUM(255-(*(source3++) + *source4), 0);
       dst++; source4++;
       break;
     case 3:
       if( m != CMYK )
       {
         dst->r = *(source++);
         dst->g = *(source2++);
         (dst++)->b = *(source3++);
       } else {
         dst->r = 255-*(source++);
         dst->g = 255-*(source2++);
         dst->b = 255-*(source3++);
       }
       break;
     case 2:
     case 1:
       if(ct)
       {
         dst->r = ct->str[*source];
         dst->g = ct->str[*source+256];
         dst->b = ct->str[*source+256*2];
         source++;
         dst++;
       }
       else
       {
         dst->r = dst->g = dst->b = *(source++);
	 dst++;
       }
       break;
    }
  }
  pop_n_elems(args);
  push_object( io );
}




static void free_image( struct psd_image *i )
{
  while(i->first_layer)
  {
    struct layer *t = i->first_layer;
    i->first_layer = t->next;
    free(t);
  }
}

static struct psd_image low_psd_decode( struct buffer *b )
{
  int *s = (int *)b->str;
  struct psd_image i;
  ONERROR err;
  memset(&i, 0, sizeof(i));
  SET_ONERROR( err, free_image, &i );
  i.num_channels = psd_read_ushort( b );
  i.rows = psd_read_uint( b );
  i.columns = psd_read_uint( b );
  i.depth = psd_read_ushort( b );
  i.mode = psd_read_ushort( b );
  i.color_data = psd_read_string( b );
  i.resource_data = psd_read_string( b ); i.resource_data.len++;
  i.layer_data = psd_read_string( b );    /*i.layer_data.len++;*/
  i.compression = psd_read_short( b );
  i.image_data = *b;
  decode_layers_and_masks( &i, &i.layer_data );
  UNSET_ONERROR( err );
  return i;
}


void push_buffer( struct buffer *b )
{
  push_string( make_shared_binary_string( (char *)b->str, b->len ) );
}

void push_layer( struct layer  *l)
{
  unsigned int i;
  struct svalue *osp = sp;
  ref_push_string( s_top );           push_int( l->top );
  ref_push_string( s_left );          push_int( l->left );
  ref_push_string( s_right );         push_int( l->right );
  ref_push_string( s_bottom );        push_int( l->bottom );
  ref_push_string( s_mask_top );      push_int( l->mask_top );
  ref_push_string( s_mask_left );     push_int( l->mask_left );
  ref_push_string( s_mask_right );    push_int( l->mask_right );
  ref_push_string( s_mask_bottom );   push_int( l->mask_bottom );
  ref_push_string( s_mask_flags );    push_int( l->mask_flags );
  ref_push_string( s_mask_default_color ); push_int( l->mask_default_color );
  ref_push_string( s_opacity );       push_int( l->opacity );
  ref_push_string( s_clipping );      push_int( l->clipping );
  ref_push_string( s_flags );         push_int( l->flags );
  ref_push_string( s_mode );          push_buffer( &l->mode );
  ref_push_string( s_extra_data );    push_buffer( &l->extra_data );
  ref_push_string( s_name );          push_buffer( &l->name );
  ref_push_string( s_channels );
  for( i = 0; i<l->num_channels; i++ )
  {
    ref_push_string( s_id );
    push_int( l->channel_info[i].id );
    ref_push_string( s_data );
    push_buffer( &l->channel_info[i].data );
    f_aggregate_mapping( 4 );
  }
  f_aggregate( l->num_channels );
  f_aggregate_mapping((INT32)(sp - osp));
}


static void decode_resources( struct buffer *b );
void push_psd_image( struct psd_image *i )
{
  struct svalue *osp = sp, *tsp;
  struct layer *l;
  ref_push_string( s_channels ); push_int( i->num_channels );
  ref_push_string( s_height ); push_int( i->rows );
  ref_push_string( s_width );  push_int( i->columns );
  ref_push_string( s_compression ); push_int( i->compression );
  ref_push_string( s_depth ); push_int( i->depth );
  ref_push_string( s_mode ); push_int( i->mode );
  ref_push_string( s_color_data ); push_buffer( &i->color_data );
  ref_push_string( s_resources ); decode_resources( &i->resource_data );
  ref_push_string( s_image_data ); push_buffer( &i->image_data );
  ref_push_string( s_layers );
  l = i->first_layer;
  tsp = sp;
  while( l )
  {
    push_layer( l );
    l = l->next;
  }
  f_aggregate((INT32)(sp - tsp));
  f_aggregate_mapping((INT32)(sp - osp));
}

static void decode_resources( struct buffer *b )
{
  struct svalue *osp = Pike_sp;

  while( b->len > 11 )
  {
    char  *signature = psd_read_data( b, 4 );

    int id;
    struct buffer data;
    struct buffer name;

    /* Non-photoshop software may use another identifier and
       still be compatible with the Adobe PSD file format specification.
       FIXME? */
    if( signature[0] != '8' ||  signature[1] != 'B' ||
        signature[2] != 'I' ||  signature[3] != 'M' )
      break;

    id = psd_read_short( b );
    name = psd_read_pstring( b );
    if( !(name.len & 1) ) psd_read_uchar( b );
    data = psd_read_string( b );
    data.len++;

    if( data.len & 1 ) psd_read_uchar( b );

    switch( id )
    {
      case 0x03f0: /* caption */
	{
	  struct buffer b = psd_read_pstring( &data );
	  push_static_text( "caption" );
	  push_buffer( &b );
	}
	break;

      case 0x0400: /* layer state info */
	push_static_text( "active_layer" );
	push_int( psd_read_short( &data ) );
	break;
      case 0x0408: /* guides */
	push_static_text( "guides" );
	{
	  int i,num_guides;
	  short magic1, magic2, magic3, magic4, magic5, magic6; /*from gimp.*/
	  magic1 = psd_read_short( &data ); magic2 = psd_read_short( &data );
	  magic3 = psd_read_short( &data ); magic4 = psd_read_short( &data );
	  magic5 = psd_read_short( &data ); magic6 = psd_read_short( &data );
	  num_guides = psd_read_int( &data );

	  if( data.len != (unsigned)(num_guides * 5) )
	  {
	    f_aggregate( 0 );
	    break;
	  }
	  for (i=0; i<num_guides; i++)
	  {
	    ptrdiff_t p = psd_read_int( &data );
	    int h = psd_read_uchar( &data );
	    if( h )
	      p = (ptrdiff_t)((((double)p) * (magic4>>8)) / ((double)(magic4&255)));
	    else
	      p = (ptrdiff_t)((((double)p) * (magic6>>8)) / ((double)(magic6&255)));
	    push_static_text( "pos" );      push_int64( p );
	    push_static_text( "vertical" ); push_int( !h );
	    f_aggregate_mapping( 4 );
	  }
	  f_aggregate( num_guides );
	}
	break;
      case 0x040b: /* URL */
	{
	  struct buffer b = psd_read_pstring( &data );
	  push_static_text( "url" );
	  push_buffer( &b );
	}
	break;
      case 0x03ed: /* res. info. */
	push_static_text( "resinfo" );

	push_static_text( "hres" );       push_int(psd_read_int( &data ) );
	push_static_text( "hres_unit" );  push_int(psd_read_short( &data ) );
	push_static_text( "width_unit" ); push_int(psd_read_short( &data ) );

	push_static_text( "vres" );       push_int(psd_read_int( &data ) );
	push_static_text( "vres_unit" );  push_int(psd_read_short( &data ) );
	push_static_text( "height_unit" );push_int(psd_read_short( &data ) );

	f_aggregate_mapping( 12 );
	break;

      case 0x03fc: /* Declared completely obsolete by Adobe */
      case 0x03ff:
      case 0x0403:
	break;

      case 0x03e8: /* Photoshop 2.0. Obsolete! */
	/* 5*int16  channels, rows, columns, depth, mode */

      case 0x03e9: /* Machintosh print manager print info record. */

      case 0x03eb: /* Photoshop 2.0. Obsolete! Indexed color table */

      case 0x03ee:
        /* Names of alpha channels as a series of pascal strings */

      case 0x03ef: /* DisplayInfo structure */

      case 0x03f1: /* Border information */
	/* Contains a fixed-number for the border width and an int16 for the
	   border units (1=inches, 2=cm, 3=points, 4=picas, 5=columns) */

      case 0x03f2: /* Background color. */

      case 0x03f3: /* Print flags */
	/* A series of one byte boolean values for
	   labels, crop marks, color bars, registration marks, negative, flip
	   interpolate and caption */

      case 0x03f4: /* Grayscale and multichannel halftoning information. */
      case 0x03f5: /* Color halftoning information. */
      case 0x03f6: /* Duotone halftoning information. */
      case 0x03f7: /* Grayscale and multichannel transfer functions. */
      case 0x03f8: /* Color transfer functions. */
      case 0x03f9: /* Duotone transfer functions. */
      case 0x03fa: /* Duotone image information. */
      case 0x03fb: /* Two bytes for the effective black and white values
		      for the dot range. */
      case 0x03fd: /* EPS options */
      case 0x03fe: /* Quick Mask information. 2 bytes containing Quick Mask
		      channel ID. One byte boolean indicating whether the
		      mask was initially empty. */
      case 0x0401: /* Working path */
      case 0x0402: /* Layers group information. 2 bytes per layer containing a
		      group ID for the dragging groups. */
      case 0x0404: /* IPTC-NAA record */
      case 0x0405: /* Image mode for raw format files. */
      case 0x0406: /* JPEG quality */
      case 0x040A: /* Copyright flag */
      case 0x0bb7: /* Name of clipping path */
      case 0x2710: /* Print flags information .
		      2 bytes version (=1), 1 byte center crop marks,
		      1 zeroed byte, 4 bytes bleed width value,
		      2 bytes bleed width scale. */
      default:
	if ((id >= 0x07d0) && (id <= 0x0bb6)) {
	  /* Path information */
	}
	push_int( id );
	push_buffer( &data );
	break;
    }
  }
  f_aggregate_mapping( (int)(sp-osp) );
}

static void image_f_psd___decode( INT32 args )
{
  struct pike_string *s;
  struct buffer b;
  get_all_args( NULL, args, "%S", &s );
  if(args > 1)
    pop_n_elems( args-1 );
  if(s->len < 26+4+4+4 ) /* header+color mode+image res+layers */
    Pike_error("This is not a Photoshop PSD file (too short)\n");
  if(s->str[0] != '8' || s->str[1] != 'B'
     || s->str[2] != 'P'  || s->str[3] != 'S' )
    Pike_error("This is not a Photoshop PSD file (invalid signature)\n");
  if(s->str[4] || s->str[5] != 1)
    Pike_error("This is not a Photoshop PSD file (invalid version)\n");

  b.len = s->len-12;
  b.str = (unsigned char *)s->str+12;
  {
    ONERROR onerr;
    struct psd_image i = low_psd_decode( &b );
    SET_ONERROR( onerr, free_image, &i );
    push_psd_image( &i );
    UNSET_ONERROR( onerr );
    free_image( &i );
    stack_swap();
    pop_stack();
  }
}

static void f_apply_cmap( INT32 args )
{
  struct object *io;
  struct image *i;
  rgb_group *d;
  struct pike_string *cmap;
  int n;
  get_all_args( NULL, args, "%o%S", &io, &cmap );
  if(cmap->len < 256*3)
    Pike_error("Invalid colormap resource\n");
  if(!(i = get_storage( io, image_program )))
    Pike_error("Invalid image object\n");
  n = i->xsize * i->ysize;
  d = i->img;
  THREADS_ALLOW();
  while(n--)
  {
    int i = d->g;
    d->r = cmap->str[i];
    d->g = cmap->str[i+256];
    d->b = cmap->str[i+512];
  }
  THREADS_DISALLOW();
}

static struct program *image_encoding_psd_program=NULL;
void init_image_psd(void)
{
  ADD_FUNCTION( "___decode", image_f_psd___decode, tFunc(tStr,tMapping), 0);
  ADD_FUNCTION( "___decode_image_channel", f_decode_image_channel,tFunction,0);
  ADD_FUNCTION( "___decode_image_data", f_decode_image_data,tFunction,0);
  ADD_FUNCTION( "__apply_cmap", f_apply_cmap, tFunc(tObj tStr,tVoid), 0);

  add_integer_constant("Bitmap" , Bitmap, 0 );
  add_integer_constant("Greyscale" , Greyscale, 0 );
  add_integer_constant("Indexed" , Indexed, 0 );
  add_integer_constant("RGB" , RGB, 0 );
  add_integer_constant("CMYK" , CMYK, 0 );
  add_integer_constant("Multichannel" , Multichannel, 0 );
  add_integer_constant("Duotone" , Duotone, 0 );
  add_integer_constant("Lab" , Lab, 0 );

  add_integer_constant("LAYER_FLAG_PRESERVE_TRANSPARENCY", 0x01, 0 );
  add_integer_constant("LAYER_FLAG_INVISIBLE", 0x02, 0 );
  add_integer_constant("LAYER_FLAG_BIT4", 0x04, 0 );
  add_integer_constant("LAYER_FLAG_NOPIX", 0x08, 0 );

#define STRING(X) PIKE_CONCAT(s_, X) = \
  make_shared_binary_string(#X,sizeof( #X )-sizeof(""))
#include "psd_constant_strings.h"
#undef STRING
}


void exit_image_psd(void)
{
#define STRING(X) free_string(PIKE_CONCAT(s_, X))
#include "psd_constant_strings.h"
#undef STRING
}<|MERGE_RESOLUTION|>--- conflicted
+++ resolved
@@ -1,12 +1,8 @@
-<<<<<<< HEAD
 /*
 || This file is part of Pike. For copyright information see COPYRIGHT.
 || Pike is distributed under GPL, LGPL and MPL. See the file COPYING
 || for more information.
 */
-=======
-#include "global.h"
->>>>>>> 867ef0f0
 
 #include "global.h"
 #include "image_machine.h"
@@ -221,16 +217,13 @@
     layer->bottom = psd_read_int( src );
     layer->right = psd_read_int( src );
     layer->num_channels = psd_read_ushort( src );
-<<<<<<< HEAD
     if (layer->num_channels * 6 > src->len)
       Pike_error("Too many channels.\n");
-=======
 
     if (layer->num_channels > 24)
       Pike_error("Cannot process PSDs with more than 24 layers (PSD claims to have: %d).\n",
 		 layer->num_channels);
 
->>>>>>> 867ef0f0
     for(cnt=0; cnt<layer->num_channels; cnt++)
     {
       layer->channel_info[cnt].id = psd_read_ushort(src);
