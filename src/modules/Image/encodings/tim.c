/*
|| This file is part of Pike. For copyright information see COPYRIGHT.
|| Pike is distributed under GPL, LGPL and MPL. See the file COPYING
|| for more information.
*/

#include "global.h"
#include "image_machine.h"
#include <math.h>
#include <ctype.h>

<<<<<<< HEAD
=======
#include "stralloc.h"
#include "pike_macros.h"
>>>>>>> 962969d3
#include "object.h"
#include "interpret.h"
#include "svalue.h"
#include "mapping.h"
#include "pike_error.h"
#include "operators.h"
#include "builtin_functions.h"
#include "module_support.h"
#include "pike_types.h"


#include "image.h"

#include "encodings.h"



extern struct program *image_program;

/*
**! module Image
**! submodule TIM
**!
**! 	Handle decoding of TIM images.
**!
**! 	TIM is the framebuffer format of the PSX game system.
**! 	It is a simple, uncompressed, truecolor or CLUT format
**!     with a one bit alpha channel.
*/

/*
**! method object decode(string data)
**! method object decode_alpha(string data)
**! method mapping decode_header(string data)
**! method mapping _decode(string data)
**!	decodes a TIM image
**!
**!	The <ref>decode_header</ref> and <ref>_decode</ref>
**!	has these elements:
**!
**!	<pre>
**!        "image":object            - image object    \- not decode_header
**!	   "alpha":object            - decoded alpha   /
**!
**!	   "type":"image/x-tim"      - image type
**!	   "xsize":int               - horisontal size in pixels
**!	   "ysize":int               - vertical size in pixels
**!	   "attr":int		     - texture attributes
**!	</pre>
*/

#define MODE_CLUT4              0
#define MODE_CLUT8              1
#define MODE_DC15               2
#define MODE_DC24               3
#define MODE_MIXED              4
#define FLAG_CLUT               8


static void tim_decode_rect(INT32 attr, unsigned char *src, rgb_group *dst,
			    unsigned char *clut, unsigned int h,
			    unsigned int w)
{
  INT32 cnt = h * w;
  switch(attr&7) {
   case MODE_DC15:
     while(cnt--) {
       unsigned int p = src[0]|(src[1]<<8);
       dst->b = ((p&0x7c00)>>7)|((p&0x7000)>>12);
       dst->g = ((p&0x03e0)>>2)|((p&0x0380)>>7);
       dst->r = ((p&0x001f)<<3)|((p&0x001c)>>2);
       src+=2;
       dst++;
     }
     break;
   case MODE_CLUT4:
     cnt = cnt/2;
     while(cnt--) {
       int i, cluti = (src[0]&0xf)*2;
       unsigned int p;

       for(i=0; i<2; i++)
       {
	 p = clut[cluti]|(clut[cluti+1]<<8);
         dst->b = ((p&0x7c00)>>7)|((p&0x7000)>>12);
         dst->g = ((p&0x03e0)>>2)|((p&0x0380)>>7);
         dst->r = ((p&0x001f)<<3)|((p&0x001c)>>2);
         dst++;
         cluti = (src[0]>>4)*2;
       }
       src++;
     }
     break;
   case MODE_CLUT8:
     while(cnt--) {
       int cluti = (src[0])*2;
       unsigned int p = clut[cluti]|(clut[cluti+1]<<8);

       dst->b = ((p&0x7c00)>>7)|((p&0x7000)>>12);
       dst->g = ((p&0x03e0)>>2)|((p&0x0380)>>7);
       dst->r = ((p&0x001f)<<3)|((p&0x001c)>>2);
       dst++;
       src++;
     }
     break;
  }
}

#define ALPHA(a) if(!a)               /* Transparent */           \
	           dst->b = dst->g = dst->r = 0;                  \
                 else if(!(a&0x80))  /* Not transparent */        \
	           dst->b = dst->g = dst->r = 0xff;               \
                 else if(!(a&0x7f))  /* Non-transparent black */  \
	           dst->b = dst->g = dst->r = 0xff;               \
                 else                /* Semi transparent */       \
	           dst->b = dst->g = dst->r = 0x7f


static void tim_decode_alpha_rect(INT32 attr, unsigned char *src,
				  rgb_group *dst, unsigned char *clut,
				  unsigned int h, unsigned int w)
{
  /* Pixels rendereding on the PSX is made in one of two modes. One of
     them has semi transparency, but what mode to use is not indicated
     in the TIM as far as I know. Let's render everything in semi
     transparent mode with .5 from source and .5 from destination. */

  INT32 cnt = h * w;
  switch(attr&7) {
   case MODE_DC15:
     while(cnt--) {
       ALPHA(src[1]);
       src+=2;
       dst++;
     }
     break;
   case MODE_CLUT4:
     cnt = cnt/2;
     while(cnt--) {
       ALPHA( clut[(src[0]&0xf)*2] );
       dst++;
       ALPHA( clut[(src[0]>>4)*2] );
       src++;
       dst++;
     }
     break;
   case MODE_CLUT8:
     while(cnt--) {
       ALPHA( clut[(src[0])*2] );
       src++;
       dst++;
     }
     break;
  }
}

void img_tim_decode(INT32 args, int header_only)
{
  struct pike_string *str;
  unsigned char *s, *clut;
  int n=0, hasalpha=0, bitpp=0, bsize=0;
  ptrdiff_t len;
  INT32 attr;
  unsigned int h=0, w=0;

  get_all_args(NULL, args, "%S", &str);
  clut=s=(unsigned char *)str->str;
  clut+=20;
  len = str->len;
  pop_n_elems(args-1);

  if(len < 12 || (s[0] != 0x10 || s[2] != 0 || s[3] != 0))
    Pike_error("not a TIM texture\n");
  else if(s[2] != 0)
    Pike_error("unknown version of TIM texture\n");

  s += 4; len -= 4;

  ref_push_string(literal_type_string);
  push_static_text("image/x-tim");
  n++;

  attr = s[0]|(s[1]<<8)|(s[2]<<16)|(s[3]<<24);
  if(attr&0xfffffff0)
    Pike_error("unknown flags in TIM texture\n");

  s += 4; len -= 4;

  push_static_text("attr");
  push_int(attr);
  n++;

  if(attr&FLAG_CLUT) {
<<<<<<< HEAD
    bsize = s[0]|(s[1]<<8)|(s[2]<<16)|(s[3]<<24);
=======
    bsize = s[0]|(s[1]<<8)|(s[2]<<16)|(s[3]<<24);   
    if (bsize > len || bsize < 0)
      Pike_error("Malformed TIM.\n");
>>>>>>> 962969d3
#ifdef TIM_DEBUG
    printf("bsize: %d\n", bsize);
#endif
    s += bsize; len -= bsize;
  }

  /* FIXME: Unknown what this comes from */
  s += 4; len -= 4;

  if (len < 8)
    Pike_error("Malformed TIM.\n");

  switch(attr&7) {
   case MODE_DC15:
#ifdef TIM_DEBUG
     printf("15bit\n");
     printf("dx: %d, dy: %d\n", s[0]|(s[1]<<8), s[2]|(s[3]<<8));
#endif
     s += 4; len -= 4;
     w = s[0]|(s[1]<<8);
     h = s[2]|(s[3]<<8);
     s += 4; len -= 4;
     bitpp = 16;
     hasalpha = 1;
     break;
   case MODE_DC24:
#ifdef TIM_DEBUG
     printf("24bit\n");
#endif
     Pike_error("24bit TIMs not supported. Please send an example to peter@roxen.com\n");
   case MODE_CLUT4:
     /* dx and dy word ignored */
#ifdef TIM_DEBUG
     printf("CLUT4\n");
     printf("dx: %d, dy: %d\n", s[0]|(s[1]<<8), s[2]|(s[3]<<8));
#endif
     s += 4; len -= 4;
     w = (s[0]|(s[1]<<8))*4;
     h = s[2]|(s[3]<<8);
     s += 4; len -= 4;
     bitpp = 4;
     hasalpha = 1;
     break;
   case MODE_CLUT8:
     /* dx and dy word ignored */
#ifdef TIM_DEBUG
     printf("CLUT8\n");
     printf("dx: %d, dy: %d\n", s[0]|(s[1]<<8), s[2]|(s[3]<<8));
#endif
     s += 4; len -= 4;
     w = (s[0]|(s[1]<<8))*2;
     h = s[2]|(s[3]<<8);
     s += 4; len -= 4;
     bitpp = 8;
     hasalpha = 1;
     break;
   case MODE_MIXED:
#ifdef TIM_DEBUG
     printf("Mixed\n");
#endif
     Pike_error("mixed TIMs not supported\n");
   default:
     Pike_error("unknown TIM format\n");
  }

  push_static_text("xsize");
  push_int(w);
  n++;
  push_static_text("ysize");
  push_int(h);
  n++;

#ifdef TIM_DEBUG
  printf("w: %d, h: %d\n", w, h);
#endif

  if(!header_only) {
    struct object *o;
    struct image *img;

    if(len < (INT32)(bitpp*(h*w)/8))
      Pike_error("short pixel data\n");

    push_static_text("image");
    push_int(w);
    push_int(h);
    o=clone_object(image_program,2);
    img=get_storage(o,image_program);
    push_object(o);
    n++;

    tim_decode_rect(attr, s, img->img, clut, h, w);

    if(hasalpha) {
      push_static_text("alpha");
      push_int(w);
      push_int(h);
      o=clone_object(image_program,2);
      img=get_storage(o,image_program);
      push_object(o);
      n++;

      tim_decode_alpha_rect(attr, s, img->img, clut, h, w);
    }
  }

  f_aggregate_mapping(2*n);

  stack_swap();
  pop_stack();
}

static void image_tim_f_decode(INT32 args)
{
   img_tim_decode(args,0);
   push_constant_text("image");
   f_index(2);
}

static void image_tim_f_decode_alpha(INT32 args)
{
   img_tim_decode(args,0);
   push_constant_text("alpha");
   f_index(2);
}

void image_tim_f_decode_header(INT32 args)
{
   img_tim_decode(args,1);
}

void image_tim_f__decode(INT32 args)
{
   img_tim_decode(args,0);
}

void init_image_tim(void)
{
  ADD_FUNCTION( "decode",  image_tim_f_decode,  tFunc(tStr,tObj), 0);
  ADD_FUNCTION( "decode_alpha",  image_tim_f_decode_alpha,  tFunc(tStr,tObj), 0);
  ADD_FUNCTION( "_decode", image_tim_f__decode, tFunc(tStr,tMapping), 0);
  ADD_FUNCTION( "decode_header", image_tim_f_decode_header, tFunc(tStr,tMapping), 0);
}

void exit_image_tim(void)
{
}<|MERGE_RESOLUTION|>--- conflicted
+++ resolved
@@ -9,11 +9,6 @@
 #include <math.h>
 #include <ctype.h>
 
-<<<<<<< HEAD
-=======
-#include "stralloc.h"
-#include "pike_macros.h"
->>>>>>> 962969d3
 #include "object.h"
 #include "interpret.h"
 #include "svalue.h"
@@ -207,13 +202,9 @@
   n++;
 
   if(attr&FLAG_CLUT) {
-<<<<<<< HEAD
     bsize = s[0]|(s[1]<<8)|(s[2]<<16)|(s[3]<<24);
-=======
-    bsize = s[0]|(s[1]<<8)|(s[2]<<16)|(s[3]<<24);   
     if (bsize > len || bsize < 0)
       Pike_error("Malformed TIM.\n");
->>>>>>> 962969d3
 #ifdef TIM_DEBUG
     printf("bsize: %d\n", bsize);
 #endif
