/*
|| This file is part of Pike. For copyright information see COPYRIGHT.
|| Pike is distributed under GPL, LGPL and MPL. See the file COPYING
|| for more information.
*/

#include "global.h"
#include "image_machine.h"
#include <math.h>
#include <ctype.h>

#include "object.h"
#include "interpret.h"
#include "svalue.h"
#include "mapping.h"
#include "pike_error.h"
#include "operators.h"
#include "builtin_functions.h"
#include "module_support.h"
#include "pike_types.h"


#include "image.h"

#include "encodings.h"



extern struct program *image_program;

/*
**! module Image
**! submodule TIM
**!
**! 	Handle decoding of TIM images.
**!
**! 	TIM is the framebuffer format of the PSX game system.
**! 	It is a simple, uncompressed, truecolor or CLUT format
**!     with a one bit alpha channel.
*/

/*
**! method object decode(string data)
**! method object decode_alpha(string data)
**! method mapping decode_header(string data)
**! method mapping _decode(string data)
**!	decodes a TIM image
**!
**!	The <ref>decode_header</ref> and <ref>_decode</ref>
**!	has these elements:
**!
**!	<pre>
**!        "image":object            - image object    \- not decode_header
**!	   "alpha":object            - decoded alpha   /
**!	   
**!	   "type":"image/x-tim"      - image type
**!	   "xsize":int               - horisontal size in pixels
**!	   "ysize":int               - vertical size in pixels
**!	   "attr":int		     - texture attributes
**!	</pre>
*/

#define MODE_CLUT4              0
#define MODE_CLUT8              1
#define MODE_DC15               2
#define MODE_DC24               3
#define MODE_MIXED              4
#define FLAG_CLUT               8


static void tim_decode_rect(INT32 attr, unsigned char *src, rgb_group *dst,
			    unsigned char *clut, int clutlength,
                            unsigned int h, unsigned int w)
{
  INT32 cnt = h * w;
  switch(attr&7) {
   case MODE_DC15:
     while(cnt--) {
       unsigned int p = src[0]|(src[1]<<8);
       dst->b = ((p&0x7c00)>>7)|((p&0x7000)>>12);
       dst->g = ((p&0x03e0)>>2)|((p&0x0380)>>7);
       dst->r = ((p&0x001f)<<3)|((p&0x001c)>>2);
       src+=2;
       dst++;
     }
     break;
   case MODE_CLUT4:
     cnt = cnt/2;
     while(cnt--) {
       int i, cluti = (src[0]&0xf)*2;
       unsigned int p;

       if (clutlength <= cluti + 1)
         Pike_error("Malformed TIM image.\n");

       p = clut[cluti]|(clut[cluti+1]<<8);

       for(i=0; i<2; i++)
       {
         dst->b = ((p&0x7c00)>>7)|((p&0x7000)>>12);
         dst->g = ((p&0x03e0)>>2)|((p&0x0380)>>7);
         dst->r = ((p&0x001f)<<3)|((p&0x001c)>>2);
         dst++;
         cluti = (src[0]>>4)*2;
       }
       src++;
     }
     break;
   case MODE_CLUT8:
     while(cnt--) {
<<<<<<< HEAD
       int cluti = (src[0])*2;
=======
       int i, cluti = (src[0])*2;
       unsigned int p;

       if (clutlength <= cluti + 1)
         Pike_error("Malformed TIM image.\n");

>>>>>>> 1c585f31
       unsigned int p = clut[cluti]|(clut[cluti+1]<<8);

       dst->b = ((p&0x7c00)>>7)|((p&0x7000)>>12);
       dst->g = ((p&0x03e0)>>2)|((p&0x0380)>>7);
       dst->r = ((p&0x001f)<<3)|((p&0x001c)>>2);
       dst++;
       src++;
     }
     break;
  }
}

#define ALPHA(a) if(!a)               /* Transparent */           \
	           dst->b = dst->g = dst->r = 0;                  \
                 else if(!(a&0x80))  /* Not transparent */        \
	           dst->b = dst->g = dst->r = 0xff;               \
                 else if(!(a&0x7f))  /* Non-transparent black */  \
	           dst->b = dst->g = dst->r = 0xff;               \
                 else                /* Semi transparent */       \
	           dst->b = dst->g = dst->r = 0x7f


static void tim_decode_alpha_rect(INT32 attr, unsigned char *src,
				  rgb_group *dst, unsigned char *clut, 
				  unsigned int h, unsigned int w)
{
  /* Pixels rendereding on the PSX is made in one of two modes. One of
     them has semi transparency, but what mode to use is not indicated
     in the TIM as far as I know. Let's render everything in semi
     transparent mode with .5 from source and .5 from destination. */

  INT32 cnt = h * w;
  switch(attr&7) {
   case MODE_DC15:
     while(cnt--) {
       ALPHA(src[1]);
       src+=2;
       dst++;
     }
     break;
   case MODE_CLUT4:
     cnt = cnt/2;
     while(cnt--) {
       ALPHA( clut[(src[0]&0xf)*2] );
       dst++;
       ALPHA( clut[(src[0]>>4)*2] );
       src++;
       dst++;
     }
     break;
   case MODE_CLUT8:
     while(cnt--) {
       ALPHA( clut[(src[0])*2] );
       src++;
       dst++;
     }
     break;
  }
}

void img_tim_decode(INT32 args, int header_only)
{
  struct pike_string *str;
  unsigned char *s, *clut;
  int n=0, hasalpha=0, bitpp=0, bsize=0;
  ptrdiff_t len;
  INT32 attr;
  unsigned int h=0, w=0;
  
  get_all_args("_decode", args, "%S", &str);
  clut=s=(unsigned char *)str->str;
  clut+=20;
  len = str->len;
  pop_n_elems(args-1);
  
  if(len < 12 || (s[0] != 0x10 || s[2] != 0 || s[3] != 0))
    Pike_error("not a TIM texture\n");
  else if(s[2] != 0)
    Pike_error("unknown version of TIM texture\n");     

  s += 4; len -= 4;
  
  ref_push_string(literal_type_string);
  push_text("image/x-tim");
  n++;
  
  attr = s[0]|(s[1]<<8)|(s[2]<<16)|(s[3]<<24);
  if(attr&0xfffffff0)
    Pike_error("unknown flags in TIM texture\n");
  
  s += 4; len -= 4;

  push_text("attr");
  push_int(attr);
  n++;
  
  if(attr&FLAG_CLUT) {
    bsize = s[0]|(s[1]<<8)|(s[2]<<16)|(s[3]<<24);   
    if (bsize > len || bsize < 0)
      Pike_error("Malformed TIM.\n");
#ifdef TIM_DEBUG
    printf("bsize: %d\n", bsize);
#endif
    s += bsize; len -= bsize;
  }

  /* FIXME: Unknown what this comes from */
  s += 4; len -= 4;

  if (len < 8)
    Pike_error("Malformed TIM.\n");

  switch(attr&7) {
   case MODE_DC15:
#ifdef TIM_DEBUG
     printf("15bit\n");
     printf("dx: %d, dy: %d\n", s[0]|(s[1]<<8), s[2]|(s[3]<<8));
#endif
     s += 4; len -= 4;
     w = s[0]|(s[1]<<8);
     h = s[2]|(s[3]<<8);
     s += 4; len -= 4;
     bitpp = 16;
     hasalpha = 1;
     break;
   case MODE_DC24:
#ifdef TIM_DEBUG
     printf("24bit\n");
#endif
     Pike_error("24bit TIMs not supported. Please send an example to peter@roxen.com\n");
   case MODE_CLUT4:
     /* dx and dy word ignored */
#ifdef TIM_DEBUG
     printf("CLUT4\n");
     printf("dx: %d, dy: %d\n", s[0]|(s[1]<<8), s[2]|(s[3]<<8));
#endif
     if (!(attr&FLAG_CLUT))
       Pike_error("Malformed TIM image (CLUT mode but no CLUT bit)\n");

     s += 4; len -= 4;
     w = (s[0]|(s[1]<<8))*4;
     h = s[2]|(s[3]<<8);
     s += 4; len -= 4;
     bitpp = 4;
     hasalpha = 1;
     break;    
   case MODE_CLUT8:
     /* dx and dy word ignored */
#ifdef TIM_DEBUG
     printf("CLUT8\n");
     printf("dx: %d, dy: %d\n", s[0]|(s[1]<<8), s[2]|(s[3]<<8));
#endif
     if (!(attr&FLAG_CLUT))
       Pike_error("Malformed TIM image (CLUT mode but no CLUT bit)\n");
     s += 4; len -= 4;
     w = (s[0]|(s[1]<<8))*2;
     h = s[2]|(s[3]<<8);
     s += 4; len -= 4;
     bitpp = 8;
     hasalpha = 1;
     break;
   case MODE_MIXED:
#ifdef TIM_DEBUG
     printf("Mixed\n");
#endif
     Pike_error("mixed TIMs not supported\n");
   default:
     Pike_error("unknown TIM format\n");
  }
  
  push_text("xsize");
  push_int(w);
  n++;   
  push_text("ysize");
  push_int(h);
  n++;   

#ifdef TIM_DEBUG
  printf("w: %d, h: %d\n", w, h);
#endif  

  if(!header_only) {
    struct object *o;
    struct image *img;
    
    if(len < (INT32)(bitpp*(h*w)/8))
      Pike_error("short pixel data\n");
    
    push_text("image");
    push_int(w);
    push_int(h);
    o=clone_object(image_program,2);
    img=get_storage(o,image_program);
    push_object(o);
    n++;
    
    tim_decode_rect(attr, s, img->img, clut, bsize, h, w);
    
    if(hasalpha) {
      push_text("alpha");
      push_int(w);
      push_int(h);
      o=clone_object(image_program,2);
      img=get_storage(o,image_program);
      push_object(o);
      n++;
      
      tim_decode_alpha_rect(attr, s, img->img, clut, h, w);
    }
  }
  
  f_aggregate_mapping(2*n);
  
  stack_swap();
  pop_stack();
}

static void image_tim_f_decode(INT32 args)
{
   img_tim_decode(args,0);
   push_constant_text("image");
   f_index(2);
}

static void image_tim_f_decode_alpha(INT32 args)
{
   img_tim_decode(args,0);
   push_constant_text("alpha");
   f_index(2);
}

void image_tim_f_decode_header(INT32 args)
{
   img_tim_decode(args,1);
}

void image_tim_f__decode(INT32 args)
{
   img_tim_decode(args,0);
}

void init_image_tim(void)
{
  ADD_FUNCTION( "decode",  image_tim_f_decode,  tFunc(tStr,tObj), 0);
  ADD_FUNCTION( "decode_alpha",  image_tim_f_decode_alpha,  tFunc(tStr,tObj), 0);
  ADD_FUNCTION( "_decode", image_tim_f__decode, tFunc(tStr,tMapping), 0);
  ADD_FUNCTION( "decode_header", image_tim_f_decode_header, tFunc(tStr,tMapping), 0);
}

void exit_image_tim(void)
{
}<|MERGE_RESOLUTION|>--- conflicted
+++ resolved
@@ -108,17 +108,13 @@
      break;
    case MODE_CLUT8:
      while(cnt--) {
-<<<<<<< HEAD
        int cluti = (src[0])*2;
-=======
-       int i, cluti = (src[0])*2;
        unsigned int p;
 
        if (clutlength <= cluti + 1)
          Pike_error("Malformed TIM image.\n");
 
->>>>>>> 1c585f31
-       unsigned int p = clut[cluti]|(clut[cluti+1]<<8);
+       p = clut[cluti]|(clut[cluti+1]<<8);
 
        dst->b = ((p&0x7c00)>>7)|((p&0x7000)>>12);
        dst->g = ((p&0x03e0)>>2)|((p&0x0380)>>7);
