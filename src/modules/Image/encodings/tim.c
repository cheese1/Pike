/*
|| This file is part of Pike. For copyright information see COPYRIGHT.
|| Pike is distributed under GPL, LGPL and MPL. See the file COPYING
|| for more information.
*/

#include "global.h"
#include "image_machine.h"
#include <math.h>
#include <ctype.h>

#include "object.h"
#include "interpret.h"
#include "svalue.h"
#include "mapping.h"
#include "pike_error.h"
#include "operators.h"
#include "builtin_functions.h"
#include "module_support.h"
<<<<<<< HEAD
#include "pike_types.h"
=======
#include "bignum.h"
>>>>>>> d0770396


#include "image.h"

#include "encodings.h"



extern struct program *image_program;

/*
**! module Image
**! submodule TIM
**!
**! 	Handle decoding of TIM images.
**!
**! 	TIM is the framebuffer format of the PSX game system.
**! 	It is a simple, uncompressed, truecolor or CLUT format
**!     with a one bit alpha channel.
*/

/*
**! method object decode(string data)
**! method object decode_alpha(string data)
**! method mapping decode_header(string data)
**! method mapping _decode(string data)
**!	decodes a TIM image
**!
**!	The <ref>decode_header</ref> and <ref>_decode</ref>
**!	has these elements:
**!
**!	<pre>
**!        "image":object            - image object    \- not decode_header
**!	   "alpha":object            - decoded alpha   /
**!
**!	   "type":"image/x-tim"      - image type
**!	   "xsize":int               - horisontal size in pixels
**!	   "ysize":int               - vertical size in pixels
**!	   "attr":int		     - texture attributes
**!	</pre>
*/

#define MODE_CLUT4              0
#define MODE_CLUT8              1
#define MODE_DC15               2
#define MODE_DC24               3
#define MODE_MIXED              4
#define FLAG_CLUT               8


static void tim_decode_rect(INT32 attr, unsigned char *src, rgb_group *dst,
			    unsigned char *clut, int clutlength,
                            unsigned int h, unsigned int w)
{
  INT32 cnt = h * w;
  switch(attr&7) {
   case MODE_DC15:
     while(cnt--) {
       unsigned int p = src[0]|(src[1]<<8);
       dst->b = ((p&0x7c00)>>7)|((p&0x7000)>>12);
       dst->g = ((p&0x03e0)>>2)|((p&0x0380)>>7);
       dst->r = ((p&0x001f)<<3)|((p&0x001c)>>2);
       src+=2;
       dst++;
     }
     break;
   case MODE_CLUT4:
     cnt = cnt/2;
     while(cnt--) {
       int i, cluti = (src[0]&0xf)*2;
       unsigned int p;

       if (clutlength <= cluti + 1)
         Pike_error("Malformed TIM image.\n");

       p = clut[cluti]|(clut[cluti+1]<<8);

       for(i=0; i<2; i++)
       {
         dst->b = ((p&0x7c00)>>7)|((p&0x7000)>>12);
         dst->g = ((p&0x03e0)>>2)|((p&0x0380)>>7);
         dst->r = ((p&0x001f)<<3)|((p&0x001c)>>2);
         dst++;
         cluti = (src[0]>>4)*2;
       }
       src++;
     }
     break;
   case MODE_CLUT8:
     while(cnt--) {
       int cluti = (src[0])*2;
       unsigned int p;

       if (clutlength <= cluti + 1)
         Pike_error("Malformed TIM image.\n");

       p = clut[cluti]|(clut[cluti+1]<<8);

       dst->b = ((p&0x7c00)>>7)|((p&0x7000)>>12);
       dst->g = ((p&0x03e0)>>2)|((p&0x0380)>>7);
       dst->r = ((p&0x001f)<<3)|((p&0x001c)>>2);
       dst++;
       src++;
     }
     break;
  }
}

#define ALPHA(a) if(!a)               /* Transparent */           \
	           dst->b = dst->g = dst->r = 0;                  \
                 else if(!(a&0x80))  /* Not transparent */        \
	           dst->b = dst->g = dst->r = 0xff;               \
                 else if(!(a&0x7f))  /* Non-transparent black */  \
	           dst->b = dst->g = dst->r = 0xff;               \
                 else                /* Semi transparent */       \
	           dst->b = dst->g = dst->r = 0x7f


static void tim_decode_alpha_rect(INT32 attr, unsigned char *src,
				  rgb_group *dst, unsigned char *clut,
				  unsigned int h, unsigned int w)
{
  /* Pixels rendereding on the PSX is made in one of two modes. One of
     them has semi transparency, but what mode to use is not indicated
     in the TIM as far as I know. Let's render everything in semi
     transparent mode with .5 from source and .5 from destination. */

  INT32 cnt = h * w;
  switch(attr&7) {
   case MODE_DC15:
     while(cnt--) {
       ALPHA(src[1]);
       src+=2;
       dst++;
     }
     break;
   case MODE_CLUT4:
     cnt = cnt/2;
     while(cnt--) {
       ALPHA( clut[(src[0]&0xf)*2] );
       dst++;
       ALPHA( clut[(src[0]>>4)*2] );
       src++;
       dst++;
     }
     break;
   case MODE_CLUT8:
     while(cnt--) {
       ALPHA( clut[(src[0])*2] );
       src++;
       dst++;
     }
     break;
  }
}

void img_tim_decode(INT32 args, int header_only)
{
  struct pike_string *str;
  unsigned char *s, *clut;
  int n=0, hasalpha=0, bitpp=0, bsize=0;
  ptrdiff_t len;
  INT32 attr;
  unsigned int h=0, w=0;

  get_all_args(NULL, args, "%S", &str);
  clut=s=(unsigned char *)str->str;
  clut+=20;
  len = str->len;
  pop_n_elems(args-1);

  if(len < 12 || (s[0] != 0x10 || s[2] != 0 || s[3] != 0))
    Pike_error("not a TIM texture\n");
  else if(s[2] != 0)
    Pike_error("unknown version of TIM texture\n");

  s += 4; len -= 4;

  ref_push_string(literal_type_string);
  push_static_text("image/x-tim");
  n++;

  attr = s[0]|(s[1]<<8)|(s[2]<<16)|(s[3]<<24);
  if(attr&0xfffffff0)
    Pike_error("unknown flags in TIM texture\n");

  s += 4; len -= 4;

  push_static_text("attr");
  push_int(attr);
  n++;

  if(attr&FLAG_CLUT) {
    bsize = s[0]|(s[1]<<8)|(s[2]<<16)|(s[3]<<24);
    if (bsize > len || bsize < 0)
      Pike_error("Malformed TIM.\n");
#ifdef TIM_DEBUG
    printf("bsize: %d\n", bsize);
#endif
    s += bsize; len -= bsize;
  }

  /* FIXME: Unknown what this comes from */
  s += 4; len -= 4;

  if (len < 8)
    Pike_error("Malformed TIM.\n");

  switch(attr&7) {
   case MODE_DC15:
#ifdef TIM_DEBUG
     printf("15bit\n");
     printf("dx: %d, dy: %d\n", s[0]|(s[1]<<8), s[2]|(s[3]<<8));
#endif
     s += 4; len -= 4;
     w = s[0]|(s[1]<<8);
     h = s[2]|(s[3]<<8);
     s += 4; len -= 4;
     bitpp = 16;
     hasalpha = 1;
     break;
   case MODE_DC24:
#ifdef TIM_DEBUG
     printf("24bit\n");
#endif
     Pike_error("24bit TIMs not supported. Please send an example to peter@roxen.com\n");
   case MODE_CLUT4:
     /* dx and dy word ignored */
#ifdef TIM_DEBUG
     printf("CLUT4\n");
     printf("dx: %d, dy: %d\n", s[0]|(s[1]<<8), s[2]|(s[3]<<8));
#endif
     if (!(attr&FLAG_CLUT))
       Pike_error("Malformed TIM image (CLUT mode but no CLUT bit)\n");

     s += 4; len -= 4;
     w = (s[0]|(s[1]<<8))*4;
     h = s[2]|(s[3]<<8);
     s += 4; len -= 4;
     bitpp = 4;
     hasalpha = 1;
     break;
   case MODE_CLUT8:
     /* dx and dy word ignored */
#ifdef TIM_DEBUG
     printf("CLUT8\n");
     printf("dx: %d, dy: %d\n", s[0]|(s[1]<<8), s[2]|(s[3]<<8));
#endif
     if (!(attr&FLAG_CLUT))
       Pike_error("Malformed TIM image (CLUT mode but no CLUT bit)\n");
     s += 4; len -= 4;
     w = (s[0]|(s[1]<<8))*2;
     h = s[2]|(s[3]<<8);
     s += 4; len -= 4;
     bitpp = 8;
     hasalpha = 1;
     break;
   case MODE_MIXED:
#ifdef TIM_DEBUG
     printf("Mixed\n");
#endif
     Pike_error("mixed TIMs not supported\n");
   default:
     Pike_error("unknown TIM format\n");
  }

  push_static_text("xsize");
  push_int(w);
  n++;
  push_static_text("ysize");
  push_int(h);
  n++;

#ifdef TIM_DEBUG
  printf("w: %d, h: %d\n", w, h);
#endif

  if(!header_only) {
    struct object *o;
    struct image *img;
<<<<<<< HEAD

    if(len < (INT32)(bitpp*(h*w)/8))
=======
    INT32 bytes_needed;

    if ((INT32)h < 0 || (INT32)w < 0
        || DO_INT32_MUL_OVERFLOW(h, w, &bytes_needed)
        || DO_INT32_MUL_OVERFLOW(bytes_needed, bitpp, &bytes_needed))
    {
      Pike_error("TIM Image too large.\n");
    }
    
    if(len < bytes_needed)
>>>>>>> d0770396
      Pike_error("short pixel data\n");

    push_static_text("image");
    push_int(w);
    push_int(h);
    o=clone_object(image_program,2);
    img=get_storage(o,image_program);
    push_object(o);
    n++;

    tim_decode_rect(attr, s, img->img, clut, bsize, h, w);

    if(hasalpha) {
      push_static_text("alpha");
      push_int(w);
      push_int(h);
      o=clone_object(image_program,2);
      img=get_storage(o,image_program);
      push_object(o);
      n++;

      tim_decode_alpha_rect(attr, s, img->img, clut, h, w);
    }
  }

  f_aggregate_mapping(2*n);

  stack_swap();
  pop_stack();
}

static void image_tim_f_decode(INT32 args)
{
   img_tim_decode(args,0);
   push_constant_text("image");
   f_index(2);
}

static void image_tim_f_decode_alpha(INT32 args)
{
   img_tim_decode(args,0);
   push_constant_text("alpha");
   f_index(2);
}

void image_tim_f_decode_header(INT32 args)
{
   img_tim_decode(args,1);
}

void image_tim_f__decode(INT32 args)
{
   img_tim_decode(args,0);
}

void init_image_tim(void)
{
  ADD_FUNCTION( "decode",  image_tim_f_decode,  tFunc(tStr,tObj), 0);
  ADD_FUNCTION( "decode_alpha",  image_tim_f_decode_alpha,  tFunc(tStr,tObj), 0);
  ADD_FUNCTION( "_decode", image_tim_f__decode, tFunc(tStr,tMapping), 0);
  ADD_FUNCTION( "decode_header", image_tim_f_decode_header, tFunc(tStr,tMapping), 0);
}

void exit_image_tim(void)
{
}<|MERGE_RESOLUTION|>--- conflicted
+++ resolved
@@ -17,11 +17,8 @@
 #include "operators.h"
 #include "builtin_functions.h"
 #include "module_support.h"
-<<<<<<< HEAD
 #include "pike_types.h"
-=======
 #include "bignum.h"
->>>>>>> d0770396
 
 
 #include "image.h"
@@ -302,10 +299,6 @@
   if(!header_only) {
     struct object *o;
     struct image *img;
-<<<<<<< HEAD
-
-    if(len < (INT32)(bitpp*(h*w)/8))
-=======
     INT32 bytes_needed;
 
     if ((INT32)h < 0 || (INT32)w < 0
@@ -314,9 +307,8 @@
     {
       Pike_error("TIM Image too large.\n");
     }
-    
+
     if(len < bytes_needed)
->>>>>>> d0770396
       Pike_error("short pixel data\n");
 
     push_static_text("image");
