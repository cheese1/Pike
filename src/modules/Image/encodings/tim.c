/*
|| This file is part of Pike. For copyright information see COPYRIGHT.
|| Pike is distributed under GPL, LGPL and MPL. See the file COPYING
|| for more information.
*/

#include "global.h"
#include "image_machine.h"
#include <math.h>
#include <ctype.h>

#include "object.h"
#include "interpret.h"
#include "svalue.h"
#include "mapping.h"
#include "pike_error.h"
#include "operators.h"
#include "builtin_functions.h"
#include "module_support.h"
#include "pike_types.h"


#include "image.h"

#include "encodings.h"



extern struct program *image_program;

/*
**! module Image
**! submodule TIM
**!
**! 	Handle decoding of TIM images.
**!
**! 	TIM is the framebuffer format of the PSX game system.
**! 	It is a simple, uncompressed, truecolor or CLUT format
**!     with a one bit alpha channel.
*/

/*
**! method object decode(string data)
**! method object decode_alpha(string data)
**! method mapping decode_header(string data)
**! method mapping _decode(string data)
**!	decodes a TIM image
**!
**!	The <ref>decode_header</ref> and <ref>_decode</ref>
**!	has these elements:
**!
**!	<pre>
**!        "image":object            - image object    \- not decode_header
**!	   "alpha":object            - decoded alpha   /
**!
**!	   "type":"image/x-tim"      - image type
**!	   "xsize":int               - horisontal size in pixels
**!	   "ysize":int               - vertical size in pixels
**!	   "attr":int		     - texture attributes
**!	</pre>
*/

#define MODE_CLUT4              0
#define MODE_CLUT8              1
#define MODE_DC15               2
#define MODE_DC24               3
#define MODE_MIXED              4
#define FLAG_CLUT               8


static void tim_decode_rect(INT32 attr, unsigned char *src, rgb_group *dst,
			    unsigned char *clut, int clutlength,
                            unsigned int h, unsigned int w)
{
  INT32 cnt = h * w;
  switch(attr&7) {
   case MODE_DC15:
     while(cnt--) {
       unsigned int p = src[0]|(src[1]<<8);
       dst->b = ((p&0x7c00)>>7)|((p&0x7000)>>12);
       dst->g = ((p&0x03e0)>>2)|((p&0x0380)>>7);
       dst->r = ((p&0x001f)<<3)|((p&0x001c)>>2);
       src+=2;
       dst++;
     }
     break;
   case MODE_CLUT4:
     cnt = cnt/2;
     while(cnt--) {
       int i, cluti = (src[0]&0xf)*2;
       unsigned int p;

       if (clutlength <= cluti + 1)
         Pike_error("Malformed TIM image.\n");

       p = clut[cluti]|(clut[cluti+1]<<8);

       for(i=0; i<2; i++)
       {
         dst->b = ((p&0x7c00)>>7)|((p&0x7000)>>12);
         dst->g = ((p&0x03e0)>>2)|((p&0x0380)>>7);
         dst->r = ((p&0x001f)<<3)|((p&0x001c)>>2);
         dst++;
         cluti = (src[0]>>4)*2;
       }
       src++;
     }
     break;
   case MODE_CLUT8:
     while(cnt--) {
<<<<<<< HEAD
       int cluti = (src[0])*2;
=======
       int i, cluti = (src[0])*2;
       unsigned int p;

       if (clutlength <= cluti + 1)
         Pike_error("Malformed TIM image.\n");

>>>>>>> 1c585f31
       unsigned int p = clut[cluti]|(clut[cluti+1]<<8);

       dst->b = ((p&0x7c00)>>7)|((p&0x7000)>>12);
       dst->g = ((p&0x03e0)>>2)|((p&0x0380)>>7);
       dst->r = ((p&0x001f)<<3)|((p&0x001c)>>2);
       dst++;
       src++;
     }
     break;
  }
}

#define ALPHA(a) if(!a)               /* Transparent */           \
	           dst->b = dst->g = dst->r = 0;                  \
                 else if(!(a&0x80))  /* Not transparent */        \
	           dst->b = dst->g = dst->r = 0xff;               \
                 else if(!(a&0x7f))  /* Non-transparent black */  \
	           dst->b = dst->g = dst->r = 0xff;               \
                 else                /* Semi transparent */       \
	           dst->b = dst->g = dst->r = 0x7f


static void tim_decode_alpha_rect(INT32 attr, unsigned char *src,
				  rgb_group *dst, unsigned char *clut,
				  unsigned int h, unsigned int w)
{
  /* Pixels rendereding on the PSX is made in one of two modes. One of
     them has semi transparency, but what mode to use is not indicated
     in the TIM as far as I know. Let's render everything in semi
     transparent mode with .5 from source and .5 from destination. */

  INT32 cnt = h * w;
  switch(attr&7) {
   case MODE_DC15:
     while(cnt--) {
       ALPHA(src[1]);
       src+=2;
       dst++;
     }
     break;
   case MODE_CLUT4:
     cnt = cnt/2;
     while(cnt--) {
       ALPHA( clut[(src[0]&0xf)*2] );
       dst++;
       ALPHA( clut[(src[0]>>4)*2] );
       src++;
       dst++;
     }
     break;
   case MODE_CLUT8:
     while(cnt--) {
       ALPHA( clut[(src[0])*2] );
       src++;
       dst++;
     }
     break;
  }
}

void img_tim_decode(INT32 args, int header_only)
{
  struct pike_string *str;
  unsigned char *s, *clut;
  int n=0, hasalpha=0, bitpp=0, bsize=0;
  ptrdiff_t len;
  INT32 attr;
  unsigned int h=0, w=0;

  get_all_args(NULL, args, "%S", &str);
  clut=s=(unsigned char *)str->str;
  clut+=20;
  len = str->len;
  pop_n_elems(args-1);

  if(len < 12 || (s[0] != 0x10 || s[2] != 0 || s[3] != 0))
    Pike_error("not a TIM texture\n");
  else if(s[2] != 0)
    Pike_error("unknown version of TIM texture\n");

  s += 4; len -= 4;

  ref_push_string(literal_type_string);
  push_static_text("image/x-tim");
  n++;

  attr = s[0]|(s[1]<<8)|(s[2]<<16)|(s[3]<<24);
  if(attr&0xfffffff0)
    Pike_error("unknown flags in TIM texture\n");

  s += 4; len -= 4;

  push_static_text("attr");
  push_int(attr);
  n++;

  if(attr&FLAG_CLUT) {
    bsize = s[0]|(s[1]<<8)|(s[2]<<16)|(s[3]<<24);
    if (bsize > len || bsize < 0)
      Pike_error("Malformed TIM.\n");
#ifdef TIM_DEBUG
    printf("bsize: %d\n", bsize);
#endif
    s += bsize; len -= bsize;
  }

  /* FIXME: Unknown what this comes from */
  s += 4; len -= 4;

  if (len < 8)
    Pike_error("Malformed TIM.\n");

  switch(attr&7) {
   case MODE_DC15:
#ifdef TIM_DEBUG
     printf("15bit\n");
     printf("dx: %d, dy: %d\n", s[0]|(s[1]<<8), s[2]|(s[3]<<8));
#endif
     s += 4; len -= 4;
     w = s[0]|(s[1]<<8);
     h = s[2]|(s[3]<<8);
     s += 4; len -= 4;
     bitpp = 16;
     hasalpha = 1;
     break;
   case MODE_DC24:
#ifdef TIM_DEBUG
     printf("24bit\n");
#endif
     Pike_error("24bit TIMs not supported. Please send an example to peter@roxen.com\n");
   case MODE_CLUT4:
     /* dx and dy word ignored */
#ifdef TIM_DEBUG
     printf("CLUT4\n");
     printf("dx: %d, dy: %d\n", s[0]|(s[1]<<8), s[2]|(s[3]<<8));
#endif
     if (!(attr&FLAG_CLUT))
       Pike_error("Malformed TIM image (CLUT mode but no CLUT bit)\n");

     s += 4; len -= 4;
     w = (s[0]|(s[1]<<8))*4;
     h = s[2]|(s[3]<<8);
     s += 4; len -= 4;
     bitpp = 4;
     hasalpha = 1;
     break;
   case MODE_CLUT8:
     /* dx and dy word ignored */
#ifdef TIM_DEBUG
     printf("CLUT8\n");
     printf("dx: %d, dy: %d\n", s[0]|(s[1]<<8), s[2]|(s[3]<<8));
#endif
     if (!(attr&FLAG_CLUT))
       Pike_error("Malformed TIM image (CLUT mode but no CLUT bit)\n");
     s += 4; len -= 4;
     w = (s[0]|(s[1]<<8))*2;
     h = s[2]|(s[3]<<8);
     s += 4; len -= 4;
     bitpp = 8;
     hasalpha = 1;
     break;
   case MODE_MIXED:
#ifdef TIM_DEBUG
     printf("Mixed\n");
#endif
     Pike_error("mixed TIMs not supported\n");
   default:
     Pike_error("unknown TIM format\n");
  }

  push_static_text("xsize");
  push_int(w);
  n++;
  push_static_text("ysize");
  push_int(h);
  n++;

#ifdef TIM_DEBUG
  printf("w: %d, h: %d\n", w, h);
#endif

  if(!header_only) {
    struct object *o;
    struct image *img;

    if(len < (INT32)(bitpp*(h*w)/8))
      Pike_error("short pixel data\n");

    push_static_text("image");
    push_int(w);
    push_int(h);
    o=clone_object(image_program,2);
    img=get_storage(o,image_program);
    push_object(o);
    n++;
<<<<<<< HEAD

    tim_decode_rect(attr, s, img->img, clut, h, w);

=======
    
    tim_decode_rect(attr, s, img->img, clut, bsize, h, w);
    
>>>>>>> 1c585f31
    if(hasalpha) {
      push_static_text("alpha");
      push_int(w);
      push_int(h);
      o=clone_object(image_program,2);
      img=get_storage(o,image_program);
      push_object(o);
      n++;

      tim_decode_alpha_rect(attr, s, img->img, clut, h, w);
    }
  }

  f_aggregate_mapping(2*n);

  stack_swap();
  pop_stack();
}

static void image_tim_f_decode(INT32 args)
{
   img_tim_decode(args,0);
   push_constant_text("image");
   f_index(2);
}

static void image_tim_f_decode_alpha(INT32 args)
{
   img_tim_decode(args,0);
   push_constant_text("alpha");
   f_index(2);
}

void image_tim_f_decode_header(INT32 args)
{
   img_tim_decode(args,1);
}

void image_tim_f__decode(INT32 args)
{
   img_tim_decode(args,0);
}

void init_image_tim(void)
{
  ADD_FUNCTION( "decode",  image_tim_f_decode,  tFunc(tStr,tObj), 0);
  ADD_FUNCTION( "decode_alpha",  image_tim_f_decode_alpha,  tFunc(tStr,tObj), 0);
  ADD_FUNCTION( "_decode", image_tim_f__decode, tFunc(tStr,tMapping), 0);
  ADD_FUNCTION( "decode_header", image_tim_f_decode_header, tFunc(tStr,tMapping), 0);
}

void exit_image_tim(void)
{
}<|MERGE_RESOLUTION|>--- conflicted
+++ resolved
@@ -108,17 +108,13 @@
      break;
    case MODE_CLUT8:
      while(cnt--) {
-<<<<<<< HEAD
        int cluti = (src[0])*2;
-=======
-       int i, cluti = (src[0])*2;
        unsigned int p;
 
        if (clutlength <= cluti + 1)
          Pike_error("Malformed TIM image.\n");
 
->>>>>>> 1c585f31
-       unsigned int p = clut[cluti]|(clut[cluti+1]<<8);
+       p = clut[cluti]|(clut[cluti+1]<<8);
 
        dst->b = ((p&0x7c00)>>7)|((p&0x7000)>>12);
        dst->g = ((p&0x03e0)>>2)|((p&0x0380)>>7);
@@ -313,15 +309,9 @@
     img=get_storage(o,image_program);
     push_object(o);
     n++;
-<<<<<<< HEAD
-
-    tim_decode_rect(attr, s, img->img, clut, h, w);
-
-=======
-    
+
     tim_decode_rect(attr, s, img->img, clut, bsize, h, w);
-    
->>>>>>> 1c585f31
+
     if(hasalpha) {
       push_static_text("alpha");
       push_int(w);
