--- conflicted
+++ resolved
@@ -9,11 +9,6 @@
 #include <math.h>
 #include <ctype.h>
 
-<<<<<<< HEAD
-=======
-#include "stralloc.h"
-#include "pike_macros.h"
->>>>>>> 962969d3
 #include "object.h"
 #include "interpret.h"
 #include "svalue.h"
