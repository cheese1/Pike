--- conflicted
+++ resolved
@@ -1,12 +1,8 @@
-<<<<<<< HEAD
 /*
 || This file is part of Pike. For copyright information see COPYRIGHT.
 || Pike is distributed under GPL, LGPL and MPL. See the file COPYING
 || for more information.
 */
-=======
-#include "global.h"
->>>>>>> 3818fec4
 
 #include "global.h"
 #include "image_machine.h"
@@ -670,13 +666,8 @@
     struct buffer loffset = *initial;
     struct layer_mask *m=xalloc(sizeof(struct layer_mask));
     res.mask = m;
-<<<<<<< HEAD
+    memset(m, 0, sizeof( struct layer_mask ));
     read_data( &loffset, lm_offset );
-    memset(m, 0, sizeof( struct layer_mask ));
-=======
-    MEMSET(m, 0, sizeof( struct layer_mask ));
-    read_data( &loffset, lm_offset );
->>>>>>> 3818fec4
     *m = read_layer_mask( &loffset, initial );
   }
 
