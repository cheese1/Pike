/*
|| This file is part of Pike. For copyright information see COPYRIGHT.
|| Pike is distributed under GPL, LGPL and MPL. See the file COPYING
|| for more information.
*/

/*
**! module Image
**! submodule GIF
**!
**!	This submodule keep the GIF encode/decode capabilities
**!	of the <ref>Image</ref> module.
**!
**!	GIF is a common image storage format,
**!	usable for a limited color palette - a GIF image can
**!	only contain as most 256 colors - and animations.
**!
**!	Simple encoding:
**!	<ref>encode</ref>, <ref>encode_trans</ref>
**!
**!	Advanced stuff:
**!	<ref>render_block</ref>, <ref>header_block</ref>,
**!	<ref>end_block</ref>, <ref>netscape_loop_block</ref>
**!
**!	Very advanced stuff:
**!	<ref>_render_block</ref>, <ref>_gce_block</ref>
**!
**! see also: Image, Image.Image, Image.Colortable
*/
#include "module.h"
#include "config.h"

#ifdef WITH_GIF

#include <math.h>
#include <ctype.h>

#include "pike_compiler.h"
#include "pike_macros.h"
#include "constants.h"
#include "interpret.h"
#include "threads.h"
#include "pike_error.h"
#include "pike_types.h"

#include "../Image/image.h"
#include "../Image/colortable.h"

#include "builtin_functions.h"
#include "operators.h"
#include "bignum.h"
#include "module_support.h"

#include "gif_lzw.h"

#endif /* WITH_GIF */

#ifdef WITH_GIF

#define sp Pike_sp

#ifdef DYNAMIC_MODULE
static struct program *image_program = NULL;
static struct program *image_colortable_program = NULL;
static struct program *image_layer_program = NULL;

/*  #ifdef FAKE_DYNAMIC_LOAD */

/* These should really be cached in local, static variables */
#define image_lay ((void(*)(INT32))PIKE_MODULE_IMPORT(Image,image_lay))

#define image_colortable_write_rgb \
 ((void(*)(struct neo_colortable *,unsigned char *))PIKE_MODULE_IMPORT(Image,image_colortable_write_rgb))

#define image_colortable_size \
  ((ptrdiff_t(*)(struct neo_colortable *))PIKE_MODULE_IMPORT(Image,image_colortable_size))

#define image_colortable_index_8bit_image \
  ((int(*)(struct neo_colortable *,rgb_group *,unsigned char *,int,int))PIKE_MODULE_IMPORT(Image,image_colortable_index_8bit_image))

#define image_colortable_internal_floyd_steinberg \
  ((void(*)(struct neo_colortable *))PIKE_MODULE_IMPORT(Image,image_colortable_internal_floyd_steinberg))

/*  #endif */

#else
extern struct program *image_program;
extern struct program *image_colortable_program;
extern struct program *image_layer_program;

#endif /* DYNAMIC_MODULE */

enum
{
   GIF_ILLEGAL,

   GIF_RENDER,
   GIF_EXTENSION,

   GIF_LOOSE_GCE,
   GIF_NETSCAPE_LOOP,

   GIF_ERROR_PREMATURE_EOD,
   GIF_ERROR_UNKNOWN_DATA,
   GIF_ERROR_TOO_MUCH_DATA
};

#if 0
#include <sys/resource.h>
#define CHRONO(X) chrono(X);

static void chrono(char *x)
{
   struct rusage r;
   static struct rusage rold;
   getrusage(RUSAGE_SELF,&r);
   fprintf(stderr,"%s: %ld.%06ld - %ld.%06ld\n",x,
	   (long)r.ru_utime.tv_sec,(long)r.ru_utime.tv_usec,

	   (long)(((r.ru_utime.tv_usec-rold.ru_utime.tv_usec<0)?-1:0)
		  +r.ru_utime.tv_sec-rold.ru_utime.tv_sec),
	   (long)(((r.ru_utime.tv_usec-rold.ru_utime.tv_usec<0)?1000000:0)
		  + r.ru_utime.tv_usec-rold.ru_utime.tv_usec)
      );

   rold=r;
}
#else
#define CHRONO(X)
#endif

/*
**! method string header_block(int xsize,int ysize,int numcolors);
**! method string header_block(int xsize,int ysize,object colortable);
**! method string header_block(int xsize,int ysize,object colortable,int background_color_index,int gif87a,int aspectx,int aspecty);
**! method string header_block(int xsize,int ysize,object colortable,int background_color_index,int gif87a,int aspectx,int aspecty,int r,int g,int b);
**!     This function gives back a GIF header block.
**!
**! 	Giving a colortable to this function includes a
**!	global palette in the header block.
**!
**! returns the created header block as a string
**!
**! arg int xsize
**! arg int ysize
**! 	Size of drawing area. Usually same size as in
**!	the first (or only) render block(s).
**! arg int background_color_index
**!	This color in the palette is the background color.
**!	Background is visible if the following render block(s)
**!	doesn't fill the drawing area or are transparent.
**!	Most decoders doesn't use this value, though.
**! arg int gif87a
**!	If set, write 'GIF87a' instead of 'GIF89a' (default 0 == 89a).
**! arg int aspectx
**! arg int aspecty
**!	Aspect ratio of pixels,
**!	ranging from 4:1 to 1:4 in increments
**!	of 1/16th. Ignored by most decoders.
**!	If any of <tt>aspectx</tt> or <tt>aspecty</tt> is zero,
**!	aspectratio information is skipped.
**! arg int r
**! arg int g
**! arg int b
**!	Add this color as the transparent color.
**!	This is the color used as transparency color in
**!	case of alpha-channel given as image object.
**!	This increases (!) the number of colors by one.
**!
**! note
**!	This is in the advanced sector of the GIF support;
**!	please read some about how GIFs are packed.
**!
**!	This GIF encoder doesn't support different size
**!	of colors in global palette and color resolution.
**!
**! see also: header_block, end_block
*/

void image_gif_header_block(INT32 args)
{
   int xs,ys,bkgi=0,aspect=0,gif87a=0;
   struct neo_colortable *nct=NULL;
   int globalpalette=0;
   ptrdiff_t numcolors=0;
   int bpp=1;
   char buf[20];
   struct pike_string *ps;
   rgb_group alphacolor={0,0,0};
   int alphaentry=0;

   if (args<3)
      Pike_error("Image.GIF.header_block(): too few arguments\n");
   if (TYPEOF(sp[-args]) != T_INT ||
       TYPEOF(sp[1-args]) != T_INT)
      Pike_error("Image.GIF.header_block(): illegal argument(s) 1..2 (expected int)\n");

   xs=sp[-args].u.integer;
   ys=sp[1-args].u.integer;

   if (TYPEOF(sp[2-args]) == T_INT)
   {
      numcolors=sp[2-args].u.integer;
      if (numcolors<2) numcolors=2;
      globalpalette=0;
   }
   else if (TYPEOF(sp[2-args]) == T_OBJECT &&
	    (nct=get_storage(sp[2-args].u.object,image_colortable_program)))
   {
      numcolors=image_colortable_size(nct);
      globalpalette=1;
   }
   else
      Pike_error("Image.GIF.header_block(): illegal argument 3 (expected int or colortable object)\n");

   if (args>=4) {
      if (TYPEOF(sp[3-args]) != T_INT)
	 Pike_error("Image.GIF.header_block(): illegal argument 4 (expected int)\n");
      else
	 bkgi=sp[3-args].u.integer;
   }
   if (args>=5) {
      if (TYPEOF(sp[4-args]) != T_INT)
	 Pike_error("Image.GIF.header_block(): illegal argument 4 (expected int)\n");
      else
	 gif87a=sp[4-args].u.integer;
   }
   if (args>=7) {
      if (TYPEOF(sp[5-args]) != T_INT ||
	  TYPEOF(sp[6-args]) != T_INT)
	 Pike_error("Image.GIF.header_block(): illegal argument(s) 5..6 (expected int)\n");
      else
	 if (sp[5-args].u.integer &&
	     sp[6-args].u.integer)
	 {
	    aspect=(64*sp[5-args].u.integer)/sp[6-args].u.integer-15;
	    if (aspect>241) aspect=241; else if (aspect<1) aspect=1;
	 }
   }
   if (args>=10)
   {
      if (TYPEOF(sp[7-args]) != T_INT ||
	  TYPEOF(sp[8-args]) != T_INT ||
	  TYPEOF(sp[9-args]) != T_INT)
	 Pike_error("Image.GIF.header_block(): illegal argument 8..10 (expected int)\n");
      alphacolor.r=(unsigned char)(sp[7-args].u.integer);
      alphacolor.g=(unsigned char)(sp[8-args].u.integer);
      alphacolor.b=(unsigned char)(sp[9-args].u.integer);
      alphaentry=1;
   }

   if (numcolors+alphaentry>256)
      Pike_error("Image.GIF.header_block(): too many colors (%ld%s)\n",
            (long)(numcolors + alphaentry),
	    alphaentry?" including alpha channel color":"");

   while ((1<<bpp)<numcolors+alphaentry) bpp++;

   sprintf(buf,"GIF8%ca%c%c%c%c%c%c%c",
	   gif87a?'7':'9',
	   xs&255, (xs>>8)&255, /* width */
	   ys&255, (ys>>8)&255, /* height */
	   ((globalpalette<<7)
	    | ((bpp-1)<<4) /* color resolution = 2^bpp */
	    | (0 <<3) /* palette is sorted, most used first */
	    | ((bpp)-1)), /* palette size = 2^bpp */
	   bkgi,
	   aspect);

   push_string(make_shared_binary_string(buf,13));

   if (globalpalette)
   {
      ps=begin_shared_string((1<<bpp)*3);
      image_colortable_write_rgb(nct,(unsigned char *)ps->str);
      memset(ps->str + (numcolors + alphaentry) * 3, 0,
	     ((1 << bpp) - numcolors - alphaentry) * 3);

      if (alphaentry)
      {
	 ps->str[3*numcolors+0]=alphacolor.r;
	 ps->str[3*numcolors+1]=alphacolor.g;
	 ps->str[3*numcolors+2]=alphacolor.b;
      }
      /* note: same as _calculated_ 'alphaidx'
	       in image_gif_render_block */

      push_string(end_shared_string(ps));
      f_add(2);
   }

   add_ref(ps=sp[-1].u.string);

   pop_n_elems(args+1);
   push_string(ps);
}

/*
**! method string end_block();
**!	This function gives back a GIF end (trailer) block.
**!
**! returns the end block as a string.
**!
**! note
**!	This is in the advanced sector of the GIF support;
**!	please read some about how GIFs are packed.
**!
**!	The result of this function is always ";" or "\x3b",
**!	but I recommend using this function anyway for code clearity.
**!
**! see also: header_block, end_block
*/

void image_gif_end_block(INT32 args)
{
   pop_n_elems(args);
   push_static_text("\x3b");
}

/*
**! method string _gce_block(int transparency,int transparency_index,int delay,int user_input,int disposal);
**!
**!     This function gives back a Graphic Control Extension block.
**!	A GCE block has the scope of the following render block.
**!
**! arg int transparency
**! arg int transparency_index
**!	The following image has transparency, marked with this index.
**! arg int delay
**!	View the following rendering for this many centiseconds (0..65535).
**! arg int user_input
**!	Wait the delay or until user input. If delay is zero,
**!	wait indefinitely for user input. May sound the bell
**!	upon decoding.
**! arg int disposal
**!	Disposal method number;
**!	<dl compact>
**!	<dt>0</dt><dd>No disposal specified. The decoder is
**!	         not required to take any action.</dd>
**!	<dt>1</dt><dd>Do not dispose. The graphic is to be left
**!	         in place.</dd>
**!     <dt>2</dt><dd>Restore to background color. The area used by the
**!              graphic must be restored to the background color.</dd>
**!     <dt>3</dt><dd>Restore to previous. The decoder is required to
**!              restore the area overwritten by the graphic with
**!              what was there prior to rendering the graphic.</dd>
**!     <dt compact>4-7</dt><dd>To be defined.</dd>
**!     </dl>
**!
**! see also: _render_block, render_block
**!
**! note
**!	This is in the very advanced sector of the GIF support;
**!	please read about how GIF files works.
**!
**!	Most decoders just ignore some or all of these parameters.
*/

static void image_gif__gce_block(INT32 args)
{
   char buf[20];
   if (args<5)
      Pike_error("Image.GIF._gce_block(): too few arguments\n");
   if (TYPEOF(sp[-args]) != T_INT ||
       TYPEOF(sp[1-args]) != T_INT ||
       TYPEOF(sp[2-args]) != T_INT ||
       TYPEOF(sp[3-args]) != T_INT ||
       TYPEOF(sp[4-args]) != T_INT)
      Pike_error("Image.GIF._gce_block(): Illegal argument(s)\n");
   sprintf(buf,"%c%c%c%c%c%c%c%c",
	   0x21, /* extension intruder */
	   0xf9, /* gce extension */
	   4, /* block size */
	   ((((int) sp[4-args].u.integer & 7)<<2) /* disposal */
	    | ((!!(int) sp[3-args].u.integer)<<1) /* user input */
	    | (!!(int) sp[-args].u.integer)), /* transparency */
	   (int) sp[2-args].u.integer & 255, /* delay, ls8 */
	   ((int) sp[2-args].u.integer>>8) & 255, /* delay, ms8 */
	   (int) sp[1-args].u.integer & 255, /* transparency index */
	   0 /* end block */
	   );

   pop_n_elems(args);
   push_string(make_shared_binary_string(buf,8));
}


/*
**! method string _render_block(int x,int y,int xsize,int ysize,int bpp,string indices,0|string colortable,int interlace);
**!	Advanced (!) method for writing renderblocks for placement
**!	in a GIF file. This method only applies LZW encoding on the
**!	indices and makes the correct headers.
**!
**! arg int x
**! arg int y
**!	Position of this image.
**! arg int xsize
**! arg int ysize
**!	Size of the image. Length if the <tt>indices</tt> string
**!	must be xsize*ysize.
**! arg int bpp
**!	Bits per pixels in the indices. Valid range 1..8.
**! arg string indices
**!	The image indices as an 8bit indices.
**! arg string colortable
**!	Colortable with colors to write as palette.
**!	If this argument is zero, no local colortable is written.
**!	Colortable string len must be 1&lt;&lt;bpp.
**! arg int interlace
**!     Interlace index data and set interlace bit. The given string
**!	should _not_ be pre-interlaced.
**!
**! see also: encode, _encode, header_block, end_block
**!
**! note
**!	This is in the very advanced sector of the GIF support;
**!	please read about how GIF files works.
*/

static void image_gif__render_block(INT32 args)
{
   int xpos,ypos,xs,ys,bpp,interlace;
   int localpalette=0;
   struct pike_string *ips,*cps=NULL,*ps;
   char buf[20];
   struct gif_lzw lzw;
   int i;
   int numstrings=0;

CHRONO("gif _render_block begun");

   if (args<8)
      Pike_error("Image.GIF._render_block(): Too few arguments\n");

   if (TYPEOF(sp[-args]) != T_INT ||
       TYPEOF(sp[1-args]) != T_INT ||
       TYPEOF(sp[2-args]) != T_INT ||
       TYPEOF(sp[3-args]) != T_INT ||
       TYPEOF(sp[4-args]) != T_INT ||
       TYPEOF(sp[5-args]) != T_STRING ||
       TYPEOF(sp[7-args]) != T_INT)
      Pike_error("Image.GIF._render_block(): Illegal argument(s)\n");

   xpos=sp[-args].u.integer;
   ypos=sp[1-args].u.integer;
   xs=sp[2-args].u.integer;
   ys=sp[3-args].u.integer;
   bpp=sp[4-args].u.integer;
   ips=sp[5-args].u.string;
   interlace=sp[7-args].u.integer;

   if (bpp<1) bpp=1;
   else if (bpp>8) bpp=8;

   if (TYPEOF(sp[6-args]) == T_INT)
   {
      localpalette=0;
   }
   else if (TYPEOF(sp[6-args]) == T_STRING)
   {
      cps=sp[6-args].u.string;
      localpalette=1;
      if (cps->len!=3*(1<<bpp))
	 Pike_error("Image.GIF._render_block(): colortable string has wrong length\n");
   }
   else
      Pike_error("Image.GIF._render_block(): Illegal argument(s)\n");

   if (xs*ys!=ips->len)
      Pike_error("Image.GIF._render_block(): indices string has wrong length\n");

/*** write image rendering header */

   sprintf(buf,"%c%c%c%c%c%c%c%c%c%c",
	   0x2c, /* render block initiator */
	   xpos&255, (xpos>>8)&255, /* left position */
	   ypos&255, (ypos>>8)&255, /* top position */
	   xs&255, (xs>>8)&255, /* width */
	   ys&255, (ys>>8)&255, /* height */
	   /* packed field */
	   ((localpalette<<7)
	    | (interlace<<6)
	    | (0 <<5) /* palette is sorted, most used first */
	    | ((bpp)-1)) /* palette size = 2^bpp */
           );
   push_string(make_shared_binary_string(buf,10));
   numstrings++;

/*** write local palette if needed */

   if (localpalette)
   {
     ref_push_string(cps);
     numstrings++;
   }
/*** write the image */

   /* write lzw minimum code size */
   if (bpp<2)
      sprintf(buf,"%c",2);
   else
      sprintf(buf,"%c",bpp);

   push_string(make_shared_binary_string(buf,1));
   numstrings++;

   image_gif_lzw_init(&lzw,(bpp<2)?2:bpp);
   if (lzw.broken) Pike_error("out of memory\n");

   THREADS_ALLOW();

   if (!interlace)
      image_gif_lzw_add(&lzw,(unsigned char *)ips->str,ips->len);
   else
   {
      int y;
      for (y=0; y<ys; y+=8)
         image_gif_lzw_add(&lzw,((unsigned char *)ips->str)+y*xs,xs);
      for (y=4; y<ys; y+=8)
         image_gif_lzw_add(&lzw,((unsigned char *)ips->str)+y*xs,xs);
      for (y=2; y<ys; y+=4)
         image_gif_lzw_add(&lzw,((unsigned char *)ips->str)+y*xs,xs);
      for (y=1; y<ys; y+=2)
         image_gif_lzw_add(&lzw,((unsigned char *)ips->str)+y*xs,xs);
   }

   image_gif_lzw_finish(&lzw);

   THREADS_DISALLOW();

   if (lzw.broken) Pike_error("out of memory\n");

CHRONO("gif _render_block push of packed data begin");

   for (i=0;;)
      if (lzw.outpos-i==0)
      {
	 push_string(make_shared_binary_string("\0",1));
	 numstrings++;
         break;
      }
      else if (lzw.outpos-i>=255)
      {
	 ps=begin_shared_string(256);
	 *((unsigned char*)(ps->str))=255;
	 memcpy(ps->str+1,lzw.out+i,255);
	 push_string(end_shared_string(ps));
	 numstrings++;
	 if (numstrings>32) /* shrink stack */
	 {
	    f_add(numstrings);
	    numstrings=1;
	 }
	 i+=255;
      }
      else
      {
	 ps=begin_shared_string(lzw.outpos-i+2);
         ps->str[0] = (char)(lzw.outpos-i);
	 memcpy(ps->str+1,lzw.out+i,lzw.outpos-i);
	 ps->str[lzw.outpos-i+1]=0;
	 push_string(end_shared_string(ps));
	 numstrings++;
	 break;
      }

CHRONO("gif _render_block push of packed data end");

   image_gif_lzw_free(&lzw);

/*** done */

   f_add(numstrings);

   add_ref(ps=sp[-1].u.string);

   pop_n_elems(args+1);
   push_string(ps);

CHRONO("gif _render_block end");
}

/*
**! method string render_block(object img,object colortable,int x,int y,int localpalette);
**! method string render_block(object img,object colortable,int x,int y,int localpalette,object alpha);
**! method string render_block(object img,object colortable,int x,int y,int localpalette,object alpha,int r,int g,int b);
**! method string render_block(object img,object colortable,int x,int y,int localpalette,int delay,int transp_index,int interlace,int user_input,int disposal);
**! method string render_block(object img,object colortable,int x,int y,int localpalette,object alpha,int r,int g,int b,int delay,int interlace,int user_input,int disposal);
**!
**!     This function gives a image block for placement in a GIF file,
**!	with or without transparency.
**!	The some options actually gives two blocks,
**!	the first with graphic control extensions for such things
**!	as delay or transparency.
**!
**!	Example:
**!	<pre>
**!	img1=<ref>Image.Image</ref>([...]);
**!	img2=<ref>Image.Image</ref>([...]);
**!	[...] // make your very-nice images
**!	nct=<ref>Image.Colortable</ref>([...]); // make a nice colortable
**!	write(<ref>Image.GIF.header_block</ref>(xsize,ysize,nct)); // write a GIF header
**!	write(<ref>Image.GIF.render_block</ref>(img1,nct,0,0,0,10)); // write a render block
**!	write(<ref>Image.GIF.render_block</ref>(img2,nct,0,0,0,10)); // write a render block
**!	[...]
**!	write(<ref>Image.GIF.end_block</ref>()); // write end block
**!	// voila! A GIF animation on stdout.
**!	</pre>
**!
**!	<illustration type=image/gif>
**!	object nct=Image.Colortable(lena(),32,({({0,0,0})}));
**!	string s=Image.GIF.header_block(lena()->xsize(),lena()->ysize(),nct);
**!	foreach ( ({lena()->xsize(),
**!		    (int)(lena()->xsize()*0.75),
**!		    (int)(lena()->xsize()*0.5),
**!		    (int)(lena()->xsize()*0.25),
**!		    (int)(1),
**!		    (int)(lena()->xsize()*0.25),
**!		    (int)(lena()->xsize()*0.5),
**!		    (int)(lena()->xsize()*0.75)}),int xsize)
**!	{
**!	   object o=lena()->scale(xsize,lena()->ysize());
**!	   object p=lena()->clear(0,0,0);
**!	   p->paste(o,(lena()->xsize()-o->xsize())/2,0);
**!	   s+=Image.GIF.render_block(p,nct,0,0,0,25);
**!	}
**!	s+=Image.GIF.netscape_loop_block(200);
**!	s+=Image.GIF.end_block();
**!	return s;
**!	</illustration>The above animation is thus created:
**!	<pre>
**!	object nct=Image.Colortable(lena,32,({({0,0,0})}));
**!	string s=GIF.header_block(lena->xsize(),lena->ysize(),nct);
**!	foreach ( ({lena->xsize(),
**!		    (int)(lena->xsize()*0.75),
**!		    (int)(lena->xsize()*0.5),
**!		    (int)(lena->xsize()*0.25),
**!		    (int)(1),
**!		    (int)(lena->xsize()*0.25),
**!		    (int)(lena->xsize()*0.5),
**!		    (int)(lena->xsize()*0.75)}),int xsize)
**!	{
**!	   object o=lena->scale(xsize,lena->ysize());
**!	   object p=lena->clear(0,0,0);
**!	   p->paste(o,(lena->xsize()-o->xsize())/2,0);
**!	   s+=Image.GIF.render_block(p,nct,0,0,0,25);
**!	}
**!	s+=Image.GIF.netscape_loop_block(200);
**!	s+=Image.GIF.end_block();
**!	write(s);
**!	</pre>
**!
**! arg object img
**!	The image.
**! arg object colortable
**!	Colortable with colors to use and to write as palette.
**! arg int x
**! arg int y
**!	Position of this image.
**! arg int localpalette
**!	If set, writes a local palette.
**! arg object alpha
**!	Alpha channel image; black is transparent.
**! arg int r
**! arg int g
**! arg int b
**!	Color of transparent pixels. Not all decoders understands
**!	transparency. This is ignored if localpalette isn't set.
**! arg int delay
**!	View this image for this many centiseconds. Default is zero.
**! arg int transp_index
**!	Index of the transparent color in the colortable.
**!	<tt>-1</tt> indicates no transparency.
**! arg int user_input
**!	If set: wait the delay or until user input. If delay is zero,
**!	wait indefinitely for user input. May sound the bell
**!	upon decoding. Default is non-set.
**! arg int disposal
**!	Disposal method number;
**!	<dl compact>
**!	<dt>0</dt><dd>No disposal specified. The decoder is
**!	         not required to take any action. (default)</dd>
**!	<dt>1</dt><dd>Do not dispose. The graphic is to be left
**!	         in place.</dd>
**!     <dt>2</dt><dd>Restore to background color. The area used by the
**!              graphic must be restored to the background color.</dd>
**!     <dt>3</dt><dd>Restore to previous. The decoder is required to
**!              restore the area overwritten by the graphic with
**!              what was there prior to rendering the graphic.</dd>
**!     <dt compact>4-7</dt><dd>To be defined.</dd>
**!     </dl>
**!
**! see also: encode, header_block, end_block
**!
**! note
**!	This is in the advanced sector of the GIF support;
**!	please read some about how GIFs are packed.
**!
**!	The user_input and disposal method are unsupported
**!	in most decoders.
*/

void image_gif_render_block(INT32 args)
{
   struct image *img=NULL,*alpha=NULL;
   struct neo_colortable *nct=NULL;
   ptrdiff_t numcolors;
   int localpalette,xpos,ypos;
   ptrdiff_t alphaidx=-1;
   rgb_group alphacolor;
   int alphaentry=0;
   int transparency;
   int n=0;
   int delay=0;
   int user_input=0;
   int disposal=0;
   int numstrings=0;
   int interlace=0;
   int bpp;
   struct pike_string *ps;

CHRONO("gif render_block begin");

   alphacolor.r=alphacolor.g=alphacolor.b=0;

   if (args<2)
      Pike_error("Image.GIF.render_block(): Too few arguments\n");
   if (TYPEOF(sp[-args]) != T_OBJECT ||
       !(img=get_storage(sp[-args].u.object,image_program)))
      Pike_error("Image.GIF.render_block(): Illegal argument 1 (expected image object)\n");
   else if (!img->img)
      Pike_error("Image.GIF.render_block(): given image has no image\n");
   if (TYPEOF(sp[1-args]) != T_OBJECT ||
       !(nct=get_storage(sp[1-args].u.object,image_colortable_program)))
      Pike_error("Image.GIF.render_block(): Illegal argument 2 (expected colortable object)\n");

   if (args>=4)
   {
      if (TYPEOF(sp[2-args]) != T_INT)
	 Pike_error("Image:GIF.render_block(): Illegal argument 3 (expected int)\n");
      if (TYPEOF(sp[3-args]) != T_INT)
	 Pike_error("Image:GIF.render_block(): Illegal argument 4 (expected int)\n");
      xpos=sp[2-args].u.integer;
      ypos=sp[3-args].u.integer;
   }
   else xpos=ypos=0;

   numcolors=image_colortable_size(nct);
   if (numcolors==0)
      Pike_error("Image.GIF.render_block(): no colors in colortable\n");
   else if (numcolors>256)
      Pike_error("Image.GIF.render_block(): too many colors in given colortable: "
	    "%ld (256 is max)\n",
            (long)numcolors);

   if (args>=5)
   {
      if (TYPEOF(sp[4-args]) != T_INT)
	 Pike_error("Image:GIF.render_block(): Illegal argument 5 (expected int)\n");
      localpalette=sp[4-args].u.integer;
   }
   else localpalette=0;
   if (args>=6)
   {
      if (TYPEOF(sp[5-args]) == T_OBJECT &&
	  (alpha=get_storage(sp[5-args].u.object,image_program)))
      {
	 if (!alpha->img)
	    Pike_error("Image.GIF.render_block(): given alpha channel has no image\n");
	 else if (alpha->xsize != img->xsize ||
		  alpha->ysize != img->ysize)
	    Pike_error("Image.GIF.render_block(): given alpha channel differ in size from given image\n");
	 alphaidx=numcolors;
	 n=9;

	 if (args>=9)
	 {
	    if (TYPEOF(sp[6-args]) != T_INT ||
		TYPEOF(sp[7-args]) != T_INT ||
		TYPEOF(sp[8-args]) != T_INT)
	       Pike_error("Image.GIF.render_block(): illegal argument 7..9 (expected int)\n");
	    alphacolor.r=(unsigned char)(sp[6-args].u.integer);
	    alphacolor.g=(unsigned char)(sp[7-args].u.integer);
	    alphacolor.b=(unsigned char)(sp[8-args].u.integer);

	    /* note: same as transparent color index
	             in image_gif_header_block */
	    alphaentry=1;
	    if (numcolors>255)
	       Pike_error("Image.GIF.render_block(): too many colors in colortable (255 is max, need one for transparency)\n");
	 }
      }
      else if (TYPEOF(sp[5-args]) == T_INT)
      {
	 n=5;
      }
      else
	 Pike_error("Image:GIF.render_block(): Illegal argument 6 (expected int or image object)\n");
      if (alphaidx!=-1) transparency=1; else transparency=0;

      if (args>n) /* interlace and gce arguments */
      {
	 if (args>n) {
	    if (TYPEOF(sp[n-args]) != T_INT)
	       Pike_error("Image:GIF.render_block(): Illegal argument %d (expected int)\n",n+1);
	    else
	       delay=sp[n-args].u.integer;
	 }
	 n++;
	 if (!alpha)
	 {
	    if (args>n) {
	       if (TYPEOF(sp[n-args]) != T_INT)
	          Pike_error("Image:GIF.render_block(): Illegal argument %d (expected int)\n",n+1);
	       else
	       {
	          alphaidx=sp[n-args].u.integer;
	          alpha=0;
	          alphaentry=0;
	          if (alphaidx!=-1)
		  {
		     transparency=1;
		     if (numcolors<=alphaidx || alphaidx<0)
			Pike_error("Image.GIF.render_block(): illegal index to transparent color\n");
		  }
	          n=6;
	       }
	    }
	    n++;
	 }
	 if (args>n) {
	    if (TYPEOF(sp[n-args]) != T_INT)
	       Pike_error("Image:GIF.render_block(): Illegal argument %d (expected int)\n",n+1);
	    else
	       interlace=!!sp[n-args].u.integer;
	 }
	 n++;
	 if (args>n) {
	    if (TYPEOF(sp[n-args]) != T_INT)
	       Pike_error("Image:GIF.render_block(): Illegal argument %d (expected int)\n",n+1);
	    else
	       user_input=!!sp[n-args].u.integer;
	 }
	 n++;
	 if (args>n) {
	    if (TYPEOF(sp[n-args]) != T_INT)
	       Pike_error("Image:GIF.render_block(): Illegal argument %d (expected int)\n",n+1);
	    else
	       disposal=sp[n-args].u.integer&7;
	 }
      }
   }
   else
      transparency=0;

   bpp=1;
   while ((1<<bpp)<numcolors+alphaentry) bpp++;

/*** write GCE if needed */

   if (transparency || delay || user_input || disposal)
      /* write gce control block */
   {
      push_int(transparency);
      if (alphaidx!=-1)
	push_int64(alphaidx);
      else
	push_int(0);
      push_int(delay);
      push_int(user_input);
      push_int(disposal);
      image_gif__gce_block(5);
      numstrings++;
   }

   ps=begin_shared_string(img->xsize*img->ysize);
CHRONO("render_block index begin");
   image_colortable_index_8bit_image(nct,img->img,(unsigned char *)ps->str,
				     img->xsize*img->ysize,img->xsize);
CHRONO("render_block index end");

   if (alpha)
   {
      rgb_group *a=alpha->img;
      int n2=img->xsize*img->ysize;
      unsigned char *d=(unsigned char *)ps->str;
      while (n2--)
      {
	 if (!(a->r||a->g||a->b))
            *d = (unsigned char)alphaidx;
	 d++;
	 a++;
      }
   }

   ps=end_shared_string(ps);

   push_int(xpos);
   push_int(ypos);
   push_int(img->xsize);
   push_int(img->ysize);
   push_int(bpp);
   push_string(ps);
   if (localpalette)
   {
CHRONO("gif render_block write local colortable begin");
      ps=begin_shared_string((1<<bpp)*3);
      image_colortable_write_rgb(nct,(unsigned char *)ps->str);
      memset(ps->str+(numcolors+alphaentry)*3,0,((1<<bpp)-numcolors)*3);
      if (alphaentry)
      {
	 ps->str[3*alphaidx+0]=alphacolor.r;
	 ps->str[3*alphaidx+1]=alphacolor.g;
	 ps->str[3*alphaidx+2]=alphacolor.b;
      }
      push_string(end_shared_string(ps));
CHRONO("gif render_block write local colortable end");
   }
   else
      push_int(0);
   push_int(interlace);

CHRONO("gif render_block _render_block begin");
   image_gif__render_block(8);
CHRONO("gif render_block _render_block end");

   numstrings++;

/*** done */

   f_add(numstrings);

   add_ref(ps=sp[-1].u.string);

   pop_n_elems(args+1);
   push_string(ps);

CHRONO("gif render_block end");
}

/*
**! method string encode(object img);
**! method string encode(object img,int colors);
**! method string encode(object img,object colortable);
**! method string encode_trans(object img,object alpha);
**! method string encode_trans(object img,int tr_r,int tr_g,int tr_b);
**! method string encode_trans(object img,int colors,object alpha);
**! method string encode_trans(object img,int colors,int tr_r,int tr_g,int tr_b);
**! method string encode_trans(object img,int colors,object alpha,int tr_r,int tr_g,int tr_b);
**! method string encode_trans(object img,object colortable,object alpha);
**! method string encode_trans(object img,object colortable,int tr_r,int tr_g,int tr_b);
**! method string encode_trans(object img,object colortable,object alpha,int a_r,int a_g,int a_b);
**! method string encode_trans(object img,object colortable,int transp_index);
**!     Create a complete GIF file.
**!
**!	The latter (<ref>encode_trans</ref>) functions
**!	add transparency capabilities.
**!
**!	Example:
**!	<pre>
**!	img=<ref>Image.Image</ref>([...]);
**!	[...] // make your very-nice image
**!	write(<ref>Image.GIF.encode</ref>(img)); // write it as GIF on stdout
**!	</pre>
**!
**! arg object img
**!	The image which to encode.
**! arg int colors
**! arg object colortable
**!	These arguments decides what colors the image should
**!	be encoded with. If a number is given, a colortable
**!	with be created with (at most) that amount of colors.
**!	Default is '256' (GIF maximum amount of colors).
**! arg object alpha
**!	Alpha channel image (defining what is transparent); black
**!	color indicates transparency. GIF has only transparent
**!	or nontransparent (no real alpha channel).
**!	You can always dither a transparency channel:
**!	<tt>Image.Colortable(my_alpha, ({({0,0,0}),({255,255,255})}))<wbr>
**!	    ->full()<wbr>->floyd_steinberg()<wbr>->map(my_alpha)</tt>
**! arg int tr_r
**! arg int tr_g
**! arg int tr_b
**!	Use this (or the color closest to this) color as transparent
**!	pixels.
**! arg int a_r
**! arg int a_g
**! arg int a_b
**!	Encode transparent pixels (given by alpha channel image)
**!	to have this color. This option is for making GIFs for
**!	the decoders that doesn't support transparency.
**! arg int transp_index
**!	Use this color no in the colortable as transparent color.
**!
**! note
**!	For advanced users:
**!	<pre>Image.GIF.encode_trans(img,colortable,alpha);</pre>
**!	is equivalent of using
**!	<pre>Image.GIF.header_block(img->xsize(),img->ysize(),colortable)+
**!	Image.GIF.render_block(img,colortable,0,0,0,alpha)+
**!	Image.GIF.end_block();</pre>
**!	and is actually implemented that way.
*/

void _image_gif_encode(INT32 args,int fs)
{
   struct image *img=NULL;
   struct object *imgobj=NULL;

   struct object *nctobj=NULL;
   struct neo_colortable *nct=NULL;

   struct object *alphaobj=NULL;
   struct image *alpha=NULL;

   rgbl_group ac={0,0,0};
   int alphaentry=0;
   int trans=0;
   ptrdiff_t tridx=0;

   int n=0;
   int arg=2;

   if (args<1)
      Pike_error("Image.GIF.encode(): Too few arguments\n");

   if (TYPEOF(sp[-args]) != T_OBJECT ||
       !(img=get_storage(imgobj=sp[-args].u.object,
					image_program)))
      Pike_error("Image.GIF.encode(): Illegal argument 1 (expected image object)\n");
   add_ref(imgobj);


   if (args>=2) {
      if (TYPEOF(sp[1-args]) == T_INT)
      {
	 if (args!=4)
	 {
	    n=sp[1-args].u.integer;
	    if (n>256) n=256; if (n<2) n=2;

	    ref_push_object(imgobj);
	    push_int(n);
	    nctobj=clone_object(image_colortable_program,2);
	    nct=get_storage(nctobj,image_colortable_program);
	    if (!nct)
	       Pike_error("Image.GIF.encode(): Internal error; colortable isn't colortable\n");
	    arg=2;
	 }
	 else arg=1;
      }
      else if (TYPEOF(sp[1-args]) != T_OBJECT)
	 Pike_error("Image.GIF.encode(): Illegal argument 2 (expected image or colortable object or int)\n");
      else if ((nct=get_storage(nctobj=sp[1-args].u.object,image_colortable_program)))
      {
	add_ref(nctobj);
      }
      else
      {
	 nctobj=NULL;
	 arg=1;
      }
   }
   /* check transparency arguments */
   if (args-arg>0) {
      if (TYPEOF(sp[arg-args]) == T_OBJECT &&
	  (alpha=get_storage(alphaobj=sp[arg-args].u.object,image_program)))
      {
	add_ref(alphaobj);
	 if (args-arg>1) {
	    if (args-arg<4 ||
		TYPEOF(sp[1+arg-args]) != T_INT ||
		TYPEOF(sp[2+arg-args]) != T_INT ||
		TYPEOF(sp[3+arg-args]) != T_INT)
	       Pike_error("Image.GIF.encode: Illegal arguments %d..%d (expected int)\n",arg+2,arg+4);
	    else
	    {
	       ac.r=sp[1+arg-args].u.integer;
	       ac.g=sp[2+arg-args].u.integer;
	       ac.b=sp[3+arg-args].u.integer;
	       alphaentry=1;
	    }
	 }
	 trans=1;
	 if (!nct) tridx=255;
	 else tridx=image_colortable_size(nct);
      }
      else if (args-arg<3 ||
	       TYPEOF(sp[arg-args]) != T_INT ||
	       TYPEOF(sp[1+arg-args]) != T_INT ||
	       TYPEOF(sp[2+arg-args]) != T_INT)
      {
	 if (arg==2 &&
	     TYPEOF(sp[arg-args]) == T_INT)
	    tridx=sp[arg-args].u.integer;
	 else
	    Pike_error("Image.GIF.encode(): Illegal argument %d or %d..%d\n",
		  arg+1,arg+1,arg+3);
	 trans=1;
      }
      else
      {
	 rgb_group tr;
	 unsigned char trd;

	 /* make a colortable if we don't have one */
	 if (!nct)
	 {
	   add_ref(imgobj);
	    push_object(imgobj);
	    push_int(256);
	    nctobj=clone_object(image_colortable_program,2);
	    nct=get_storage(nctobj,image_colortable_program);
	    if (!nct)
	       Pike_error("Image.GIF.encode(): Internal error; colortable isn't colortable\n");
	 }

	 tr.r=(unsigned char)sp[arg-args].u.integer;
	 tr.g=(unsigned char)sp[1+arg-args].u.integer;
	 tr.b=(unsigned char)sp[2+arg-args].u.integer;

	 image_colortable_index_8bit_image(nct,&tr,&trd,1,1);

	 tridx=trd;
	 trans=2;
      }
   }
   /* make a colortable if we don't have one */
   if (!nct)
   {
     ref_push_object(imgobj);
      if (alpha) push_int(255); else push_int(256);
      nctobj=clone_object(image_colortable_program,2);
      nct=get_storage(nctobj,image_colortable_program);
      if (!nct)
	 Pike_error("Image.GIF.encode(): Internal error; colortable isn't colortable\n");
   }

   if (fs) image_colortable_internal_floyd_steinberg(nct);

   pop_n_elems(args);

   /* build header */

   push_int(img->xsize);
   push_int(img->ysize);
   ref_push_object(nctobj);
   if (!trans)
      image_gif_header_block(3);
   else if (trans==1)
   {
      push_int64(tridx);
      push_int(0);
      push_int(0);
      push_int(0);
      push_int(ac.r);
      push_int(ac.g);
      push_int(ac.b);
      image_gif_header_block(10);
   }
   else
   {
      push_int64(tridx);
      image_gif_header_block(4);
   }

   /* build renderblock */

   push_object(imgobj);
   push_object(nctobj);
   push_int(0);
   push_int(0);
   push_int(0);
   if (!trans)
      image_gif_render_block(5);
   else
      if (alpha)
      {
	 push_object(alphaobj);
	 push_int(ac.r);
	 push_int(ac.g);
	 push_int(ac.b);
	 image_gif_render_block(9);
      }
      else
      {
	 push_int(0);
	 push_int64(tridx);
	 image_gif_render_block(7);
      }

   /* build trailer */

   image_gif_end_block(0);

   /* add them and return */

   f_add(3);
}

void image_gif_encode(INT32 args)
{
   _image_gif_encode(args,0);
}

void image_gif_encode_fs(INT32 args)
{
   _image_gif_encode(args,1);
}

/*
**! method string netscape_loop_block();
**! method string netscape_loop_block(int number_of_loops);
**!     Creates a application-specific extention block;
**!	this block makes netscape and compatible browsers
**!	loop the animation a certain amount of times.
**! arg int number_of_loops
**!	Number of loops. Max and default is 65535.
*/

void image_gif_netscape_loop_block(INT32 args)
{
   unsigned short loops=0;
   char buf[30];
   if (args) {
      if (TYPEOF(sp[-args]) != T_INT)
	 Pike_error("Image.GIF.netscape_loop_block: illegal argument (exected int)\n");
      else
	/* Should check range here, but that wouldn't be strictly compatible. */
	loops= (unsigned short) sp[-args].u.integer;
   } else
      loops=65535;
   pop_n_elems(args);

   sprintf(buf,"%c%c%cNETSCAPE2.0%c%c%c%c%c",
	   33,255,11,3,1,(loops>>8)&255,loops&255,0);

   push_string(make_shared_binary_string(buf,19));
}

/** decoding *****************************************/

/*
**! method array __decode();
**!     Decodes a GIF image structure down to chunks and
**!     returns an array containing the GIF structure;
**!
**!     <pre>
**!	({int xsize,int ysize,      // 0: size of image drawing area
**!	  int numcol,               // 2: suggested number of colors
**!	  void|string colortable,   // 3: opt. global colortable
**!	  ({ int aspx, int aspy,    // 4,0: aspect ratio or 0, 0 if not set
**!	     int background }),     //   1: index of background color
**!	</pre>
**!     followed by any number these blocks in any order:
**!	<pre>
**!	  ({ GIF.EXTENSION,         //   0: block identifier
**!	     int extension,         //   1: extension number
**!	     string data })         //   2: extension data
**!
**!	  ({ GIF.RENDER,            //   0: block identifier
**!	     int x, int y,          //   1: position of render
**!	     int xsize, int ysize,  //   3: size of render
**!	     int interlace,         //   5: interlace flag
**!	     void|string colortbl,  //   6: opt. local colortable
**!	     int lzwsize,           //   7: lzw code size
**!	     string lzwdata })      //   8: packed lzw data
**!     </pre>
**!	and possibly ended with one of these:
**!     <pre>
**!	  ({ GIF.ERROR_PREMATURE_EOD })   // premature end-of-data
**!
**!	  ({ GIF.ERROR_TOO_MUCH_DATA,     // data following end marker
**!	     string data })               // (rest of file)
**!
**!       ({ GIF.ERROR_UNKNOWN_DATA,      // unknown data
**!          string data })               // (rest of file)
**!     </pre>
**!
**! returns the above array
**!
**! note
**!	May throw errors if the GIF header is incomplete or illegal.
**!
**!	This is in the very advanced sector of the GIF support;
**!	please read about how GIF files works.
*/

static void _decode_get_extension(unsigned char **s,
				  size_t *len)
{
   int ext;

   if (*len<3) { (*s)+=*len; (*len)=0; return; }

   ext=(*s)[1];

   (*len)-=2;
   (*s)+=2;

   push_int(GIF_EXTENSION);

   push_int(ext);

   if (*len && **s) {
      struct string_builder data;
      ONERROR uwp;
      size_t sz;

      init_string_builder_alloc(&data, **s, 0);
      SET_ONERROR(uwp, free_string_builder, &data);

      while (*len && (sz=**s))
      {
	 if ((*len)-1<sz) sz=(*len)-1;

	 string_builder_binary_strcat0(&data, (*s)+1, sz);

	 (*len)-=(sz+1);
	 (*s)+=(sz+1);
      }

      push_string(finish_string_builder(&data));
      UNSET_ONERROR(uwp);
   } else {
      push_empty_string();
   }

   if (*len) { (*len)-=1; (*s)+=1; }

   f_aggregate(3);
}

static void _decode_get_render(unsigned char **s,
			       size_t *len)
{
   int bpp;

/* byte ...
   0  0x2c (render block init)
   1  xpos, low 8 bits
   2  xpos, high 8 bits
   3  ypos, low 8 bits
   4  ypos, high 8 bits
   5  xsize, low 8 bits
   6  xsize, high 8 bits
   7  ysize, low 8 bits
   8  ysize, high 8 bits
   9  packed field
      7 (128)  local palette
      6 (64)   interlace
      5 (32)   sorted palette (ignored)
      4 (16)   unused
      3 (8)    unused
      2..0 (7) bits per pixel - 1 (ie, palette size)
   10+ ...local palette...
   y-1  lzw minimum code
   y+0  size
   y+1+ size bytes of packed lzw codes
   ..repeat from y+0
   z    0 (end)
*/

   if (*len<10) { *len=0; return; }

   push_int( GIF_RENDER );
   push_int( (*s)[1]+((*s)[2]<<8) );
   push_int( (*s)[3]+((*s)[4]<<8) );
   push_int( (*s)[5]+((*s)[6]<<8) );
   push_int( (*s)[7]+((*s)[8]<<8) );
   bpp=((*s)[9]&7)+1;
   push_int( !!((*s)[9]&64) );

   if ( ((*s)[9]&128) ) {
      if ((*len)>10+(size_t)(3<<bpp) )
      {
	 push_string(make_shared_binary_string((char *)(*s)+10,3<<bpp));
	 (*s)+=10+(3<<bpp);
	 (*len)-=10+(3<<bpp);
      }
      else
      {
	 push_int(0);
	 push_int(0);
	 push_int(0);
	 push_int(0);
	 *len=0;
	 f_aggregate(10);
	 return;
      }
   } else {
      push_int(0);
      (*s)+=10;
      (*len)-=10;
   }

   if (*len) { push_int(**s); (*s)++; (*len)--; } else push_int(0);

   if (*len && **s) {
      struct string_builder data;
      ONERROR uwp;
      size_t sz;

      init_string_builder_alloc(&data, **s, 0);
      SET_ONERROR(uwp, free_string_builder, &data);

      while (*len && (sz=**s))
      {
	 if ((*len)-1<sz) sz=(*len)-1;

	 string_builder_binary_strcat0(&data, (*s)+1, sz);

	 (*len)-=(sz+1);
	 (*s)+=(sz+1);
      }

      push_string(finish_string_builder(&data));
      UNSET_ONERROR(uwp);
   } else {
      push_empty_string();
   }

   if (*len) { (*len)-=1; (*s)+=1; }

   f_aggregate(9);
}

static void image_gif___decode(INT32 args)
{
   int xsize,ysize,globalpalette,colorres,bpp,bkgi,aspect;
   unsigned char *s;
   size_t len;
   struct pike_string *str;
   int n;
   ONERROR uwp;

   if (args!=1
       || TYPEOF(sp[-args]) != T_STRING)
      Pike_error("Image.GIF.__decode: illegal or illegal number of arguments\n");

   add_ref(str=sp[-args].u.string);
   s=(unsigned char *)str->str;
   len = str->len;
   pop_n_elems(args);
   SET_ONERROR(uwp,do_free_string,str);

/* byte ... is
   0  'G'
   1  'I'
   2  'F'
   3  '8' (ignored)
   4  '9' / '7' (ignored)
   5  'a' (ignored)
   6  xsize, low 8 bits
   7  xsize, high 8 bits
   8  ysize, low 8 bits
   9  ysize, high 8 bits
   10 bitfield :
      7 (128)    global palette flag
      6..4 (112) color resolution (= 2<<x)
      3 (8)      palette is sorted (ignored)
      2..0 (7)   palette size (= 2<<x)
   11 background color index
   12 aspect     (64*aspx/aspy-15)
   +numcolors*3 bytes of palette

   blocks
 */

   if (len<13 ||
       s[0]!='G' ||
       s[1]!='I' ||
       s[2]!='F')
      Pike_error("Image.GIF.__decode: not a GIF (no GIF header found)\n");

   xsize=s[6]+(s[7]<<8);
   ysize=s[8]+(s[9]<<8);

   globalpalette=s[10]&128;
   colorres=((s[10]>>4)&7)+1;
   bpp=(s[10]&7)+1;
   bkgi=s[11];
   aspect=s[12];

   s+=13; len-=13;
   if (globalpalette && len<(unsigned long)(3<<bpp))
      Pike_error("Image.GIF.__decode: premature EOD (in global palette)\n");

   push_int(xsize);
   push_int(ysize);
   push_int(1<<colorres);

   if (globalpalette)
   {
      push_string(make_shared_binary_string((char *)s,3<<bpp));
      s+=3<<bpp;
      len-=3<<bpp;
   }
   else
      push_int(0);

   if (aspect)
   {
      int aspx=aspect+15;
      int aspy=64;
      int prim[]={2,3,5,7};
      int i;
      for (i=0; i<4; i++)
	 while (!(aspx%prim[i]) && !(aspy%prim[i]))
	    aspx/=prim[i],aspy/=prim[i];
      push_int(aspx); /* aspectx */
      push_int(aspy); /* aspecty */
   }
   else
   {
      push_int(0); /* aspectx */
      push_int(0); /* aspecty */
   }
   push_int(bkgi); /* background */
   f_aggregate(3);

   n=5; /* end aggregate size */

   /* blocks */

   for (;;)
   {
      if (!len)
      {
	 push_int(GIF_ERROR_PREMATURE_EOD);
	 f_aggregate(1);
	 s+=len;
	 len=0;
	 n++;
	 break;
      }
      if (*s==0x3b && len==1) break;
      switch (*s)
      {
	 case 0x21: _decode_get_extension(&s, &len); n++; break;
	 case 0x2c: _decode_get_render(&s, &len); n++; break;
	 case 0x3b:
	    push_int(GIF_ERROR_TOO_MUCH_DATA);
	    push_string(make_shared_binary_string((char *)s+1,len-1));
	    f_aggregate(2);
	    s+=len;
	    len=0;
	    n++;
	    break;
	 default:
	    push_int(GIF_ERROR_UNKNOWN_DATA);
	    push_string(make_shared_binary_string((char *)s,len));
	    f_aggregate(2);
	    s+=len;
	    len=0;
	    n++;
	    break;
      }
      if (!len) break;
   }

   /* all done */

   f_aggregate(n);
   UNSET_ONERROR(uwp);
   free_string(str);
}

/*
**! method array _decode(string gifdata);
**! method array _decode(array __decoded);
**!     Decodes a GIF image structure down to chunks, and
**!     also decode the images in the render chunks.
**!
**!     <pre>
**!	({int xsize,int ysize,    // 0: size of image drawing area
**!	  void|object colortable, // 2: opt. global colortable
**!	  ({ int aspx, int aspy,  // 3 0: aspect ratio or 0, 0 if not set
**!	     int background }),   //   2: index of background color
**!	</pre>
**!     followed by any number these blocks in any order (gce chunks
**!	are decoded and incorporated in the render chunks):
**!	<pre>
**!	  ({ GIF.RENDER,          //   0: block identifier
**!	    int x, int y,         //   1: position of render
**!	    object image,         //   3: render image
**!	    void|object alpha,    //   4: 0 or render alpha channel
**!	    object colortable,    //   5: colortable (may be same as global)
**!
**!	    int interlace,        //   6: interlace flag
**!	    int trans_index,      //   7: 0 or transparent color index
**!	    int delay,            //   8: 0 or delay in centiseconds
**!	    int user_input,       //   9: user input flag
**!	    int disposal})        //  10: disposal method number (0..7)
**!
**!	  ({ GIF.EXTENSION,       //   0: block identifier
**!	     int extension,       //   1: extension number
**!	     string data })       //   2: extension data
**!
**!     </pre>
**!	and possibly ended with one of these:
**!     <pre>
**!	  ({ GIF.ERROR_PREMATURE_EOD })   // premature end-of-data
**!
**!	  ({ GIF.ERROR_TOO_MUCH_DATA,     // data following end marker
**!	     string data })               // (rest of file)
**!
**!       ({ GIF.ERROR_UNKNOWN_DATA,      // unknown data
**!          string data })               // (rest of file)
**!     </pre>
**!
**!	The <ref>decode</ref> method uses this data in a way similar
**!	to this program:
**!
**!	<pre>
**!	import Image;
**!
**!	object my_decode_gif(string data)
**!	{
**!	   array a=GIF._decode(data);
**!	   object img=image(a[0],a[1]);
**!	   foreach (a[4..],array b)
**!	      if (b[0]==GIF.RENDER)
**!		 if (b[4]) img->paste_alpha(b[3],b[4],b[1],b[2]);
**!		 else img->paste(b[3],b[1],b[2]);
**!	   return img;
**!	}
**!	</pre>
**!
**!
**! arg string gifdata
**!	GIF data (with header and all)
**! arg array __decoded
**!	GIF data as from <ref>__decode</ref>
**!
**! returns the above array
**!
**! note
**!	May throw errors if the GIF header is incomplete or illegal.
**!
**!	This is in the very advanced sector of the GIF support;
**!	please read about how GIF files works.
*/

static void _gif_decode_lzw(unsigned char *s,
			    size_t len,
			    int obits,
			    struct object *ncto,
			    rgb_group *dest,
			    rgb_group *alpha,
			    size_t dlen,
			    int tidx)
{
   struct neo_colortable *nct;

   rgb_group white={255,255,255},black={0,0,0};

   int bit=0,bits=obits+1;
   unsigned short n,last,maxcode=(1<<bits);
   unsigned short clearcode=(1<<(bits-1));
   unsigned short endcode=clearcode+1;
   int m=endcode;
   unsigned int q;
   unsigned int mask=(unsigned short)((1<<bits)-1);
   struct lzwc *c;
   struct lzwc *last_last_seq = NULL;

#ifdef GIF_DEBUG
   int debug=0;

fprintf(stderr,"_gif_decode_lzw(%lx,%lu,%d,%lx,%lx,%lx,%lu,%d)\n",
	s,len,obits,ncto,dest,alpha,dlen,tidx);
#endif

   nct=get_storage(ncto,image_colortable_program);
   if (!nct || nct->type!=NCT_FLAT) return; /* uh? */

   if (len<2) return;
   q=s[0]|(s[1]<<8);
   bit=16;
   s+=2; len-=2;

   last=clearcode;

#define MAX_GIF_CODE 4096

   if (maxcode > MAX_GIF_CODE) return;

   c=xalloc(sizeof(struct lzwc)*MAX_GIF_CODE);

   for (n=0; n<clearcode; n++)
      c[n].prev=0xffff,c[n].len=1,c[n].c=n;
   c[clearcode].len=0;
   c[endcode].len=0;
   last_last_seq = c+clearcode;

   while (bit>0)
   {
      /* get next code */

      n=q&mask;
      q>>=bits;
      bit-=bits;

#ifdef GIF_DEBUG
      if (debug) fprintf(stderr,"code=%d 0x%02x bits=%d\n",n,n,bits);
#endif

<<<<<<< HEAD
      if (n==m && last!=n)
=======
      if (n==m && last!=n && last!=clearcode)
>>>>>>> fe778507
      {
	// Copy the last color from the previous sequence
	 c[n].prev=last;
	 c[n].c=last_last_seq->c;
	 c[n].len=c[last].len+1;
      }
      else if (n>=m)
      {
#ifdef GIF_DEBUG
	 fprintf(stderr,"cancel; illegal code, %d>=%d at %lx\n",n,m,s);
#endif
	 break; /* illegal code */
      }
      if (!c[n].len) {
	 if (n==clearcode)
	 {
	    bits=obits+1;
	    mask=(1<<bits)-1;
	    m=endcode;
	    last=clearcode;
	    maxcode=1<<bits;
	    last_last_seq = c+clearcode;
	 }
	 else
	 {
	    /* endcode */
#ifdef GIF_DEBUG
	    fprintf(stderr,"endcode at %lx\n",s);
#endif
	    break;
	 }
      } else {
	 struct lzwc *myc;
	 rgb_group *d,*da=NULL;
	 unsigned short lc;
	 myc=c+n;

	 if (myc->len>dlen)
	 {
#ifdef GIF_DEBUG
	    fprintf(stderr,"cancel at dlen left=%lu\n",dlen);
#endif
	    break;
	 }

	 d=(dest+=myc->len);
	 if (alpha) da=(alpha+=myc->len);
	 dlen-=myc->len;

	 for (;;)
	 {
	    lc=myc->c;
	    if (lc<nct->u.flat.numentries)
	       *(--d)=nct->u.flat.entries[lc].color;
	    if (alpha) {
	       if (tidx==lc)
		  *(--da)=black;
	       else
		  *(--da)=white;
	    }
	    if (myc->prev==0xffff) break;
	    myc=c+myc->prev;
	 }

	 last_last_seq = myc;  // Keep for use in next iteration

	 if (last!=clearcode && last!=m)
	 {
	    c[m].prev=last;
	    c[m].len=c[last].len+1;
	    c[m].c=lc;
	 }
	 last=n;

	 m++;
	 if (m>=maxcode) {
	    if (m==MAX_GIF_CODE)
	    {
#ifdef GIF_DEBUG
	       fprintf(stderr,"too many codes at %lx\n",s);
#endif
	       m--;
	       bits=12;
	    }
	    else
	    {
	       bits++;
	       mask=(1<<bits)-1;
	       maxcode<<=1;
	       if (maxcode>MAX_GIF_CODE)
	       {
#ifdef GIF_DEBUG
		  fprintf(stderr,"cancel; gif codes=%ld m=%ld\n",maxcode,m);
#endif
		  break; /* error! too much codes */
	       }
	    }
	 }
      }


      while (bit<bits && len)
	 q|=((*s)<<bit),bit+=8,s++,len--;
   }
#ifdef GIF_DEBUG
   fprintf(stderr,"end. bit=%d\n",bit);
#endif

   free(c);
}

static void gif_deinterlace(rgb_group *s,
			    unsigned long xsize,
			    unsigned long ysize)
{
   rgb_group *tmp;
   unsigned long y,n;

   tmp=malloc(xsize*ysize*sizeof(rgb_group));
   if (!tmp) return;

   memcpy(tmp,s,xsize*ysize*sizeof(rgb_group));

   n=0;
   for (y=0; y<ysize; y+=8)
      memcpy(s+y*xsize,tmp+n++*xsize,xsize*sizeof(rgb_group));
   for (y=4; y<ysize; y+=8)
      memcpy(s+y*xsize,tmp+n++*xsize,xsize*sizeof(rgb_group));
   for (y=2; y<ysize; y+=4)
      memcpy(s+y*xsize,tmp+n++*xsize,xsize*sizeof(rgb_group));
   for (y=1; y<ysize; y+=2)
      memcpy(s+y*xsize,tmp+n++*xsize,xsize*sizeof(rgb_group));

   free(tmp);
}

void image_gif__decode(INT32 args)
{
   struct array *a,*b=NULL;
   int n,i;
   struct object *o,*o2,*cto,*lcto;
   int transparency_index=0,transparency=0,
      disposal=0,user_input=0,delay=0,interlace;
   unsigned char *s=NULL;
   struct image *img,*aimg=NULL;

   if (!args)
      Pike_error("Image.GIF._decode: too few argument\n");

   if (TYPEOF(sp[-args]) == T_ARRAY)
      pop_n_elems(args-1);
   else
      image_gif___decode(args);

   if (TYPEOF(sp[-1]) != T_ARRAY)
      Pike_error("Image.GIF._decode: internal error: "
	    "illegal result from __decode\n");

   a=sp[-1].u.array;
   if (a->size<5)
      Pike_error("Image.GIF._decode: given (__decode'd) array "
	    "is too small\n");

   push_svalue(a->item+0); /* xsize */
   push_svalue(a->item+1); /* ysize */

   if (TYPEOF(a->item[3]) == T_STRING)
   {
      push_svalue(a->item+3);
      push_object(cto=clone_object(image_colortable_program,1));
   }
   else
   {
      push_int(0);
      cto=0;
   }

   push_svalue(a->item+4); /* misc array */

   n=4;

   i=5;
   for (; i<a->size; i++)
      if (TYPEOF(a->item[i]) != T_ARRAY ||
	  (b=a->item[i].u.array)->size<1 ||
	  TYPEOF(b->item[0]) != T_INT)
	 Pike_error("Image.GIF._decode: given (__decode'd) "
	       "array has illegal contents (position %d)\n",i);
      else
	 switch (b->item[0].u.integer)
	 {
	    case GIF_RENDER:
	       if (b->size!=9)
		  Pike_error("Image.GIF._decode: given (__decode'd) "
			"array has illegal contents "
			"(illegal size of block array in position %d)\n",i);
	       if (TYPEOF(b->item[0]) != T_INT ||
		   TYPEOF(b->item[1]) != T_INT ||
		   TYPEOF(b->item[2]) != T_INT ||
		   TYPEOF(b->item[3]) != T_INT ||
		   TYPEOF(b->item[4]) != T_INT ||
		   TYPEOF(b->item[5]) != T_INT ||
		   TYPEOF(b->item[7]) != T_INT ||
		   TYPEOF(b->item[8]) != T_STRING)
		  Pike_error("Image.GIF._decode: given (__decode'd) "
			"array has illegal contents "
			"(illegal type(s) in block array in position %d)\n",i);

	       push_int(GIF_RENDER);

	       push_svalue(b->item+1);
	       push_svalue(b->item+2);

	       interlace=b->item[5].u.integer;

	       if (TYPEOF(b->item[6]) == T_STRING)
	       {
		  push_svalue(b->item+6);
		  lcto=clone_object(image_colortable_program,1);
                  push_object(lcto);
	       }
	       else
	       {
		  lcto=cto;
		  if (lcto) {
                      ref_push_object(lcto);
                  } else {
                      push_int(0);
                  }
	       }

	       push_int(b->item[3].u.integer);
	       push_int(b->item[4].u.integer);
	       o=clone_object(image_program,2);
	       img=get_storage(o,image_program);
	       push_object(o);

               /* Swap colortable and image program */
               stack_swap();

	       if (transparency)
	       {
		  push_int(b->item[3].u.integer);
		  push_int(b->item[4].u.integer);
		  o2=clone_object(image_program,2);
		  aimg=get_storage(o2,image_program);
		  push_object(o2);
		  if (lcto)
		     _gif_decode_lzw((unsigned char *)
				     b->item[8].u.string->str, /* lzw string */
				     b->item[8].u.string->len, /* lzw len */
				     b->item[7].u.integer,     /* lzw bits */
				     lcto, /* colortable */
				     img->img,
				     aimg->img,
				     img->xsize*img->ysize,
				     transparency_index);
	       }
	       else
	       {
		  push_int(0);
		  if (lcto)
		     _gif_decode_lzw((unsigned char *)
				     b->item[8].u.string->str, /* lzw string */
				     b->item[8].u.string->len, /* lzw len */
				     b->item[7].u.integer,     /* lzw bits */
				     lcto, /* colortable */
				     img->img,
				     NULL,
				     img->xsize*img->ysize,
				     0);
	       }

               /* Swap colortable and image program */
               stack_swap();

	       if (interlace)
	       {
		  gif_deinterlace(img->img,img->xsize,img->ysize);
		  if (aimg)
		     gif_deinterlace(aimg->img,aimg->xsize,aimg->ysize);
	       }

	       push_int(interlace);
	       push_int(transparency_index);
	       push_int(delay);
	       push_int(user_input);
	       push_int(disposal);

	       f_aggregate(11);
	       n++;

	       transparency=disposal=user_input=delay=0;
	       break;
	    case GIF_EXTENSION:
	       if (b->size!=3)
		  Pike_error("Image.GIF._decode: given (__decode'd) "
			"array has illegal contents "
			"(illegal size of block array in position %d)\n",i);
	       if (TYPEOF(b->item[2]) != T_STRING)
		  Pike_error("Image.GIF._decode: given (__decode'd) "
			"array has illegal contents "
			"(no data string of block array in position %d)\n",i);
	       switch (b->item[1].u.integer)
	       {
		  case 0xf9: /* GCE (Graphic Control Extension). */
		     if (b->item[2].u.string->len>=4) {
		        s=(unsigned char *)b->item[2].u.string->str;
			transparency=s[0]&1;
			user_input=!!(s[0]&2);
			disposal=(s[0]>>2)&7;
			delay=s[1]+(s[2]<<8);
			transparency_index=s[3];
		     }
		     break;
	          case 0x01: /* Plain Text Extension. */
	          case 0xfe: /* Comment Extension. */
	          case 0xff: /* Application Extension. */
		  default: /* unknown */
		     push_svalue(a->item+i);
		     n++;
		     break;
	       }
	       break;
	    case GIF_ERROR_PREMATURE_EOD:
	    case GIF_ERROR_UNKNOWN_DATA:
	    case GIF_ERROR_TOO_MUCH_DATA:
	       push_svalue(a->item+i);
	       i=a->size;
	       n++;
	       break;
	    default:
	       Pike_error("Image.GIF._decode: given (__decode'd) "
		     "array has illegal contents (illegal type of "
		     "block in position %d)\n",i);
	 }

   f_aggregate(n);
   stack_swap();
   pop_stack();
}

/*
**! method object decode(string data)
**! method object decode(array _decoded)
**! method object decode(array __decoded)
**!	Decodes GIF data and creates an image object.
**!
**! see also: encode
**!
**! note
**!	This function may throw errors upon illegal GIF data.
**!	This function uses <ref>__decode</ref>, <ref>_decode</ref>,
**!	<ref>Image.Image->paste</ref> and
**!	<ref>Image.Image->paste_alpha</ref> internally.
**!
**! returns the decoded image as an image object
*/

void image_gif_decode(INT32 args)
{
   struct array *a,*b;
   struct image *alpha;
   struct object *o;
   int n;

   if (!args)
      Pike_error("Image.GIF._decode: too few argument\n");

   if (TYPEOF(sp[-args]) == T_ARRAY)
   {
      pop_n_elems(args-1);
      if (sp[-args].u.array->size<4)
	 Pike_error("Image.GIF.decode: illegal argument\n");
      if (TYPEOF(sp[-args].u.array->item[3]) != T_ARRAY)
	 image_gif__decode(1);
   }
   else
      image_gif__decode(args);

   if (TYPEOF(sp[-1]) != T_ARRAY)
      Pike_error("Image.GIF.decode: internal error: "
	    "illegal result from _decode\n");

   a=sp[-1].u.array;
   if (a->size<4)
      Pike_error("Image.GIF.decode: given (_decode'd) array "
	    "is too small\n");

   push_svalue(a->item+0);
   push_svalue(a->item+1);
   o=clone_object(image_program,2);

   for (n=4; n<a->size; n++)
      if (TYPEOF(a->item[n]) == T_ARRAY
	  && (b=a->item[n].u.array)->size==11
	  && TYPEOF(b->item[0]) == T_INT
	  && b->item[0].u.integer==GIF_RENDER
          && TYPEOF(b->item[3]) == T_OBJECT
	  && get_storage(b->item[3].u.object, image_program) )
      {
	 if (TYPEOF(b->item[4]) == T_OBJECT)
	    alpha=get_storage(b->item[4].u.object,
                              image_program);
	 else
	    alpha=NULL;

	 if (alpha)
	 {
	    push_svalue(b->item+3);
	    push_svalue(b->item+4);
	    push_svalue(b->item+1);
	    push_svalue(b->item+2);
	    apply(o,"paste_mask",4);
	    pop_stack();
	 }
	 else
	 {
	    push_svalue(b->item+3);
	    push_svalue(b->item+1);
	    push_svalue(b->item+2);
	    apply(o,"paste",3);
	    pop_stack();
	 }
      }

   push_object(o);
   stack_swap();
   pop_stack();
}

/*
**! method object decode_layers(string data)
**! method object decode_layers(array _decoded)
**! method object decode_layer(string data)
**! method object decode_layer(array _decoded)
**!	Decodes GIF data and creates an array of layers
**!	or the resulting layer.
**!
**! see also: encode, decode_map
**!
**! note
**!	The resulting layer may not have the same size
**!	as the gif image, but the resulting bounding box
**!	of all render chunks in the gif file.
**!	The offset should be correct, though.
**!
*/

void image_gif_decode_layers(INT32 args)
{
   struct array *a,*b;
   struct image *alpha;
   int n;
   int numlayers=0;

   if (!args)
      Pike_error("Image.GIF.decode_layers: too few argument\n");

   if (TYPEOF(sp[-args]) == T_ARRAY)
   {
      pop_n_elems(args-1);
      if (sp[-args].u.array->size<4)
	 Pike_error("Image.GIF.decode: illegal argument\n");
      if (TYPEOF(sp[-args].u.array->item[3]) != T_ARRAY)
	 image_gif__decode(1);
   }
   else
      image_gif__decode(args);

   if (TYPEOF(sp[-1]) != T_ARRAY)
      Pike_error("Image.GIF.decode: internal error: "
	    "illegal result from _decode\n");

   a=sp[-1].u.array;
   if (a->size<4)
      Pike_error("Image.GIF.decode: given (_decode'd) array "
	    "is too small\n");

   for (n=4; n<a->size; n++)
      if (TYPEOF(a->item[n]) == T_ARRAY
	  && (b=a->item[n].u.array)->size==11
	  && TYPEOF(b->item[0]) == T_INT
	  && b->item[0].u.integer==GIF_RENDER
          && TYPEOF(b->item[3]) == T_OBJECT
	  && get_storage(b->item[3].u.object, image_program) )
      {
	 if (TYPEOF(b->item[4]) == T_OBJECT)
	    alpha=get_storage(b->item[4].u.object,
                              image_program);
	 else
	    alpha=NULL;

	 if (alpha)
	 {
	    push_static_text("image");
	    push_svalue(b->item+3);
	    push_static_text("alpha");
	    push_svalue(b->item+4);
	    push_static_text("xoffset");
	    push_svalue(b->item+1);
	    push_static_text("yoffset");
	    push_svalue(b->item+2);
	    f_aggregate_mapping(8);
	    push_object(clone_object(image_layer_program,1));
	    numlayers++;
	 }
	 else
	 {
	    push_static_text("image");
	    push_svalue(b->item+3);
	    push_static_text("xoffset");
	    push_svalue(b->item+1);
	    push_static_text("yoffset");
	    push_svalue(b->item+2);
	    f_aggregate_mapping(6);
	    push_object(clone_object(image_layer_program,1));
	    numlayers++;
	 }
      }

   f_aggregate(numlayers);
   stack_swap();
   pop_stack();
}

void image_gif_decode_layer(INT32 args)
{
   image_gif_decode_layers(args);
   image_lay(1);
}

/*
**! method mapping decode_map(string|array layers)
**!	Returns a mapping similar to other decoders
**!	<tt>_decode</tt> function.
**!
**!	<pre>
**!	    "image":the image
**!	    "alpha":the alpha channel
**!
**!	    "xsize":int
**!	    "ysize":int
**!		size of image
**!	    "type":"image/gif"
**!		file type information as MIME type
**!     </pre>
**!
**! note:
**!	The weird name of this function (not <tt>_decode</tt>
**!	as the other decoders) is because gif was the first
**!	decoder and was written before the API was finally
**!	defined. Sorry about that. /Mirar
*/

void image_gif_decode_map(INT32 args)
{
   image_gif_decode_layer(args);

   push_static_text("image");
   push_static_text("alpha");
   push_static_text("xsize");
   push_static_text("ysize");
   f_aggregate(4);
#define stack_swap_behind() do { struct svalue _=sp[-2]; sp[-2]=sp[-3]; sp[-3]=_; } while(0)
   stack_dup();
   stack_swap_behind();
   f_rows(2);
   f_call_function(1);
   f_mkmapping(2);
   ref_push_string(literal_type_string);
   push_static_text("image/gif");
   f_aggregate_mapping(2);
   f_add(2);
}

/*
**! method string _encode(array data)
**!	Encodes GIF data; reverses _decode.
**!
**! arg array data
**!	data as returned from _encode
**!
**! note
**!	Some given values in the array are ignored.
**!	This function does not give the _exact_ data back!
*/

void image_gif__encode_render(INT32 args)
{
   struct array *a;
   int localp;

   if (args<2 ||
       TYPEOF(sp[-args]) != T_ARRAY ||
       TYPEOF(sp[1-args]) != T_INT)
      Pike_error("Image.GIF._encode_render: Illegal argument(s) (expected array, int)\n");

   localp=sp[1-args].u.integer;
   add_ref(a=sp[-args].u.array);

   if (a->size<11)
      Pike_error("Image.GIF._encode_render: Illegal size of array\n");

   pop_n_elems(args);

   push_svalue(a->item+3); /* img */
   push_svalue(a->item+5); /* colortable */
   push_svalue(a->item+1); /* x */
   push_svalue(a->item+2); /* y */

   push_int(localp);

   if (TYPEOF(a->item[4]) == T_OBJECT)
   {
      struct neo_colortable *nct;

      nct=get_storage(a->item[4].u.object,image_colortable_program);
      if (!nct)
      {
	 free_array(a);
	 Pike_error("Image.GIF._encode_render: Passed object is not colortable\n");
      }

      if (nct->type!=NCT_FLAT)
      {
	 free_array(a);
	 Pike_error("Image.GIF._encode_render: Passed colortable is not flat (sorry9\n");
      }
      push_svalue(a->item+4);
      if (TYPEOF(a->item[7]) == T_INT
	  && a->item[7].u.integer>=0
	  && a->item[7].u.integer<nct->u.flat.numentries)
      {
	 push_int(nct->u.flat.entries[a->item[7].u.integer].color.r);
	 push_int(nct->u.flat.entries[a->item[7].u.integer].color.g);
	 push_int(nct->u.flat.entries[a->item[7].u.integer].color.b);
      }
      else
      {
	 push_int(0);
	 push_int(0);
	 push_int(0);
      }

   }

   push_svalue(a->item+8); /* delay */

   if (TYPEOF(a->item[4]) != T_OBJECT)
      push_int(-1);

   push_svalue(a->item+6); /* interlace */
   push_svalue(a->item+9); /* user_input */
   push_svalue(a->item+10); /* disposal */

   image_gif_render_block( (TYPEOF(a->item[4]) == T_OBJECT) ? 13 : 10 );

   free_array(a);
}

void image_gif__encode_extension(INT32 args)
{
   struct array *a;
   char buf[4];
   int n,i;
   struct pike_string *s,*d;

   if (args<1 ||
       TYPEOF(sp[-args]) != T_ARRAY)
      Pike_error("Image.GIF._encode_extension: Illegal argument(s) (expected array)\n");

   a=sp[-args].u.array;

   if (a->size<3)
      Pike_error("Image.GIF._encode_extension: Illegal size of array\n");
   if (TYPEOF(a->item[1]) != T_INT ||
       TYPEOF(a->item[2]) != T_STRING)
      Pike_error("Image.GIF._encode_extension: Illegal type in indices 1 or 2\n");

   add_ref(a);
   pop_n_elems(args);

   sprintf(buf,"%c%c",0x21,(int) a->item[1].u.integer);
   push_string(make_shared_binary_string(buf,2));

   n=1;
   s=a->item[2].u.string;
   for (i=0;;)
      if (s->len-i==0)
      {
	 push_string(make_shared_binary_string("\0",1));
	 n++;
      }
      else if (s->len-i>=255)
      {
   	 d=begin_shared_string(256);
	 *((unsigned char*)(d->str))=255;
	 memcpy(d->str+1,s->str+i,255);
	 push_string(end_shared_string(d));
	 n++;
	 if (n>32) /* shrink stack */
	 {
	    f_add(n);
	    n=1;
	 }
	 i+=255;
      }
      else
      {
	 d=begin_shared_string(s->len-i+2);
         d->str[0] = s->len - i;
	 memcpy(d->str+1, s->str+i, d->len-i);
	 d->str[d->len-i+1]=0;
	 push_string(end_shared_string(d));
	 n++;
	 break;
      }

   f_add(n);

   free_array(a);
}

void image_gif__encode(INT32 args)
{
   struct array *a,*b;
   INT32 pos;
   int n;

   if (args<1 ||
       TYPEOF(sp[-args]) != T_ARRAY)
      Pike_error("Image.GIF._encode: Illegal argument (expected array)\n");

   add_ref(a=sp[-args].u.array);
   pos=0;
   n=0;
   pop_n_elems(args);

   if (a->size<4)
      Pike_error("Image.GIF._encode: Given array too small\n");

   push_svalue(a->item+0); /* xsize */
   push_svalue(a->item+1); /* ysize */
   push_svalue(a->item+2); /* colortable or void */

   if (TYPEOF(a->item[3]) != T_ARRAY
      || a->item[3].u.array->size<3)
   {
      free_array(a);
      Pike_error("Image.GIF._encode: Illegal type on array index 3 (expected array)\n");
   }

   push_svalue(a->item[3].u.array->item+2); /* bkgi */
   push_int(0); /* GIF87a-flag */
   push_svalue(a->item[3].u.array->item+0); /* aspectx */
   push_svalue(a->item[3].u.array->item+1); /* aspecty */

   image_gif_header_block(7); n++;

   pos=4;

   while (pos<a->size)
   {
      if (TYPEOF(a->item[pos]) != T_ARRAY)
      {
	 free_array(a);
	 Pike_error("Image.GIF._encode: Illegal type on array index %d (expected array)\n",pos);
      }
      b=a->item[pos].u.array;

      if (b->size<1
	  || TYPEOF(b->item[0]) != T_INT)
      {
	 free_array(a);
	 Pike_error("Image.GIF._encode: Illegal array on array index %d\n",pos);
      }

      if (b->item[0].u.integer==GIF_RENDER)
      {
	 push_svalue(a->item+pos);
	 push_int(is_equal(b->item+6,a->item+2));
	 image_gif__encode_render(2);
	 n++;
      }
      else if (b->item[0].u.integer==GIF_EXTENSION)
      {
	 push_svalue(a->item+pos);
	 image_gif__encode_extension(1);
	 n++;
      }
      else break; /* unknown, bail! */
      pos++;
   }

   image_gif_end_block(0); n++;

   free_array(a);

   f_add(n); /* add the strings */
}

/** lzw stuff ***************************************************/

static void image_gif_lzw_encode(INT32 args)
{
   struct gif_lzw lzw;

   if (!args || TYPEOF(sp[-args]) != T_STRING)
      Pike_error("Image.GIF.lzw_encode(): illegal argument\n");

   image_gif_lzw_init(&lzw,8);
   if (lzw.broken) Pike_error("out of memory\n");

   if (args>=2 && !UNSAFE_IS_ZERO(sp+1-args))
      lzw.earlychange=1;

   if (args>=3 && !UNSAFE_IS_ZERO(sp+2-args))
      lzw.reversebits=1;

   image_gif_lzw_add(&lzw,
		     (unsigned char *)sp[-args].u.string->str,
		     sp[-args].u.string->len);

   image_gif_lzw_finish(&lzw);

   if (lzw.broken) Pike_error("out of memory\n");

   pop_n_elems(args);
   push_string(make_shared_binary_string((char*)lzw.out,lzw.outpos));
}

static void image_gif_lzw_decode(INT32 args)
{
   unsigned char *s,*dest0,*dest;
   int earlychange=0;
   ptrdiff_t len;
   signed long n;
   signed long clearcode,endcode,last,q,bit,m;
   ptrdiff_t dlen,dlen0;
   unsigned int mask;
   struct lzwc *c;
   struct lzwc *last_last_seq = NULL;
   signed long bits,obits=8;
   signed long maxcode;
   int reversebits=0;

   if (!args || TYPEOF(sp[-args]) != T_STRING)
      Pike_error("Image.GIF.lzw_encode(): illegal argument\n");

   s=(unsigned char*)sp[-args].u.string->str;
   len = (ptrdiff_t)sp[-args].u.string->len;

   if (args>=2 && !UNSAFE_IS_ZERO(sp+1-args))
      earlychange=1;
   if (args>=3 && !UNSAFE_IS_ZERO(sp+2-args))
      reversebits=1;

   if (len<1)
   {
      pop_n_elems(args);
      push_empty_string();
      return;
   }

   clearcode=(1<<obits);
   endcode=clearcode+1;
   bits=obits+1;
   mask=(unsigned short)((1<<bits)-1);
   m=endcode;
   maxcode=(1<<bits);

   last=clearcode;

   c=xalloc(sizeof(struct lzwc)*MAX_GIF_CODE);

   dest0=malloc(dlen0=len*4);
   if (!dest0)
   {
      free(c);
      Pike_error("Image.GIF.lzw_decode: out of memory\n");
   }
   dest=dest0; dlen=dlen0;

   for (n=0; n<clearcode; n++) {
      c[n].prev=0xffff;
      c[n].len=1;
      c[n].c = (unsigned short)n;
   }
   c[clearcode].len=0;
   c[endcode].len=0;

   last_last_seq = c+clearcode;

   if (len>1)
   {
      if (reversebits) q=s[1]|(s[0]<<8);
      else q=s[0]|(s[1]<<8);
      bit=16;
      s+=2; len-=2;
   }
   else
   {
      q=s[0];
      bit=8;
      s+=1; len-=1;
   }

   while (bit>0)
   {
      /* get next code */

#ifdef GIF_DEBUG
      fprintf(stderr,"q=0x%04x bit=%2d bits=%2d ... ",q,bit,bits);
#endif

      if (reversebits)
	 n=(q>>(bit-bits))&mask;
      else
      {
	 n=q&mask;
	 q>>=bits;
      }
      bit-=bits;

#ifdef GIF_DEBUG
      fprintf(stderr,"code=%3d 0x%02x bits=%d bit=%2d *s=0x%02x len=%d\n",n,n,bits,bit,*s,len);
#endif

      if (n==m)
      {
         c[n].prev = (unsigned short)last;
	 c[n].c=last_last_seq->c;
	 c[n].len=c[last].len+1;
      }
      else if (n>=m)
      {
#ifdef GIF_DEBUG
	 fprintf(stderr,"cancel; illegal code, %d>=%d at %lx\n",n,m,s);
#endif
	 break; /* illegal code */
      }
      if (!c[n].len)
	 if (n==clearcode)
	 {
	    bits=obits+1;
	    mask=(1<<bits)-1;
	    m=endcode;
	    last=clearcode;
	    maxcode=1<<bits;
	 }
	 else
	 {
	    /* endcode */
#ifdef GIF_DEBUG
	    fprintf(stderr,"endcode at %lx\n",s);
#endif
	    break;
	 }
      else
      {
	 struct lzwc *myc;
	 unsigned char *d;
	 unsigned short lc;
	 myc=c+n;

	 if (myc->len>dlen)
	 {
	    ptrdiff_t p;
	    p = (dest - dest0);

#ifdef GIF_DEBUG
	    fprintf(stderr,"increase at dlen left=%lu p=%ld dlen0=%d\n",dlen,p,dlen0);
#endif
	    dest=realloc(dest0,dlen0*2);
	    if (!dest)
	    {
	       dest=dest0+p;
	       break; /* out of memory */
	    }
	    dest0=dest;
	    dest=dest0+p;
	    dlen+=dlen0;
	    dlen0+=dlen0;

#ifdef GIF_DEBUG
	    fprintf(stderr,"increase at dlen left=%lu p=%ld dlen0=%d\n",dlen,dest-dest0,dlen0);
#endif
	 }

	 d=(dest+=myc->len);
	 dlen-=myc->len;

	 for (;;)
	 {
	    lc=myc->c;
	    *(--d)=(unsigned char)lc;
	    if (myc->prev==0xffff) break;
	    myc=c+myc->prev;
	 }

	 last_last_seq = myc;

	 if (last!=clearcode)
	 {
            c[m].prev = (unsigned short)last;
	    c[m].len=c[last].len+1;
	    c[m].c=lc;
	 }
	 last=n;

	 m++;
	 if (m>=maxcode - earlychange) {
	    if (m==MAX_GIF_CODE - earlychange)
	    {
#ifdef GIF_DEBUG
	       fprintf(stderr,"too many codes at %lx\n",s);
#endif
	       m--;
	       bits=12;
	    }
	    else
	    {
	       bits++;
	       mask=(1<<bits)-1;
	       maxcode<<=1;
	       if (maxcode>MAX_GIF_CODE)
	       {
#ifdef GIF_DEBUG
		  fprintf(stderr,"cancel; gif codes=%ld m=%ld\n",maxcode,m);
#endif
		  break; /* error! too much codes */
	       }
	    }
	 }
      }

      if (reversebits)
	 while (bit<bits && len)
	    q=(q<<8)|(*s),bit+=8,s++,len--;
      else
	 while (bit<bits && len)
	    q|=((long)(*s)<<bit),bit+=8,s++,len--;
   }
   free(c);

   pop_n_elems(args);
   push_string(make_shared_binary_string((char*)dest0,dest-dest0));
   free(dest0);
}

/** module *******************************************/

struct program *image_encoding_gif_program=NULL;

PIKE_MODULE_INIT
{
#ifndef FAKE_DYNAMIC_LOAD
  image_program = PIKE_MODULE_IMPORT(Image, image_program);
  image_colortable_program=PIKE_MODULE_IMPORT(Image, image_colortable_program);
  image_layer_program = PIKE_MODULE_IMPORT(Image, image_layer_program);
#endif

  if (!image_program || !image_colortable_program || !image_layer_program) {
    yyerror("Could not load Image module.");
    return;
  }

  ADD_FUNCTION("render_block", image_gif_render_block,
	       tFunc(tObj tObj
		     tOr(tInt,tVoid) tOr(tInt,tVoid) tOr(tInt,tVoid)
		     tOr3(tInt,tObj,tVoid)
		     tOr(tInt,tVoid) tOr(tInt,tVoid) tOr(tInt,tVoid)
		     tOr(tInt,tVoid) tOr(tInt,tVoid)
		     tOr(tInt,tVoid) tOr(tInt,tVoid), tStr), 0);
  ADD_FUNCTION("_gce_block", image_gif__gce_block,
	       tFunc(tInt tInt tInt tInt tInt, tStr), 0);
  ADD_FUNCTION("_render_block", image_gif__render_block,
	       tFunc(tInt tInt tInt tInt tInt tStr tStr tInt, tStr), 0);

  ADD_FUNCTION("header_block", image_gif_header_block,
	       tFunc(tInt tInt tOr(tInt,tObj)
		     tOr(tInt,tVoid) tOr(tInt,tVoid) tOr(tInt,tVoid)
		     tOr(tInt,tVoid) tOr(tInt,tVoid) tOr(tInt,tVoid)
		     tOr(tInt,tVoid), tStr), 0);
  ADD_FUNCTION("end_block", image_gif_end_block,
	       tFunc(tNone,tStr), 0);
  ADD_FUNCTION("encode", image_gif_encode,
	       tFunc(tObj tOr3(tInt,tObj,tVoid) tOr3(tInt,tObj,tVoid)
		     tOr(tInt,tVoid) tOr(tInt,tVoid) tOr(tInt,tVoid),
		     tStr), 0);
  ADD_FUNCTION("encode_trans",image_gif_encode,
	       tFunc(tObj tOr3(tInt,tObj,tVoid) tOr3(tInt,tObj,tVoid)
		     tOr(tInt,tVoid) tOr(tInt,tVoid) tOr(tInt,tVoid),
		     tStr), 0);
  ADD_FUNCTION("encode_fs", image_gif_encode_fs,
	       tFunc(tObj tOr3(tInt,tObj,tVoid) tOr3(tInt,tObj,tVoid)
		     tOr(tInt,tVoid) tOr(tInt,tVoid) tOr(tInt,tVoid),
		     tStr), 0);

  ADD_FUNCTION("netscape_loop_block", image_gif_netscape_loop_block,
	       tFunc(tOr(tInt,tVoid),tStr), 0);

  ADD_FUNCTION("__decode", image_gif___decode,
	       tFunc(tStr,tArray), 0);
  ADD_FUNCTION("_decode", image_gif__decode,
	       tFunc(tOr(tStr,tArray),tArray), 0);
  ADD_FUNCTION("decode", image_gif_decode,
	       tFunc(tOr(tStr,tArray),tObj), 0);
  ADD_FUNCTION("decode_layers", image_gif_decode_layers,
	       tFunc(tOr(tStr,tArray),tArr(tObj)), 0);
  ADD_FUNCTION("decode_layer", image_gif_decode_layer,
	       tFunc(tOr(tStr,tArray),tObj), 0);
  ADD_FUNCTION("decode_map", image_gif_decode_map,
	       tFunc(tOr(tStr,tArray),tMapping), 0);

  ADD_FUNCTION("_encode", image_gif__encode,
	       tFunc(tArray,tStr), 0);
  ADD_FUNCTION("_encode_render", image_gif__encode_render,
	       tFunc(tArray,tStr), 0);
  ADD_FUNCTION("_encode_extension", image_gif__encode_extension,
	       tFunc(tArray,tStr), 0);

  ADD_FUNCTION("lzw_encode", image_gif_lzw_encode,
	       tFunc(tStr tOr(tInt,tVoid) tOr(tInt,tVoid), tStr), 0);
  ADD_FUNCTION("lzw_decode", image_gif_lzw_decode,
	       tFunc(tStr tOr(tInt,tVoid) tOr(tInt,tVoid), tStr), 0);

  /** constants **/

  add_integer_constant("RENDER",GIF_RENDER,0);
  add_integer_constant("EXTENSION",GIF_EXTENSION,0);

  add_integer_constant("LOOSE_GCE",GIF_LOOSE_GCE,0);
  add_integer_constant("NETSCAPE_LOOP",GIF_NETSCAPE_LOOP,0);

  add_integer_constant("ERROR_PREMATURE_EOD",GIF_ERROR_PREMATURE_EOD,0);
  add_integer_constant("ERROR_UNKNOWN_DATA",GIF_ERROR_UNKNOWN_DATA,0);
  add_integer_constant("ERROR_TOO_MUCH_DATA",GIF_ERROR_TOO_MUCH_DATA,0);

  /** done **/
}

#else /* !WITH_GIF */
PIKE_MODULE_INIT
{
}
#endif /* WITH_GIF */

PIKE_MODULE_EXIT
{
}<|MERGE_RESOLUTION|>--- conflicted
+++ resolved
@@ -1706,11 +1706,7 @@
       if (debug) fprintf(stderr,"code=%d 0x%02x bits=%d\n",n,n,bits);
 #endif
 
-<<<<<<< HEAD
-      if (n==m && last!=n)
-=======
       if (n==m && last!=n && last!=clearcode)
->>>>>>> fe778507
       {
 	// Copy the last color from the previous sequence
 	 c[n].prev=last;
