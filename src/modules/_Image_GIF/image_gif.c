--- conflicted
+++ resolved
@@ -2,10 +2,6 @@
 || This file is part of Pike. For copyright information see COPYRIGHT.
 || Pike is distributed under GPL, LGPL and MPL. See the file COPYING
 || for more information.
-<<<<<<< HEAD
-=======
-|| $Id$
->>>>>>> eb880d3c
 */
 
 /*
@@ -1296,10 +1292,6 @@
    int ext;
 
    if (*len<3) { (*s)+=*len; (*len)=0; return; }
-<<<<<<< HEAD
-   n=0;
-=======
->>>>>>> eb880d3c
 
    ext=(*s)[1];
 
@@ -1332,14 +1324,9 @@
       UNSET_ONERROR(uwp);
    } else {
       push_empty_string();
-<<<<<<< HEAD
-   else
-      f_add(n);
-=======
    }
 
    if (*len) { (*len)-=1; (*s)+=1; }
->>>>>>> eb880d3c
 
    f_aggregate(3);
 }
