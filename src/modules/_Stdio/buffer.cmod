#include "global.h"
#include "fdlib.h"
#include "pike_netlib.h"
#include "object.h"
#include "interpret.h"
#include "operators.h"
#include "bignum.h"
#include "sscanf.h"
#include "builtin_functions.h"
#include "interpret.h"
#include "cyclic.h"
#include "backend.h"
#include "fd_control.h"
#include "file_machine.h"
#include "file.h"
#include "whitespace.h"
#include "pike_types.h"
#include "pike_threadlib.h"
#include "iobuffer.h"
#include "module_support.h"

#include <arpa/inet.h>

#define DEFAULT_CMOD_STORAGE static
DECLARATIONS


struct sysmem {
  unsigned char *p;
  size_t size;
};

static struct program *buffer_error_program;

/*! @module Stdio
 */

/*! @class IOBuffer
 *!
 *! A buffer to use as input or buffering when doing I/O. It is
 *! similar to @[String.Buffer], but can only contain 8bit data and is
 *! designed for protocol parsing. It is optimized for reading from
 *! the beginning and adding to the end, and will try to minimize the
 *! amount of data copying that is done.
 *!
 *! The class maintains two separate offsets, one for reading and one
 *! for writing. The functions that add data all do so at the write
 *! offset (the end of the buffer), and reading is done from the read
 *! offset (the start of the buffer).
 *!
 *! The class can also be used to directly read from and write to
 *! filedescriptors if so desired. This eliminates at least one memory
 *! copy.
 *!
 *! @note
 *!  The "avoid copy" part means that a IOBuffer will never shrink
 *!  unless you call the @[trim] function.
 *!
 */
PIKECLASS IOBuffer
{
  CVAR IOBuffer b;

#if PRECOMPILE_API_VERSION > 5
  PIKEVAR int b.num_malloc;
  PIKEVAR int b.num_move;
#endif

  static void io_set_error_mode( IOBuffer *io, struct program *m )
  {
    if( m ) m->refs++;
    if( io->error_mode ) free_program( io->error_mode );
    io->error_mode = m;
  }

  static size_t io_len( IOBuffer *io )
  {
    return io->len-io->offset;
  }

  static void io_unlock( IOBuffer *io )
  {
    io->locked--;
  }

  static void io_lock( IOBuffer *io )
  {
    io->locked++;
  }

  static void io_was_locked( )
    ATTRIBUTE((noclone,noinline));

  static void io_was_locked( )
  {
      Pike_error("Can not modify the buffer right now, "
                 " there are active subbuffers.\n");
  }

  static void io_ensure_unlocked(IOBuffer *io)
  {
    if( io->locked )
      io_was_locked( );
  }

  static INT_TYPE io_consume( IOBuffer *io, int num )
  {
    io->offset += num;
    return io_len(io);
  }

  static unsigned char *io_read_pointer(IOBuffer *io)
  {
    return io->buffer + io->offset;
  }

  static int io_is_whitespace( IOBuffer *io, size_t pos )
  {
    if( pos > io_len( io ) )
      return -1;
    switch( io->buffer[io->offset+pos] )
    {
      SPACECASE8
        return 1;
    }
    return 0;
  }

  static void io_unlink_external_storage( IOBuffer *io )
    ATTRIBUTE((noclone,noinline));

  static void io_unlink_external_storage( IOBuffer *io )
  {
      if( io->sub ) {
          io_unlock( get_storage(io->sub,IOBuffer_program ) );
          free_object( io->sub );
      }
      if( io->source ) free_object( io->source );
      if( io->str ) free_string( io->str );
      io->source = 0;
      io->sub = 0;
      io->str = 0;
  }

  static int io_unstash_malloc( IOBuffer *io )
    ATTRIBUTE((noclone,noinline));

  static int io_unstash_malloc( IOBuffer *io )
  {
    if( LIKELY(!io->stash.ptr) )
      return 0;

    if( io->stash.len >= io_len( io ) )
    {
      if( io_len(io) )
      {
          /* do not count this one, since it comes from add and would
           * have been a copy normally.
           */
          memcpy( io->stash.ptr, io_read_pointer( io ), io_len(io) );
      }
      io->buffer = io->stash.ptr;
      io->malloced = 1;
      io->len = io_len(io);
      io->offset = 0;
      io->allocated = io->stash.len;
      io_unlink_external_storage(io);
    }
    else
      free( io->stash.ptr );
    io->stash.ptr = 0;
    io->stash.len = 0;
    return io->malloced;
  }

  static void io_stash_malloc( IOBuffer *io )
  {
    if( io->malloced )
    {
      io->stash.ptr = io->buffer;
      io->stash.len = io->allocated;
      io->malloced = 0;
      io->buffer = 0;
      io->offset = 0;
    }
  }

  static void io_ensure_malloced( IOBuffer *io, int bytes )
  {
    if( UNLIKELY(!io->malloced) )
    {
      /* convert to malloced buffer from a shared one. */
      if( !io_unstash_malloc(io) )
      {
          unsigned char *old = io->buffer;
          io->buffer = xalloc( io->len + bytes + 100 );
          io->malloced = 1;
          io->allocated = io->len + bytes + 100;
          io->num_malloc++;
          memcpy( io->buffer, old, io->len );
          io_unlink_external_storage(io);
      }
    }
  }

  static unsigned char *io_add_space_do_something( IOBuffer *io, int bytes, int force )
    ATTRIBUTE((noclone,noinline));
  static unsigned char *io_add_space_do_something( IOBuffer *io, int bytes, int force )
  {
    io_ensure_unlocked(io);
    io_ensure_malloced(io, bytes);

    /*
     * It is actually not certain that checking this is a good idea.
     *
     * The reason being that if the current buffer size is very small
     * (io_len(io)) and the bytes added is large and there is an
     * offset, it makes sense to move now when we do not have to copy
     * as much.
     *
     * However, if we are not going to add any more data it makes
     * sense to not move.
     *
     * But, since the buffer is intended to be used mainly for
     * bufering of files, it is very likely we will add more.
     *

     * In much the same way it might make sense to move the data if
     * wthe data can be added without reallocation in that way, even if
     * less than 50% of the buffer is wasted.
     *
     * However, that might lead to O(n) performance.
     *
     * So, for now this check is disabled:

     if( io->len + bytes < io->allocated )
        return io->buffer+io->len;

     * And  this one:

       || (io_len(io)+bytes < io->allocated
           && io->len+bytes >= io->allocated)

     */

    if( LIKELY(!io->locked_move) )
    {
      if( UNLIKELY((force && io->offset) || (io->offset > io->len>>1)) )
      {
        memmove( io->buffer, io_read_pointer(io), io_len(io) );
        io->num_move++;
        io->len -= io->offset;
        io->offset = 0;
      }
    }

    if( UNLIKELY(io->len + bytes > io->allocated) )
    {
      size_t new_len = io->allocated;

      do
        new_len = ((new_len+32)*2)-32;
      while( new_len < io->len + bytes );

      io->buffer = xrealloc( io->buffer, new_len );
      io->num_malloc++;
      io->allocated = new_len;
    }
    return io->buffer+io->len;
  }

  static unsigned char *io_add_space( IOBuffer *io, int bytes, int force )
  {
    if( io->len == io->offset )
      io->offset = io->len = 0;
    if( !force && io->malloced && !io->locked && io->len+bytes < io->allocated )
      return io->buffer+io->len;
    return io_add_space_do_something( io, bytes, force );
  }

  /*! @decl protected bool range_error( int howmuch )
   *!
   *! This function is called when an attempt is made to read out of bounds.
   *!
   *! The default implementation simply returns @expr{0@} (zero).
   *!
   *! Override this function to change the behavior.
   *!
   *! @param howmuch
   *! The argument @[howmuch] indicates how much data is needed:
   *!
   *! @int
   *!  @value 1..
   *!   Need @[howmuch] bytes more
   *!  @value 0
   *!   The amount of data needed is not certain.
   *!   This most often happens when  @[sscanf] or @[read_json] is used
   *!  @value ..-1
   *!   Tried to @[unread] -@[howmuch] bytes. There is usually no way to satisfy
   *!   the requested range.
   *!
   *!   The only supported way is to extract the data from the buffer,
   *!   add the requested amount of "go backbuffer", add the data
   *!   back, and forward -@[howmuch] bytes.
   *! @endint
   *!
   *! @returns
   *!
   *! @[true] if the operation should be retried, @[false] otherwise.
   *!
   *! Do not return true unless you have added data to the buffer,
   *! doing so could result in an infinite loop (since no data is
   *! added, the range_error will be called again immediately).
   */
  PIKEFUN int(0..1) range_error( int range )
      flags ID_PROTECTED;
  {
    Pike_sp[-1].u.integer = 0;
  }

  static void io_range_error_throw( IOBuffer *io, int howmuch )
    ATTRIBUTE((noclone,noinline));

  static void io_range_error_throw( IOBuffer *io, int howmuch )
  {
      if( io->error_mode )
      {
          if( howmuch > 0 )
          {
              push_text("Trying to read %d bytes outside allowed range\n");
              push_int(howmuch);
              f_sprintf(2);
          }
          else
              push_text("Illegal arguments\n");

          ref_push_object( io->this );
          push_object(clone_object(io->error_mode, 2));
          f_throw(1);
      }
  }

  static struct pike_string *io_read_string( IOBuffer *io, size_t len )
    ATTRIBUTE((noclone,noinline));
  static size_t io_rewind( IOBuffer *io, INT_TYPE n );

  static void io_do_rewind_on_error( struct rewind_to *e )
  {
    e->io->locked_move--;
    e->io->offset = e->rewind_to;
    free( e );
  }

  static void io_rewind_on_error( IOBuffer *io, ONERROR *x )
  {
    struct rewind_to *rew = xalloc( sizeof( struct rewind_to ) );
#if defined(PIKE_DEBUG)
    rew->old_locked_move = io->locked_move;
#endif
    io->locked_move++;
    rew->io = io;
    rew->rewind_to = io->offset;
    SET_ONERROR( (*x), io_do_rewind_on_error, rew );
  }

  static void io_unset_rewind_on_error( IOBuffer *io, ONERROR *x )
  {
#if defined(PIKE_DEBUG)
    struct rewind_to *rew = x->arg;
    if( io->locked_move != rew->old_locked_move )
      Pike_fatal( "Invalid io_rewind_on_error nesting\n");
    free( rew );
#endif
    UNSET_ONERROR( (*x) );
    io->locked_move--;
  }

  static void io_do_unwrite_on_error( struct rewind_to *e )
  {
    e->io->len = e->rewind_to;
    free( e );
  }

  static void io_unwrite_on_error( IOBuffer *io, ONERROR *x )
  {
    struct rewind_to *rew = xalloc( sizeof( struct rewind_to ) );
    rew->io = io;
    rew->rewind_to = io->len;
    SET_ONERROR( (*x), io_do_unwrite_on_error, rew );
  }

  static void io_unset_unwrite_on_error( IOBuffer *UNUSED(io), ONERROR *x )
  {
    UNSET_ONERROR( (*x) );
    free( x->arg );
  }

  static ptrdiff_t io_call_write( IOBuffer *io, struct object *o, ptrdiff_t nbytes )
    ATTRIBUTE((noclone,noinline));

  static void io_set_events( IOBuffer *io, struct my_file *fd, int extra, int set )
    ATTRIBUTE((noclone,noinline));

  static void io_set_events( IOBuffer *UNUSED(io), struct my_file *fd, int extra, int set )
  {
    fd->box.revents &= ~((1<<set)|extra);
    if(!SAFE_IS_ZERO(&fd->event_cbs[set]) && fd->box.backend)
      set_fd_callback_events(&fd->box, fd->box.events|(1<<set), 0);
  }

  static ptrdiff_t io_call_write( IOBuffer *io, struct object *o, ptrdiff_t bytes )
  {
    if( bytes > 0 )
    {
      ptrdiff_t l = 0;
      struct pike_string *s = io_read_string( io,bytes );

      if( s )
      {
        io->output_triggered = 1;
        push_string( s );
        apply( o, "write", 1 );
        l = Pike_sp[-1].u.integer;
        pop_stack();
        if( l <  0 )
        {
          io_rewind( io, bytes );
          return -1;
        }
        if( bytes > (unsigned)l )
          io_rewind( io, bytes-l );
      }
      return l;
    }
    return -1;
  }

  static void io_actually_trigger_output( IOBuffer *io )
    ATTRIBUTE((noclone,noinline));

  static void io_actually_trigger_output( IOBuffer *io )
  {
    struct my_file *fd;
    if( (fd = get_storage( io->output, file_program )) )
    {
      io_set_events( io, fd, PIKE_BIT_FD_WRITE_OOB, PIKE_FD_WRITE );
      io->output_triggered = 1;
    }
    else
      io_call_write( io, io->output, MINIMUM( io_len(io), 100 ) );
  }

  static void io_trigger_output( IOBuffer *io )
  {
    if( UNLIKELY(io->output) && UNLIKELY(!io->output_triggered) )
      io_actually_trigger_output(io);
  }

  static int io_range_error( IOBuffer *io, ptrdiff_t howmuch )
    ATTRIBUTE((noclone,noinline));

  static int io_range_error( IOBuffer *io, ptrdiff_t howmuch )
  {
      int res;
      struct svalue *osp = Pike_sp;

      push_int64( howmuch );
      apply_current( f_IOBuffer_range_error_fun_num, 1 );
      res = Pike_sp[-1].u.integer;
      pop_n_elems( Pike_sp-osp );
      if( !res ) io_range_error_throw( io, howmuch );

      return res;
  }

  static int io_avail( IOBuffer *io, ptrdiff_t len )
  {
    if( len < 0 || len + io->offset > io->len )
    {
        if( len < 0 )
            io_range_error_throw( io, 0 );
        else if( io_range_error( io, len+io->len-io->offset ) )
            return io_avail(io,len);
        return 0;
    }
    return 1;
  }

  static int io_avail_mul( IOBuffer *io, ptrdiff_t len, ptrdiff_t each  )
  {
    /* safely check if len*each is available. */
    size_t total = io_len(io);
    if( len < 0 || each <= 0 )
    {
      io_range_error_throw( io, 0 );
      return 0;
    }

    if( (total/(size_t)each) < (size_t)len )
    {
        if( io_range_error( io, len+io->len-io->offset ) )
          return io_avail_mul(io,len,each);
        return 0;
    }
    return 1;
  }

  static void io_append( IOBuffer *io, const void *p, int bytes )
  {
    memcpy( io_add_space( io, bytes, 0 ), p, bytes );
    io->len += bytes;
    io_trigger_output( io );
  }

  static size_t io_read( IOBuffer *io, void *to, size_t len  )
  {
    if( !io_avail(io,len))
      return 0;
    memcpy( to, io_read_pointer(io), len );
    io_consume( io, len );
    return len;
  }

  static struct pike_string *io_read_string( IOBuffer *io, size_t len )
  {
    struct pike_string *s;

    if( len > 0x7fffffff )
      Pike_error("This region is too large to convert to a string.\n");

    if( !io_avail(io,len))
     return NULL;

    s = begin_shared_string( len );
    io_read( io, s->str, len );
    return end_shared_string(s);
  }

  static struct object *io_read_buffer( IOBuffer *io, size_t len, int do_copy )
  {
    struct object *b;
    IOBuffer *to;
    if( !io_avail(io,len))
      return NULL;

    b = low_clone( IOBuffer_program );
    to = get_storage(b,IOBuffer_program);

    io_lock( io );

    to->buffer = io_read_pointer(io);
    to->len = len;
    to->sub = Pike_fp->current_object;
    to->sub->refs++;
    io_consume( io, len );

    if( do_copy )
      io_ensure_malloced( to, 0 );

    return b;
  }

  static int io_read_byte_uc( IOBuffer *io )
  {
    return io->buffer[io->offset++];
  }

  static INT_TYPE io_read_number_uc( IOBuffer *io, size_t len )
  {
    size_t i;
    LONGEST res = 0;
    for( i=0; i<len; i++ )
    {
      res <<= 8;
      res |= io_read_byte_uc(io);
    }
    return res;
  }

  static LONGEST io_read_number( IOBuffer *io, size_t len )
  {
    size_t i;
    LONGEST res;
    if( !io_avail(io, len) )
      return -1;
    if( len > SIZEOF_INT_TYPE )
    {
      unsigned int extra = len-SIZEOF_INT_TYPE;
      /* ensure only 0:s */
      for( i=0; i<extra; i++ )
      {
        if( io_read_byte_uc(io) )
          Pike_error("Integer (%dbit) overflow.\n", SIZEOF_INT_TYPE*8);
      }
      len=SIZEOF_INT_TYPE;
    }
    if( len == SIZEOF_INT_TYPE )
    {
      if( *io_read_pointer(io) > 127 )
        Pike_error("Signed (%dbit) overflow.\n", SIZEOF_INT_TYPE*8);
    }
    return io_read_number_uc( io, len );
  }

  static struct object *io_read_bignum( IOBuffer *io, size_t len )
  {
    int i;
    struct pike_string *num;
    LONGEST res;
    num = io_read_string( io, len );
    if( !num ) return NULL;
    push_string( num );
    push_int( 256 );
    return clone_object( get_auto_bignum_program(), 2 );
  }

  static void io_add_bignum( IOBuffer *io, struct object *o, int width )
    ATTRIBUTE((noclone,noinline));

  static void io_add_bignum( IOBuffer *io, struct object *o, int width )
  {
    unsigned char*d;
    struct pike_string *s;

    push_int(256);
    apply( o, "digits", 1 );

    s = Pike_sp[-1].u.string;

    if( s->len > width )
      Pike_error("Number too large to store in %d bits\n", width*8);

    d = io_add_space( io, width, 0 );
    io->len += width;

    if( width-s->len )
    {
      memset( d, 0, width-s->len );
      d += width-s->len;
    }
    memcpy(d,s->str,s->len);
    pop_stack();
  }

  static void io_add_int_uc( IOBuffer *io, ptrdiff_t i, size_t bytes )
  {
    unsigned char *x = io->buffer+io->len;
    io->len += bytes;
    while(bytes--)
    {
      x[bytes] = i;
      i>>=8;
    }
  }

  static size_t io_add_int( IOBuffer *io, ptrdiff_t i, size_t bytes )
  {
    unsigned char *x = io_add_space(io, bytes, 0);
    io_add_int_uc( io, i, bytes );
    io_trigger_output( io );
    return io_len( io );
  }

  static size_t io_rewind( IOBuffer *io, INT_TYPE n )
  {
    if( n < 0 || (io->offset < (unsigned)n) )
    {
        if( n < 0 )
            io_range_error_throw( io, 0 );
        else if( io_range_error(io,-(long)(n-io->offset)) )
          return io_rewind( io, n );
      return -1;
    }
    io->offset -= n;
    io_trigger_output( io );
    return io->offset;
  }

  static void io_append_byte_uc( IOBuffer *io, unsigned char byte )
  {
      io->buffer[io->len++] = byte;
  }

  static void io_append_short_uc( IOBuffer *io, unsigned short shrt )
  {
      *((short *)(io->buffer+io->len)) = htons(shrt);
      io->len+=2;
  }

  static void io_append_int_uc( IOBuffer *io, unsigned INT32 i )
  {
      *((INT32 *)(io->buffer+io->len)) = htonl(i);
      io->len+=4;
  }


  static size_t io_svalue_len( IOBuffer *UNUSED(io), struct svalue *p )
  {
    if( TYPEOF(*p) == PIKE_T_STRING )
    {
      if( !p->u.string->size_shift )
        return p->u.string->len;
    }
    if( TYPEOF(*p) == PIKE_T_OBJECT )
    {
      size_t len;
      if( get_memory_object_memory( p->u.object, NULL, &len, NULL ) )
        return len;
    }
    Pike_error("Illegal argument (not an 8bit string or 8bit buffer object)\n");
  }

  /* NOTE: Can return negative integers. */
  static INT_TYPE get_small_int( struct svalue *s )
    ATTRIBUTE((noclone,noinline));

  static INT_TYPE get_small_int( struct svalue *s )
  {
    if( LIKELY(TYPEOF(*s) == PIKE_T_INT) )
      return s->u.integer;

    if( is_bignum_object_in_svalue( s ) )
    {
      INT64 i64;
      if( int64_from_bignum( &i64, s->u.object ) )
        return i64;
      Pike_error("Too big bignum, can not fit in indicated width\n");
    }
    Pike_error("Non integer argument\n");
  }

  static void io_append_svalue( IOBuffer *io, struct svalue *p )
    ATTRIBUTE((noinline));

  static void io_append_svalue( IOBuffer *io, struct svalue *p )
  {
    switch( TYPEOF(*p) )
    {
      case PIKE_T_STRING:
        {
          struct pike_string *s = p->u.string;
	  if( !s->len ) return;
          if( s->size_shift ) Pike_error("IOBuffer only handles 8bit data\n");
          if( !io->buffer )
          {
#ifdef PIKE_DEBUG
	    if (io->str) Pike_fatal("IOBuffer with string but NULL buffer.\n");
#endif
            io->str = s;
            io->buffer = (unsigned char*)s->str;
            io->len = s->len;
            s->refs++;
          }
          else
            io_append( io, s->str, s->len );
        }
        break;
      case PIKE_T_ARRAY:
        {
          struct array *argp = p->u.array;
          INT_TYPE i;
	  DECLARE_CYCLIC();

	  if (BEGIN_CYCLIC(io, argp))
	    Pike_error("Attempt to append a cyclic array to a buffer.\n");

          for(i=0; i<argp->size; i++ )
            io_append_svalue( io, argp->item+i );

	  END_CYCLIC();
        }
        break;
      case PIKE_T_OBJECT:
        {
          size_t len;
          void *ptr;
          struct sysmem *s;
          enum memobj_type t = get_memory_object_memory( p->u.object, &ptr, &len, NULL );

          if( !io->buffer && t==MEMOBJ_SYSTEM_MEMORY )
          {
            io->buffer = ptr;
            io->len = len;

            io->source = p->u.object;
            io->source->refs++;
            return;
          }
          if( t != MEMOBJ_NONE )
            io_append( io, ptr, len );
          else
            Pike_error("Unsupported argument type\n");
        }
        break;
      case PIKE_T_INT:
        {
          unsigned char a = p->u.integer;
          io_append( io, &a, 1 );
        }
    }
  }

#undef THIS
#define THIS (&(((struct IOBuffer_struct *)Pike_fp->current_storage)->b))


  /* pike functions */

  /*! @decl int(0..) input_from( Stdio.Stream f, int|void nbytes )
   *!
   *! Read data from @[f] into this buffer. If @[nbytes] is not
   *! specified, read until there is no more data to read (currently).
   *!
   *! Returns the amount of data that was read
   *!
   *! @note
   *! Please note that this funcition will read all data from the
   *! filedescriptor unless it's set to be non-blocking.
   */
  PIKEFUN int(0..) input_from( object f, int|void _nbytes, int|void _once )
  {
    IOBuffer *io = THIS;
    size_t sz = io_len( io );
    size_t bread = 0, nbytes = (size_t)-1;
    struct my_file *fd;
    int once = 0;

    if( _nbytes )
        nbytes = _nbytes->u.integer;

    if( _once )
        once = _once->u.integer;


    if( (fd = get_storage( f, file_program )) )
    {
      while( 1 )
      {
        unsigned char *ptr = io_add_space( io, 4096, 0 );
        int res;

        res = fd_read( fd->box.fd, ptr, MINIMUM(4096,nbytes) );

        if( res == -1 && errno == EINTR )
          continue;

        if( res <= 0 )
          break;

        nbytes -= res;
        io->len += res;
        bread += res;
        if( res != 4096 || once)
            break;
      }
      io_set_events( io, fd, PIKE_BIT_FD_READ_OOB, PIKE_FD_READ );
    }
    else
    {
      /* some other object. Just call read */
      while( nbytes )
      {
        push_int( MINIMUM(4096,nbytes) );
        safe_apply( f, "read", 1 );
        if( TYPEOF(Pike_sp[-1]) != PIKE_T_STRING || Pike_sp[-1].u.string->len == 0 )
          break;
        if( Pike_sp[-1].u.string->size_shift )
            Pike_error("Can not handle non-8bit data\n");
        io_append( io, Pike_sp[-1].u.string->str, Pike_sp[-1].u.string->len );
        nbytes -= Pike_sp[-1].u.string->len;
        pop_stack();
      }
    }
    RETURN bread;
  }

  /*! @decl int __fd_set_output( object f )
   *!
   *! This tells the buffer to trigger the write callback for the
   *! specified filedescriptor when data is added to the buffer.
   *!
   *! This is used internally by Stdio.File to handle nonblocking
   *! buffered mode, and is not really intended to be used directly.
   *!
   *! If f is 0 the state is cleared.
   */
  PIKEFUN void __fd_set_output( int(0..0)|object f )
  {
    IOBuffer *io = THIS;
    if( io->output ) free_object(io->output);
    io->output_triggered = 0;
    if( TYPEOF(*f) != PIKE_T_OBJECT )
      io->output = 0;
    else
    {
      io->output = f->u.object;
      io->output->refs++;
    }
  }

  /*! @decl int(-1..) output_to( Stdio.Stream f, int(0..)|void nbytes )
   *!
   *! Write data from the buffer to the indicated file.
   *!
   *! @param nbytes
   *! If @[nbytes] is not specified the whole buffer will be written
   *! if possible.  Otherwise at most @[nbytes] will be written.
   *!
   *! @returns
   *! Will return the number of bytes that have been written successfully.
   *!
   *! If no bytes have been written successfully and @expr{f->write()@} failed
   *! with an error, @expr{-1@} will be returned.
   */
  PIKEFUN int(-1..) output_to( object f, int|void _nbytes )
  {
    IOBuffer *io = THIS;
    ptrdiff_t written = 0, nbytes = (ptrdiff_t)(((size_t)~0)>>1);
    struct my_file *fd;
    ptrdiff_t sz = io_len( io );
    int write_fun_num;
    struct inherit *inh;

    if( !sz )
    {
      io_range_error(io,  sz);
      sz = io_len(io);
    }
    if( _nbytes )
      nbytes = _nbytes->u.integer;

    if ((write_fun_num = find_identifier("write", f->prog)) == -1) {
      Pike_error("Cannot call unknown function \"write\".\n");
    }

    inh = INHERIT_FROM_INT(f->prog, write_fun_num);

    if( inh->prog == file_program )
    {
      fd = get_inherit_storage( f, inh - f->prog->inherits );

      /* FIXME: lock this object and the fd. */
      THREADS_ALLOW();
      while( sz > written && nbytes )
      {
        ptrdiff_t rd = MINIMUM(MINIMUM(sz-written,4096),nbytes);
        unsigned char *ptr = io_read_pointer( io );
        ptrdiff_t res;
        res = fd_write( fd->box.fd, ptr, rd );
        if( res == -1 && errno == EINTR )
          continue;
        if( res <= 0 ) {
          fd->my_errno = errno;
          if (!written) written = -1;
          break;
        }
        io_consume( io, res );
        written += res;
        nbytes-=res;
      }
      THREADS_DISALLOW();

      io_set_events( io, fd, PIKE_BIT_FD_WRITE_OOB, PIKE_FD_WRITE);
    }
    else
    {
      /* some other object. Just call write */
      while( sz > written && nbytes)
      {
        size_t rd = MINIMUM(MINIMUM(sz-written,4096),nbytes);
        ptrdiff_t wr = io_call_write( io, f, rd );
        if( wr <= 0 )
        {
          io_rewind(io, rd );
          if (!written) written = -1;
          break;
        }
        written += wr;
        if( wr < 4096 ) {
          io_rewind(io, rd-wr );
          break;
        }
      }
    }
    RETURN written;
  }

  PIKEFUN int(0..) _size_object( )
  {
      RETURN THIS->malloced ? THIS->allocated : THIS->stash.len;
  }

  /*! @decl IOBuffer add( AddArgument ... data )
   *! @code
   *!  private typedef @[System.Memory]|@[Stdio.IOBuffer]|@[String.Buffer] BufferObject;
   *!  private typedef BufferObject|string(8bit)|int(8bit)|array(AddArgument) AddArgument;
   *! @endcode
   *!
   *! Add the items in data to the end of the buffer.
   *!
   *! The supported argument types are:
   *!
   *! @mixed
   *!  @type string(0..255)
   *!   An eight bit string.
   *!  @type int(0..255)
   *!   A single byte
   *!  @type System.Memory
   *!   A chunk of memory. The whole memory area is added.
   *!  @type Stdio.IOBuffer
   *!   A chunk of memory. The whole memory area is added.
   *!  @type String.Buffer
   *!   A chunk of memory. The whole memory area is added.
   *!  @type array(AddArgument)
   *!   Add all elements in the array individually. Each element may be
   *!   any one of the types listed here.
   *! @endmixed
   *!
   *! @seealso
   *! @[sprintf], @[add_int8], @[add_int16], @[add_int32], @[add_int]
   *! and
   *! @[add_hstring]
   */
  PIKEFUN IOBuffer add( object|string|int|array(object|string|int) ... argp)
  {
    int i;
    IOBuffer *io = THIS;

    if( args == 1 && !io_len( io ) )
      io_stash_malloc( io );

    for(i=0; i<args; i++ )
      io_append_svalue( io, argp+i );

    pop_stack();
    ref_push_object(io->this);
  }

  /*! @decl IOBuffer add_byte( int(0..255) )
   *! @decl IOBuffer add_int8( int(0..255) )
   *! Adds a single byte to the buffer.
   */
  PIKEFUN IOBuffer add_byte( int i )
  {
    IOBuffer *io = THIS;
    *io_add_space(io,1,0)=i;
    io->len++;
    Pike_sp--;
    ref_push_object(Pike_fp->current_object);
  }

  PIKEFUN IOBuffer add_int8( int i )
  {
    IOBuffer *io = THIS;
    *io_add_space(io,1,0)=i;
    io->len++;
    Pike_sp--;
    ref_push_object(Pike_fp->current_object);
  }

  /*! @decl IOBuffer add_int16( int(0..65535) )
   *! @decl IOBuffer add_short( int(0..65535) )
   *!
   *! Add a 16-bit network byte order value to the buffer
   */
  PIKEFUN IOBuffer add_int16( int i )
  {
    IOBuffer *io = THIS;
    unsigned char *p = io_add_space(io,2,0);
    p[0] = i>>8;
    p[1] = i;
    io->len += 2;
    ref_push_object(Pike_fp->current_object);
  }

  PIKEFUN IOBuffer add_short( int i )
  {
    IOBuffer *io = THIS;
    unsigned char *p = io_add_space(io,2,0);
    p[0] = i>>8;
    p[1] = i;
    io->len += 2;
    ref_push_object(Pike_fp->current_object);
  }

  /*! @decl IOBuffer add_int32( int i )
   *! Adds a 32 bit network byte order value to the buffer
   */
  PIKEFUN int(0..) add_int32( int i )
  {
    IOBuffer *io = THIS;
    unsigned char *p = io_add_space(io,4,0);
    p[0] = i>>24;
    p[1] = i>>16;
    p[2] = i>>8;
    p[3] = i;
    io->len += 4;
    ref_push_object(Pike_fp->current_object);
  }

  /*! @decl IOBuffer add_hstring( string(0..255) data, int size_size )
   *! @decl IOBuffer add_hstring( Stdio.IOBuffer data, int size_size )
   *! @decl IOBuffer add_hstring( System.Memory data, int size_size )
   *! @decl IOBuffer add_hstring( String.Buffer data, int size_size )
   *! @decl IOBuffer add_hstring( array data, int size_size )
   *!
   *! Adds length of data followed by @[data] to the buffer.
   *!
   *! This is identical to
   *! @code{sprintf("%"+size_size+"H",(string)Stdio.IObuffer(data))@} but
   *! significantly faster.
   *!
   *! @[size_size] is the number of bytes used to represent the length of the data.
   *! It must be less than Int.NATIVE_MAX.
   *!
   *! The supported @[data] argument types are
   *!
   *! @mixed
   *!  @type string(0..255)
   *!   An eight bit string.
   *!  @type System.Memory
   *!   A chunk of memory. The whole memory area is added.
   *!  @type Stdio.IOBuffer
   *!   A chunk of memory. The whole memory area is added.
   *!  @type String.Buffer
   *!   A chunk of memory. The whole memory area is added.
   *!  @type array
   *!   Add all elements in the array individually. Each element may be
   *!   any one of the types listed here.
   *! @endmixed
   */

  PIKEFUN IOBuffer add_hstring( string|object|array str, int size_size )
  {
    IOBuffer *io = THIS;
    size_t len = io_svalue_len(io, str);

    if( size_size < (int)sizeof(size_t) &&
        len > (((size_t)1)<<(8*size_size))-1 )
      Pike_error("Too long string, need larger size field\n");

    io_add_int( io, len, size_size );
    io_append_svalue( io, str );
    pop_n_elems(args);
    ref_push_object(io->this);
  }

  /*! @decl IOBuffer add_int( int i, int(0..) width )
   *!
   *! Adds a generic integer to the buffer as an (width*8)bit
   *! network byteorder number.
   *!
   *! @[width] must be less than Int.NATIVE_MAX.
   *!
   */
  PIKEFUN IOBuffer add_int( object|int i, int width )
  {
    pop_stack(); /* width */
    if( TYPEOF(*i) == PIKE_T_INT )
    {
      io_add_int( THIS, i->u.integer, width );
      Pike_sp--;
    }
    else
    {
      convert_stack_top_to_bignum();
      io_add_bignum( THIS, i->u.object, width );
      pop_stack(); /* o. */
    }
    ref_push_object(Pike_fp->current_object);
  }

  /*! @decl IOBuffer add_ints( array(int) integers, int(0..255) len )
   *!
   *! Add the integers in the specified array, @[len] bytes per int.
   *! Equivalent to calling @[add_int] for each integer, but faster,
   *! and if an error occurs the buffer will contain no new
   *! data. Either all or none of the integers will be added.
   *!
   *! Errors can occur if one of the elements in @[integers] is not
   *! actually an integer, if sizeof(integers)*len is bigger than can
   *! be represented in a size_t, or if the buffer cannot grow due to
   *! an out of memory condition.
   */
  PIKEFUN IOBuffer add_ints( array(int) a, int bpi )
  {
    int i,l = a->size;
    struct svalue *it = a->item;
    unsigned char *ptr;
    ptrdiff_t n;
    ONERROR e;
    IOBuffer *io = THIS;

    io_unwrite_on_error(io, &e);

    if( bpi < 0 )
      Pike_error("Illegal int width\n");

#if SIZEOF_SIZE_T == 4
    if( DO_INT32_MUL_OVERFLOW( l, bpi, &n ) )
#else
      if( DO_INT64_MUL_OVERFLOW( l, bpi, &n ) )
#endif
        Pike_error("Result size exceeds ptrdiff_t size\n");

    io_add_space( io, n, 0 );
    switch( bpi )
    {
      case 1:
        for( i=0; i<l; i++ )
          io_append_byte_uc( io, get_small_int(it+i) );
        break;
      case 2:
        for( i=0; i<l; i++ )
          io_append_short_uc( io, get_small_int(it+i) );
        break;
      case 4:
        for( i=0; i<l; i++ )
          io_append_int_uc( io, get_small_int(it+i) );
        break;
      case 3:
#if SIZEOF_INT_TYPE > 4
      case 5:
      case 6:
      case 7:
#endif
        for( i=0; i<l; i++ )
          io_add_int_uc( io, get_small_int(it+i), bpi );
        break;

      default:
        /* bignums. */
        for( i=0; i<l; i++ )
        {
          if( LIKELY(TYPEOF(it[i]) == PIKE_T_INT) )
            io_add_int_uc( io, it[i].u.integer, bpi);
          else if( LIKELY(TYPEOF(it[i]) == PIKE_T_OBJECT) )
            io_add_bignum( io, it[i].u.object, bpi );
          else
            Pike_error("Illegal argument.\n");
        }
    }
    io_unset_unwrite_on_error( io, &e );
    io_trigger_output( io );
    Pike_sp--;
    pop_stack();
    ref_push_object(io->this);
  }

  /*! @decl protected int `[](int off)
   *!
   *! Return the character at the specified offset.
   */
  PIKEFUN int(0..255) `[]( int off )
    flags ID_PROTECTED;
  {
    IOBuffer *io = THIS;
    if( off < 0 )
      off = io_len(io)-off;

    if( io_avail( io, off ) )
      Pike_sp[-1].u.integer = io_read_pointer(io)[off];
    else
      Pike_sp[-1].u.integer = -1;
  }

  /*! @decl protected int `[]=(int off, int char)
   *!
   *! Set the character at the specified offset to @[char].
   */
  PIKEFUN int(0..255) `[]=( int off, int val )
    flags ID_PROTECTED;
  {
    IOBuffer *io = THIS;

    io_ensure_malloced( io, 0 );

    if( off < 0 )  off = io_len(io)-off;
  again:
    if( io_avail( io, off ) )
    {
      io_read_pointer(io)[off]=(val&0xff);
    }
    else
    {
      /* hm, well. We could extend the buffer. Should we? */
      if( io_range_error(io, off ) )
        goto again;
      Pike_error("Writing outside buffer\n");
    }
  }

  /*! @decl int _sizeof()
   *!
   *! Returns the buffer size, in bytes.
   *! This is how much you can read from the buffer until it runs out of data.
   */
  PIKEFUN int(0..) _sizeof()
    flags ID_PROTECTED;
  {
    push_int64(io_len(THIS));
  }

  /*! @decl string cast(string type)
   *!
   *! Convert the buffer to a string.
   *!
   *!@note
   *! This only works for buffers whose length is less than 0x7fffffff.
   */
  PIKEFUN string(0..255) cast(string to)
  {
    if( to != literal_string_string )
    {
      push_undefined();
      return;
    }
    if( io_len(THIS) > 0x7fffffff )
      Pike_error("This buffer is too large to convert to a string.\n");
    push_string(make_shared_binary_string((void*)io_read_pointer(THIS),
                                          (INT32)io_len(THIS)));
  }


  /*! @decl IOBuffer set_error_mode(int m)
   *! @decl IOBuffer set_error_mode(program m)
   *!
   *! Set the error mode of this buffer to @[m].
   *!
   *! If true operations that would normally return 0 (like trying to
   *! read too much) will instead throw an error. If @[m] is a program
   *! a clone of it will be thrown on error.
   *!
   *! This is useful when parsing received data, you do not have to
   *! verify that each and every read operation suceeds.
   *!
   *! However, the non-error mode is more useful when checking to see
   *! if a packet/segment/whatever has arrived.
   *!
   *! The thrown error object will have the constant buffer_error set
   *! to a non-false value.
   *!
   *! @example
   *! @code
   *! void read_callback(int i, string new_data)
   *! {
   *!   inbuffer->add( new_data );
   *!
   *!   while( IOBuffer packet = inbuffer->read_hbuffer(2) )
   *!   {
   *!     packet->set_error_mode(Buffer.THROW_ERROR);
   *!     if( mixed e = catch( handle_packet( packet ) ) )
   *!       if( e->buffer_error )
   *!         protocol_error(); // illegal data in packet
   *!       else
   *!         throw(e); // the other code did something bad
   *!    }
   *! }
   *!
   *!
   *! void handle_packet( IOBuffer pack )
   *! {
   *!   switch( pack->read_int8() )
   *!   {
   *!     ...
   *!   case HEADER_FRAME:
   *!     int num_headers = pack->read_int32();
   *!     for( int i = 0; i<num_headers; i++ )
   *!      headers[pack->read_hstring(2)] = pack->read_hstring(2);
   *!     ...
   *!   }
   *! }
   *! @endcode
   */
  PIKEFUN IOBuffer set_error_mode( int|program m )
  {
    if( TYPEOF(*m) == PIKE_T_INT )
      io_set_error_mode( THIS, m->u.integer ? buffer_error_program : 0 );
    else
      io_set_error_mode( THIS, program_from_svalue(m));

    pop_stack();
    ref_push_object(Pike_fp->current_object);
  }

  /*! @decl object lock()
   *!
   *! Makes this buffer read only until the returned object is released.
   *!
   *! @note
   *!  This currently simply returns a 0-length subbuffer.
   */
  PIKEFUN IOBuffer lock()
  {
    push_object( io_read_buffer( THIS, 0, 0 ) );
  }

<<<<<<< HEAD
  PIKEFUN string(0..255) _sprintf(int o, mapping UNUSED)
=======
  PIKEFUN string _sprintf(int o, mapping|void ignore)
>>>>>>> 24db2625
    flags ID_PROTECTED;
  {
    pop_n_elems(args-1);
    Pike_sp--;
    switch( o )
    {
      case 'O':
        {
          push_text("%O(%d bytes, read=[..%d] data=[%d..%d] free=[%d..%d] %s%s)");
          ref_push_program(Pike_fp->current_object->prog);
          /* io_len [..offset] [offset..len] [..allocated] */
          push_int(io_len(THIS));
          push_int(THIS->offset-1);
          push_int(THIS->offset);

          push_int(THIS->len-1);
          push_int(THIS->len);
          push_int(THIS->allocated);
          push_text( (THIS->str ? "string" : THIS->malloced ? "allocated" : "subbuffer" ) );
          if( THIS->locked )
            push_text(" (read only)");
          else
            push_text("");
          f_sprintf(10);
        }
        break;

      case 's':
        push_string( io_read_string( THIS, io_len(THIS)) );
        break;

      case 'q':
        push_text("%q");
        push_string( io_read_string( THIS, io_len(THIS)) );
        f_sprintf(2);
        break;
      default:
        push_undefined();
    }
  }

  /*! @decl string(8bit) read_hstring( int(0..) n )
   *!
   *! Identical in functionality to @[read](@[read_number](@[n])) but
   *! faster.
   *!
   *! Read a network byte order number of size n*8 bits, then return the
   *! indicated number of bytes as a string.
   *!
   *! If there is not enough data available return 0.
   *!
   *! Note that pike string can not be longer than 0x7fffffff bytes (~2Gb).
   */
  PIKEFUN string(0..255) read_hstring( int bytes )
  {
    LONGEST len;
    IOBuffer *io = THIS;
    struct pike_string *s;
    ONERROR e;

    io_rewind_on_error( io, &e );
    len = io_read_number( io, bytes );

    if (len < 0) {
      /* io_avail() in io_read_number() failed. */
      CALL_AND_UNSET_ONERROR(e);
      Pike_sp[-1].u.integer = 0;
      return;
    }

    /* NB: We assume that io_avail() in io_read_string() doesn't throw. */
    s = io_read_string( io, len );

    if( s ) {
      io_unset_rewind_on_error( io, &e );
      Pike_sp--;
      push_string(s);
    } else {
      CALL_AND_UNSET_ONERROR(e);
      Pike_sp[-1].u.integer = 0;
    }
  }

  /*! @decl IOBuffer read_hbuffer( int n )
   *! @decl IOBuffer read_hbuffer( int n, bool copy )
   *!
   *! Same as @[read_hstring], but returns the result as an IOBuffer.
   *!
   *! No data is copied unless @[copy] is specified and true, the new
   *! buffer points into the old one.
   *!
   *! @note
   *!  As long as the subbuffer exists no data can be added to the
   *!  main buffer.
   *!
   *!  Usually this is OK, since it often represents something that
   *!  should be parsed before the next whatever is extracted from
   *!  the buffer, but do take care.
   *!
   *!  If you need to unlink the new buffer after it has been
   *!  created, call @[trim] in it.
   */
  PIKEFUN IOBuffer read_hbuffer( int bytes, int|void copy )
  {
    LONGEST len;
    int do_copy = 0;
    IOBuffer *io = THIS;
    ONERROR e;

    io_rewind_on_error( io, &e );

    if( copy )  do_copy = copy->u.integer;
    Pike_sp-=args;

    len = io_read_number( io, bytes );
    if( len >= 0 && io_avail( io, len ) )
    {
      push_object( io_read_buffer( io, len, do_copy ) );
      io_unset_rewind_on_error( io, &e );
      return;
    }
    CALL_AND_UNSET_ONERROR(e);
    push_int(0);
  }

  /*! @decl IOBuffer read_buffer( int n )
   *! @decl IOBuffer read_buffer( int n, bool copy )
   *!
   *! Same as @[read], but returns the result as an IOBuffer.
   *!
   *! No data is copied unless @[copy] is specified and true, the new buffer
   *! points into the old one.
   *!
   *! @note
   *!  As long as the subbuffer exists no data can be added to the main buffer.
   *!
   *!  Usually this is OK, since it often represents something that
   *!  should be parsed before the next whatever is extracted from
   *!  the buffer, but do take care.
   */
  PIKEFUN IOBuffer read_buffer( int bytes, int|void copy )
  {
    int do_copy = 0;
    struct object *o;
    if( copy )
      do_copy = copy->u.integer;
    Pike_sp-=args;
    if( (o = io_read_buffer( THIS, bytes, do_copy )) )
      push_object(o);
    else
      push_int(0);
  }

  /*! @decl IOBuffer sprintf(strict_sprintf_format format, sprintf_args ... args)
   *!
   *! Appends the output from @[sprintf] at the end of the buffer.
   *!
   *! This is somewhat faster than add(sprintf(...)) since no
   *! intermediate string is created.
   */
  PIKEFUN int(0..) sprintf(mixed ... ignored)
    rawtype tFuncV(tAttr("strict_sprintf_format", tOr(tStr, tObj)),
                   tAttr("sprintf_args", tMix), tStr);
  {
    ONERROR _e;
    struct string_builder tmp;
    init_string_builder(&tmp,0);
    SET_ONERROR(_e, free_string_builder, &tmp);
    low_f_sprintf(args, 0, &tmp );
    if( tmp.s->size_shift )
      Pike_error("IOBuffer only handles 8bit data\n");
    io_append( THIS, tmp.s->str, tmp.s->len );
    pop_n_elems(args);
    CALL_AND_UNSET_ONERROR(_e);
    ref_push_object(Pike_fp->current_object);
  }

  /*! @decl array sscanf(string(8bit) format)
   *!
   *! Reads data from the beginning of the buffer to match the
   *! specifed format, then return an array with the matches.
   *!
   *! The non-matching data will be left in the buffer.
   *!
   *! See @[array_sscanf] for more information.
   */
  PIKEFUN array sscanf( string format )
  {
    INT32 i;
    ptrdiff_t num_used;
    struct svalue *start = Pike_sp;
  retry:
    i = low_sscanf_pcharp(
      MKPCHARP(io_read_pointer(THIS), 0), io_len(THIS),
      MKPCHARP(format->str,format->size_shift), format->len,
      &num_used, 0);

    if( !num_used )
    {
      if( io_range_error(THIS,0) )
          goto retry;
      pop_n_elems(Pike_sp-start);
      push_int(0);
    }
    else
    {
      io_consume( THIS, num_used );
      f_aggregate(Pike_sp-start);
    }
  }


  /*! @decl mixed read_json(int|void require_whitespace_separator)
   *!
   *! Read a single JSON expression from the buffer and return it.
   *!
   *! If @[require_whitespace_separator] is true there must be a whitespace
   *! after each json value (as an example, newline or space).
   *!
   *! The JSON is assumed to be utf-8 encoded.
   *!
   *! @returns
   *! UNDEFINED if no data is available to read.
   *! The read value otherwise.
   *!
   *! @note
   *! Unless whitespaces are required this function only really work correctly
   *! with objects, arrays and strings.
   *!
   *! There is really no  way to see where one value starts and the other ends
   *! for most other cases
   */
  PIKEFUN mixed read_json(int|void require_whitespace)
  {
    int stop, whites = 0;
    static ptrdiff_t(*parse_json_pcharp)(PCHARP,size_t,int,char**);
    char *err = NULL;
    if( require_whitespace )
      whites = require_whitespace->u.integer;

    Pike_sp-=args;
    if( !parse_json_pcharp )
      parse_json_pcharp = PIKE_MODULE_IMPORT(Standards.JSON, parse_json_pcharp );
  retry:
    stop = parse_json_pcharp( MKPCHARP(io_read_pointer(THIS),0),
                              io_len(THIS), 1|8, &err ); /* json_utf8 */

    if( stop < 0 )
    {
      if( -stop == (ptrdiff_t)io_len(THIS) || (err && !strncmp(err,"Unterminated",12)))
      {
        if( io_range_error(THIS,0) )
            goto retry;
        push_undefined();
      }
      else
      {
        /* FIXME: Use real json error? */
        if( err )
          Pike_error("Syntax error in json at offset %d: %s\n", -stop, err );
        else
          Pike_error("Syntax error in json at offset %d\n", -stop );
      }
    }
    else
    {
      if( whites &&
          (io_is_whitespace(THIS,stop)<=0 && io_is_whitespace(THIS,stop-1)<=0))
      {
        if( stop == (ptrdiff_t)io_len(THIS) )
        {
          if( io_range_error(THIS,0) )
              goto retry;
          pop_stack();
          push_undefined();
        }
        else
          Pike_error("Missing whitespace between json values at offset %d\n", stop );
      }
      else
      {
        if( whites )
          while( io_is_whitespace( THIS, stop ) )
            stop++;
        io_consume( THIS, stop );
      }
    }
  }

  /*! @decl mixed match(string(8bit) format)
   *!
   *! Reads data from the beginning of the buffer to match the
   *! specifed format, then return the match.
   *!
   *! The non-matching data will be left in the buffer.
   *!
   *! This function is very similar to @[sscanf], but the
   *! result is the sum of the matches. Most useful to match
   *! a single value.
   *!
   *! @example
   *! @code
   *!  // get the next whitespace separated word from the buffer.
   *!  buffer->match("%*[ \t\r\n]%[^ \t\r\n]");
   *! @endcode
   */
  PIKEFUN string(0..255)|int|float|array match( string format )
  {
    INT32 i;
    ptrdiff_t num_used;
    struct svalue *start = Pike_sp;
  retry:
    i = low_sscanf_pcharp(
      MKPCHARP(io_read_pointer(THIS), 0), io_len(THIS),
      MKPCHARP(format->str,format->size_shift), format->len,
      &num_used,
      0);

    if( !num_used )
    {
      if( io_range_error(THIS,0) )
          goto retry;
      pop_n_elems(Pike_sp-start);
      push_int(0);
    }
    else
    {
      io_consume( THIS, num_used );
      if( Pike_sp-start > 1 )
        f_add(Pike_sp-start);
    }
  }

  /*! @decl void clear()
   *!
   *! Clear the buffer.
   */
  PIKEFUN void clear(  )
  {
    IOBuffer *io = THIS;
    io->offset = io->len = 0;
  }

  /*! @decl void trim()
   *!
   *! Frees unused memory.
   *!
   *! Note that calling this function excessively will slow things
   *! down, since the data often has to be copied.
   *!
   *! @note
   *!  This function could possibly throw an out-of-memory error
   *!  if the realloc fails to find a new (smaller) memory area.
   */
  PIKEFUN void trim(  )
  {
    IOBuffer *io = THIS;
    io_add_space( io, 0, 1 );
    if( io->allocated > io->len+32 )
    {
      io->buffer = xrealloc( io->buffer, io->len );
      io->num_malloc++;
      io->allocated = io->len;
    }
  }

  /*! @decl int(0..)|int(-1..-1) consume( int(0..) n )
   *!
   *! Discard the first @[n] bytes from the buffer
   *!
   *! Returns -1 on error and the amount of space still left otherwise.
   */
  PIKEFUN int(-1..) consume( int n )
  {
    Pike_sp--;
    if( !io_avail( THIS, n ) )
      push_int(-1);
    else
      push_int64( io_consume( THIS, n ) );
  }


  /*! @decl int(0..)|int(-1..-1) unread( int(0..) n )
   *!
   *! Rewind the buffer @[n] bytes.
   *!
   *! @returns
   *!
   *! This function returns how many more bytes of buffer is
   *! available to rewind, or -1 on error.
   *!
   *! @note
   *!
   *! Unless you add new data to the buffer using any of the add
   *! functions you can always rewind.
   *!
   *! You can call @[unread(0)] to see how much.
   */
  PIKEFUN int(-1..) unread( int bytes )
  {
    Pike_sp--;
    push_int64( io_rewind( THIS, bytes ) );
  }

  /*! @decl string(8bit) read( int n )
   *!
   *! Read @[bytes] bytes of data from the buffer.
   *!
   *! If there is not enough data available this returns 0.
   */
  PIKEFUN string(0..255) read( int bytes )
  {
    struct pike_string *s;
    Pike_sp--;
    s = io_read_string(THIS, bytes );
    if( s )
      push_string( s );
    else
      push_undefined();
  }

  /*! @decl string(8bit) read( )
   *!
   *! Read all data from the buffer.
   *!
   *! If there is not enough data available this returns 0.
   *!
   *! This is basically equivalent to (string)buffer, but it also
   *! removes the data from the buffer.
   */
  PIKEFUN string(0..255) read()
  {
    struct pike_string * s = io_read_string(THIS, io_len(THIS));
    if( s )
      push_string( s );
    else
      push_undefined();
  }

  /*! @decl int(8bit) read_int8()
   */
  PIKEFUN int(8bit) read_int8( )
  {
    IOBuffer *io = THIS;
    if( LIKELY(io_avail( io, 1 )) )
      push_int( io_read_byte_uc(io) );
    else
      push_int(-1);
  }

  /*! @decl int(16bit) read_int16()
   */
  PIKEFUN int(0..65535) read_int16( )
  {
    IOBuffer *io = THIS;
    if( LIKELY(io_avail( io, 2 )) )
      push_int( io_read_number_uc(io,2) );
    else
      push_int(-1);
  }

  /*! @decl int(24bit) read_int24()
   */
  PIKEFUN int(0..16777215) read_int24( )
  {
    IOBuffer *io = THIS;
    if( LIKELY(io_avail( io, 3 )) )
      push_int( io_read_number_uc(io,3) );
    else
      push_int(-1);
  }

  /*! @decl int(32bit) read_int32()
   */
  PIKEFUN int(0..4294967295) read_int32( )
  {
#if SIZEOF_INT_TYPE > 4
    IOBuffer *io = THIS;
    if( LIKELY(io_avail( io, 4 )) )
      push_int( io_read_number_uc(io,4) );
    else
      push_int(-1);
#else
    push_int( io_read_number( 4 ) );
#endif
  }

  /*! @decl int read_int( int n )
   *!
   *! Read a network byte order unsigned number of size n*8 bits, then
   *! return it.
   *!
   *! Will return -1 if there is not enough buffer space available
   *! unless error mode is set to throw errors.
   */
  PIKEFUN int(0..) read_int( int len )
  {
    IOBuffer *io = THIS;
    struct object *o;

    Pike_sp--;

    if( len < SIZEOF_INT_TYPE-1 ) /* will for sure fit. */
    {
      push_int( io_read_number( io, len ) );
      return;
    }

    if( (o = io_read_bignum(io, len )) )
    {
      push_object(o);
      reduce_stack_top_bignum();
      return;
    }
    push_int(-1);
  }

  /*! @decl array(int) read_ints( int n, int width )
   *!
   *! Read a list of @[n] network byte order unsigned numbers each of
   *! size @[width]*8 bits, then return it.
   *!
   *! Will return 0 if there is not enough buffer space available
   *! unless error mode is set to throw errors.
   */
  PIKEFUN array(int(0..)) read_ints( int num, int len )
  {
    IOBuffer *io = THIS;
    INT_TYPE i;
    struct object *o;
    struct array *a;

    Pike_sp-=2;

    if( !io_avail_mul( io, num, len ) )
    {
      push_int(0);
      return;
    }

    if( len < SIZEOF_INT_TYPE-1 ) /* will for sure fit. */
    {
      push_array(a = allocate_array(num));
      for( i=0;i<num;i++ )
        a->item[i].u.integer = io_read_number_uc( io, len );
      return;
    }

    for( i=0; i<num; i++ )
    {
      push_object(io_read_bignum( io, len ));
      reduce_stack_top_bignum();
    }
    f_aggregate(num);
  }

/*! @decl string _encode()
 *! @decl void _decode(string x)
 *!
 *! Encode and decode Stdio.IOBuffer objects.
 *! Only the buffer data is kept, no other state is saved.
 */
  PIKEFUN string _encode()
  {
    push_string(io_read_string(THIS, io_len(THIS)));
  }

  PIKEFUN void _decode(string(0..255) x)
  {
    IOBuffer *this = THIS;
    if( this->buffer )
      Pike_error("Can not initialize twice.\n");
    if( x->size_shift )
      Pike_error("Can not handle non-8bit data.\n");
    this->buffer = (unsigned char*)x->str;
    this->len = x->len;
    this->malloced = 0;
    this->str = x;
    x->refs++;
  }

  /*! @decl void read_only()
   *!
   *! Make the buffer permanently read only.
   *! @note
   *! You can use lock() to do this temporarily.
   */
  PIKEFUN void read_only()
  {
    io_lock( THIS );
  }

  /*! @decl void create( int|void len )
   *! @decl void create( string(8bit) contents )
   *! @decl void create( System.Memory|String.Buffer contents )
   *!
   *! If passed an integer or no argument, create a buffer of that
   *! size, or if no argument is given, 226 bytes.
   *!
   *! If @[contents] are specified a new buffer with the contents of
   *! the given string/System.Memory or String.Buffer will be created.
   *!
   *! @note
   *! In the @[String.Buffer] case the data has to be copied unless
   *! there is only one reference to the String.Buffer object, since
   *! modifications of the String.Buffer would cause the IOBuffer to
   *! point into invalid memory.
   *!
   *! In all other cases this will not copy the string data, instead
   *! data will be read from the source until it needs to be modified,
   *! so the buffer creation is fast regardless of the length of the
   *! string.
   *!
   *! However, as an example, if the buffer is created with a 100Gb
   *! @[System.Memory] mmap:ed file as the @[contents] and you later on
   *! try to modify the buffer using one of the @[add] functions (or
   *! @[sprintf] and similar) the old contents @b{will@} be copied.
   *!
   *! You can use @[read_only()] to avoid accidents.
   */
  PIKEFUN void create( int|void|string|object|array x )
    flags ID_PROTECTED;
  {
    IOBuffer *this = THIS;
    if( this->buffer )
      Pike_error("Can not initialize twice.\n");
    if( args == 0 )
    {
      this->buffer = xalloc(256-32);
      this->allocated = 256-32;
      this->malloced = 1;
    }
    else if( TYPEOF(*x) == PIKE_T_INT )
    {
      INT_TYPE len = x->u.integer;
      if(  len <= 0 )
        this->buffer = xalloc(1);
      else
        this->buffer = xalloc(len);
      this->allocated = MAX(len,1);
      this->malloced = 1;
    }
    else
      io_append_svalue( THIS, x );
  }

/*! @endclass
 */

  INIT {
    IOBuffer *this = THIS;
    memset( this, 0, sizeof(IOBuffer));
    this->this = Pike_fp->current_object;
  }

  EXIT {
    IOBuffer *this = THIS;
    io_unlink_external_storage( this );
    if( this->output )
        free_object(this->output);
    if( this->error_mode )
        free_program( this->error_mode );
    if( this->malloced )
      free( this->buffer );
    free(this->stash.ptr);
  }
}

void init_stdio_buffer(void)
{
  INIT
  start_new_program();
  low_inherit(generic_error_program,0,0,0,0,0);
  add_integer_constant( "buffer_error", 1, 0 );
  buffer_error_program = end_program();
}


void exit_stdio_buffer(void)
{
  free_program( buffer_error_program );
  EXIT
}
/*! @endmodule
 */<|MERGE_RESOLUTION|>--- conflicted
+++ resolved
@@ -1395,11 +1395,7 @@
     push_object( io_read_buffer( THIS, 0, 0 ) );
   }
 
-<<<<<<< HEAD
-  PIKEFUN string(0..255) _sprintf(int o, mapping UNUSED)
-=======
-  PIKEFUN string _sprintf(int o, mapping|void ignore)
->>>>>>> 24db2625
+  PIKEFUN string(0..255) _sprintf(int o, mapping|void UNUSED)
     flags ID_PROTECTED;
   {
     pop_n_elems(args-1);
