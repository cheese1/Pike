/*
|| This file is part of Pike. For copyright information see COPYRIGHT.
|| Pike is distributed under GPL, LGPL and MPL. See the file COPYING
|| for more information.
*/

#include "global.h"
#include "fdlib.h"
#include "pike_netlib.h"
#include "interpret.h"
#include "svalue.h"
#include "stralloc.h"
#include "array.h"
#include "mapping.h"
#include "object.h"
#include "pike_macros.h"
#include "backend.h"
#include "fd_control.h"
#include "module_support.h"
#include "operators.h"
#include "bignum.h"
#include "builtin_functions.h"
#include "gc.h"
#include "time_stuff.h"
#include "buffer.h"
#include "file_machine.h"
#include "file.h"
#include "pike_error.h"
#include "signal_handler.h"
#include "pike_types.h"
#include "threads.h"
#include "program_id.h"
#include "sprintf.h"

#include <sys/stat.h>
#ifdef HAVE_SYS_PARAM_H
#include <sys/param.h>
#endif /* HAVE_SYS_PARAM_H */
#include <errno.h>

#include <fcntl.h>
#include <signal.h>

#ifdef HAVE_SYS_EVENT_H
#include <sys/event.h>
#endif /* HAVE_SYS_EVENT_H */

#ifdef HAVE_SYS_FILE_H
#include <sys/file.h>
#endif /* HAVE_SYS_FILE_H */

#ifdef HAVE_SYS_SOCKET_H
#  include <sys/socket.h>
#endif

#ifdef HAVE_SYS_IOCTL_H
#include <sys/ioctl.h>
#endif

#ifdef HAVE_SYS_STROPTS_H
#include <sys/stropts.h>
#endif

#ifdef HAVE_PTY_H
#include <pty.h>
#endif

#ifdef HAVE_TERMIOS_H
#include <termios.h>
#else /* HAVE_SYS_TERMIOS_H */
/* NB: Deprecated by <termios.h> above. */
#include <sys/termios.h>
#endif

#ifdef HAVE_LINUX_IF_H
#include <linux/if.h>
#endif

#ifdef HAVE_SYS_UIO_H
#include <sys/uio.h>
#endif /* HAVE_SYS_UIO_H */

#ifdef HAVE_SYS_XATTR_H
#include <sys/xattr.h>
#endif /* HAVE_SYS_XATTR_H */

#ifdef HAVE_AVAILABILITYMACROS_H
#include <AvailabilityMacros.h>
#endif

#if defined(HAVE_WINSOCK_H) || defined(HAVE_WINSOCK2_H)
#ifndef EWOULDBLOCK
#define EWOULDBLOCK WSAEWOULDBLOCK
#endif
#ifndef EADDRINUSE
#define EADDRINUSE WSAEADDRINUSE
#endif
#endif

#ifdef HAVE_SYS_STREAM_H
#include <sys/stream.h>
#endif

#ifdef HAVE_SYS_PROTOSW_H
#include <sys/protosw.h>
#endif

#ifdef HAVE_SYS_SOCKETVAR_H
#include <sys/socketvar.h>
#endif

/* Fix warning on OSF/1
 *
 * NOERROR is defined by both sys/stream.h (-1), and arpa/nameser.h (0),
 * the latter is included by netdb.h.
 */
#ifdef NOERROR
#undef NOERROR
#endif /* NOERROR */

#ifdef HAVE_NETDB_H
#include <netdb.h>
#endif
#ifdef HAVE_NET_NETDB_H
#include <net/netdb.h>
#endif /* HAVE_NET_NETDB_H */

#ifdef HAVE_NETINET_TCP_H
#include <netinet/tcp.h>
#endif


#undef THIS
#define THIS ((struct my_file *)(Pike_fp->current_storage))
#define FD (THIS->box.fd)
#define ERRNO (THIS->my_errno)

#define READ_BUFFER		8192
#define DIRECT_BUFSIZE		(64*1024)
#define SMALL_NETBUF		2048
#define INUSE_BUSYWAIT_DELAY	0.01
#define INUSE_TIMEOUT		0.1

#ifdef UNIX_SOCKETS_WORK_WITH_SHUTDOWN
#undef UNIX_SOCKET_CAPABILITIES
#define UNIX_SOCKET_CAPABILITIES (fd_INTERPROCESSABLE | fd_BIDIRECTIONAL | fd_CAN_NONBLOCK | fd_CAN_SHUTDOWN | fd_SEND_FD)
#endif

#ifndef HAVE_DIRFD
#ifdef HAVE_DIR_DD_FD
#define dirfd(dir__)	(((DIR*)dir__)->dd_fd)
#define HAVE_DIRFD
#elif defined(HAVE_DIR_D_FD)
#define dirfd(dir__)	(((DIR*)dir__)->d_fd)
#define HAVE_DIRFD
#endif
#endif

/*
 * gcc with -O3 generates very bloated code for the functions in this file. One rather extreme example
 * is file_open, which ends up having 32 call sites of open(2).
 */
#ifdef __GNUC__
#pragma GCC optimize "-Os"
#endif

/* #define SOCKETPAIR_DEBUG */

struct program *file_program;
struct program *file_ref_program;

/*! @module Stdio
 */

/*! @enum FileModeFlags
 *!
 *! File mode flags returned by @[Fd()->mode()].
 */

/*! @decl constant FILE_READ = 0x1000
 *!   File open for reading.
 */
/*! @decl constant FILE_WRITE = 0x2000
 *!   File open for writing.
 */
/*! @decl constant FILE_APPEND = 0x4000
 *!   File open for appending.
 */
/*! @decl constant FILE_CREATE = 0x8000
 *!   Create a new file if it didn't exist earlier.
 */
/*! @decl constant FILE_TRUNC = 0x0100
 *!   Truncate the file on open.
 */
/*! @decl constant FILE_EXCLUSIVE = 0x0200
 *!   Exclusive access to the file.
 */
/*! @decl constant FILE_NONBLOCKING = 0x0400
 *!   File opened in nonblocking mode.
 */

/*! @endenum FileModeFlags
 */

/*! @enum FilePropertyFlags
 *!
 *! File properties for use with eg @[Fd()->pipe()],
 *! and returned by eg @[Fd()->mode()].
 */

/*! @decl constant PROP_SEND_FD = 0x0040
 *!   File is capable of sending open file descriptors.
 */
/*! @decl constant PROP_BIDIRECTIONAL = 0x0010
 *!   File supports both sending and receiving.
 */
/*! @decl constant PROP_BUFFERED = 0x0008
 *!   File has internal buffering.
 */
/*! @decl constant PROP_SHUTDOWN = 0x0004
 *!   File supports unidirectional close.
 */
/*! @decl constant PROP_NONBLOCK = 0x0002
 *!   File supports nonblocking operation.
 */
/*! @decl constant PROP_IPC = 0x0001
 *!   File can be used for interprocess communication.
 */

/*! @endenum FilePropertyFlags
 */

/*! @class Fd_ref
 *!
 *! Proxy class that contains stub functions
 *! that call the corresponding functions in
 *! @[Fd].
 *!
 *! Used by @[Stdio.File].
 *!
 *! @note
 *!   This is not the class you want. Use @[Stdio.File] and friends instead.
 *!
 *! @seealso
 *!   @[Stdio.File], @[Stdio.FILE], @[_Stdio.Fd]
 */

/*! @decl Fd _fd
 *!  Object to which called functions are relayed.
 */

/*! @decl inherit Fd
 *!
 *! Fake inherit to propagate the documentation
 *! from @[_Stdio.Fd].
 */

/*! @endclass
 */

/*! @class Fd
 *!
 *! Low level I/O operations.
 *!
 *! @note
 *!   This is not the class you want. Use @[Stdio.File] and friends instead.
 *!
 *! @seealso
 *!   @[Stdio.File], @[Stdio.FILE], @[_Stdio.Fd_ref]
 */

/*! @decl Fd fd_factory()
 *!
 *! Factory creating @[Stdio.Fd] objects.
 *!
 *! This function is called by @[openat()], @[pipe()], @[dup()]
 *! and other functions creating new file objects.
 *!
 *! The default implementation calls @expr{object_program(this_object())()@}
 *! to create the new object, and returns the @[Fd] inherit in it.
 *!
 *! @note
 *!   Note that this function must return the @[Fd] inherit in the object.
 *!
 *! @seealso
 *!   @[Stdio.Port()->fd_factory()], @[openat()], @[pipe()]
 */
static int fd_fd_factory_fun_num = -1;
static void fd_fd_factory(INT32 args)
{
  pop_n_elems(args);
  push_object_inherit(clone_object_from_object(Pike_fp->current_object, 0),
		      Pike_fp->context - Pike_fp->current_program->inherits);
}

/*! @decl object(Fd) `_fd()
 *!
 *! Getter for the Fd object.
 */
static void fd_backtick__fd(INT32 args)
{
  pop_n_elems(args);
  ref_push_object_inherit(Pike_fp->current_object,
			  Pike_fp->context -
			  Pike_fp->current_program->inherits);
}

/*! @decl protected int(0..) _errno
 *!
 *! Variable containing the internal value returned by @[errno()].
 *!
 *! @seealso
 *!   @[errno()]
 */

/*! @decl mixed _read_callback
 *! @decl mixed _write_callback
 *! @decl mixed _read_oob_callback
 *! @decl mixed _write_oob_callback
 *! @decl mixed _fs_event_callback
 *!
 *! Callback functions installed by @[Stdio.File()->set_callbacks()] et al.
 */

static struct my_file *get_file_storage(struct object *o)
{
  struct my_file *f;
  struct svalue *sval;
  struct object *ob;
  if(o->prog == file_program)
    return ((struct my_file *)
	    (o->storage + file_program->inherits->storage_offset));

  if((f=get_storage(o,file_program)))
    return f;

  if((sval=get_storage(o,file_ref_program))) {
    if (TYPEOF(*sval) == PIKE_T_OBJECT) {
      ob = sval->u.object;
      /* FIXME: Use the subtype information! */
      if(ob && (f=get_storage(ob, file_program)))
	return f;
    }
  }

  return 0;
}

#ifdef PIKE_DEBUG
static void debug_check_internals (struct my_file *f)
{
  size_t ev;

  if (f->box.ref_obj->prog && file_program &&
      !get_storage(f->box.ref_obj,file_program) )
    Pike_fatal ("ref_obj is not a file object.\n");

  for (ev = 0; ev < NELEM (f->event_cbs); ev++)
    if (TYPEOF(f->event_cbs[ev]) == PIKE_T_INT &&
	f->box.backend && f->box.events & (1 << ev))
      Pike_fatal ("Got event flag but no callback for event %"PRINTSIZET"d.\n", ev);
}
#else
#define debug_check_internals(f) do {} while (0)
#endif

#define ADD_FD_EVENTS(F, EVENTS) do {					\
    struct my_file *f_ = (F);						\
    if (!f_->box.backend)						\
      INIT_FD_CALLBACK_BOX (&f_->box, default_backend, f_->box.ref_obj,	\
			    f_->box.fd, (EVENTS), got_fd_event, 0);	\
    else								\
      set_fd_callback_events (&f_->box, f_->box.events | (EVENTS), 0);	\
  } while (0)

#define ADD_FD_EVENTS2(F, EVENTS, FFLAGS) do {					\
    struct my_file *f_ = (F);						\
    if (!f_->box.backend)						\
      INIT_FD_CALLBACK_BOX (&f_->box, default_backend, f_->box.ref_obj,	\
			    f_->box.fd, (EVENTS), got_fd_event, FFLAGS);	\
    else								\
      set_fd_callback_events (&f_->box, f_->box.events | (EVENTS), FFLAGS);	\
  } while (0)

/* Note: The file object might be freed after this. */
#define SUB_FD_EVENTS(F, EVENTS) do {					\
    struct my_file *f_ = (F);						\
    if (f_->box.backend)						\
      set_fd_callback_events (&f_->box, f_->box.events & ~(EVENTS), 0);	\
  } while (0)

#define SUB_FD_EVENTS2(F, EVENTS, FLAGS) do {					\
    struct my_file *f_ = (F);						\
    if (f_->box.backend)						\
      set_fd_callback_events (&f_->box, f_->box.events & ~(EVENTS), FLAGS);	\
  } while (0)

static int got_fd_event (struct fd_callback_box *box, int event)
{
  struct my_file *f = (struct my_file *) box;
  struct svalue *cb = &f->event_cbs[event];

  f->my_errno = errno;		/* Propagate backend setting. */
  /* The event is turned on again in the read and write functions. */
  if(event != PIKE_FD_FS_EVENT)
    SUB_FD_EVENTS (f, 1 << event);

  check_destructed (cb);
  if (!UNSAFE_IS_ZERO (cb)) {
    if(event == PIKE_FD_FS_EVENT)
      push_int(box->rflags);
    apply_svalue (cb, event == PIKE_FD_FS_EVENT);
    if (TYPEOF(Pike_sp[-1]) == PIKE_T_INT && Pike_sp[-1].u.integer == -1) {
      pop_stack();
      return -1;
    }
    pop_stack();
  }
  return 0;
}

static int fd_receive_fd_fun_num;

static void init_fd(int fd, int open_mode, int flags)
{
  size_t ev;
  struct identifier *i;
  ERRNO=0;

  i = ID_FROM_INT(Pike_fp->current_object->prog,
		  fd_receive_fd_fun_num + Pike_fp->context->identifier_level);
  if (((i->identifier_flags & IDENTIFIER_TYPE_MASK) ==
       IDENTIFIER_PIKE_FUNCTION) && (i->func.offset != -1)) {
    /* receive_fd() is not a prototype. */
    flags |= FILE_HAVE_RECV_FD;
  }

  THIS->flags=flags;
  THIS->open_mode=open_mode;
  for (ev = 0; ev < NELEM (THIS->event_cbs); ev++) {
    SET_SVAL(THIS->event_cbs[ev], PIKE_T_INT, NUMBER_NUMBER, integer, 0);
  }
#ifdef HAVE_PIKE_SEND_FD
  THIS->fd_info = NULL;
#endif
#if defined(HAVE_FD_FLOCK) || defined(HAVE_FD_LOCKF)
  THIS->key=0;
#endif
#ifdef PIKE_DEBUG
  /* Don't cause a fatal when opening fds by number
   * if the fd belongs to a backend... */
  if ((fd >= 0) && !(flags & FILE_NOT_OPENED))
    debug_check_fd_not_in_use (fd);
#endif
  change_fd_for_box(&THIS->box, fd);
}

/* Use ptrdiff_t for the fd since we're passed a void * and should
 * read it as an integer of the same size. */
static void do_close_fd(void *_fd)
{
  int ret;
  ptrdiff_t fd = (ptrdiff_t)_fd;

  if (fd < 0) return;
  errno = 0;
  do {
    ret = fd_close(fd);
  } while ((ret == -1) && (errno == EINTR));
}

#ifdef HAVE_PIKE_SEND_FD
/* Close the queued fds in fd_info, either due to them being successfully
 * sent, or due to the connection being closed. */
static void do_close_fd_info(int *fd_info)
{
  int num_fds = fd_info[1];
  int *fds = fd_info + 2;
  while (num_fds) {
    do_close_fd((void*)(ptrdiff_t)fds[--num_fds]);
#ifdef PIKE_DEBUG
    fds[num_fds] = -1;
#endif
  }
  fd_info[1] = 0;
}

/* Restore THIS->fd_info that was removed during the call to writev_fds(). */
static void restore_fd_info(int *fd_info)
{
  int *other_fd_info;
  if ((other_fd_info = THIS->fd_info)) {
    /* Someone added fds to send when we weren't looking... */
    int i, j, cnt;
    int num_fds = fd_info[1] + other_fd_info[1] + 2;

#ifdef PIKE_DEBUG
    if (other_fd_info == fd_info) {
      Pike_fatal("restore_fd_info: Double restore!\n");
    }
#endif

    if (num_fds <= fd_info[0]) {
      cnt = other_fd_info[1] + 2;
      for (i = 2; i < cnt; i++) {
	fd_info[fd_info[1] + i] = other_fd_info[i];
      }
      fd_info[1] += cnt-2;
      free(other_fd_info);
    } else if (num_fds <= other_fd_info[0]) {
      /* Move the other fds so that we can prepend the old ones. */
      cnt = fd_info[1] + 2;
      for(i = other_fd_info[1] + 1, j = num_fds-1; j >= cnt; i--, j--) {
	other_fd_info[j] = other_fd_info[i];
      }
      for(i = 2; i < cnt; i++) {
	other_fd_info[i] = fd_info[i];
      }
      other_fd_info[1] = num_fds;
      free(fd_info);
      fd_info = other_fd_info;
    } else {
      int *new_fd_info = calloc(num_fds, sizeof(int));
      if (!new_fd_info) {
	/* FIXME: Huston, we have a problem... */
	Pike_fatal("Out of memory in send_fd().\n");
      } else {
	new_fd_info[0] = num_fds;
	new_fd_info[1] = num_fds - 2;
	cnt = fd_info[1] + 2;
	for (i = 2; i < cnt; i++) {
	  new_fd_info[i] = fd_info[i];
	}
	free(fd_info);
	fd_info = new_fd_info;
	new_fd_info += i;
	cnt = other_fd_info[1] + 2;
	for (i = 2; i < cnt; i++) {
	  new_fd_info[i] = other_fd_info[i];
	}
	free(other_fd_info);
      }
    }
  }
  THIS->fd_info = fd_info;
}
#endif

static void free_fd_stuff(void)
{
  size_t ev;

#if defined(HAVE_FD_FLOCK) || defined(HAVE_FD_LOCKF)
  if(THIS->key)
  {
    destruct(THIS->key);
    THIS->key=0;
  }
#endif

#ifdef HAVE_PIKE_SEND_FD
  if (THIS->fd_info) do_close_fd_info(THIS->fd_info);
#endif

  for (ev = 0; ev < NELEM (THIS->event_cbs); ev++) {
    free_svalue(& THIS->event_cbs[ev]);
    SET_SVAL(THIS->event_cbs[ev], PIKE_T_INT, NUMBER_NUMBER, integer, 0);
  }
}

static void close_fd(int quiet)
{
  int fd=FD;
  int olde = 0;
  if(fd<0) return;

  free_fd_stuff();
  SUB_FD_EVENTS (THIS, ~0);
  /* NB: The fd will always be closed on return from fd_close()
   *     (except for the EINTR case on eg HPUX).
   */
  change_fd_for_box (&THIS->box, -1);

  if ( (THIS->flags & FILE_NOT_OPENED) )
    return;

  while(1)
  {
    int i, e;
    THREADS_ALLOW_UID();
    i=fd_close(fd);
    e=errno;
    THREADS_DISALLOW_UID();

    /* fprintf(stderr, "fd_close(%d): ret: %d, errno: %d\n", fd, i, e); */

    check_threads_etc();

    if(i < 0)
    {
      ERRNO = errno = e;
      switch(e)
      {
	default:
	  push_int(e);
	  f_strerror(1);

	  if (quiet) {
	    /* NB: FIXME: This has quite a bit of overhead... */
	    JMP_BUF jmp;
	    if (SETJMP (jmp))
	      call_handle_error();
	    else {
	      Pike_error("Failed to close file: %S\n", Pike_sp[-1].u.string);
	    }
	    UNSETJMP (jmp);
	  } else {
	    Pike_error("Failed to close file: %S\n", Pike_sp[-1].u.string);
	  }
	  break;

#if 0
#ifdef ENOSPC
        case ENOSPC:
	  /* FreeBSD: The underlying object did not fit, cached data was lost. */
	  break;
#endif
#endif
#ifdef ECONNRESET
        case ECONNRESET:
	  /* FreeBSD: The peer shut down the connection before all pending data
	   *          was delivered.
	   */
	  break;
#endif

	case EBADF:
	  if (olde) {
	    /* Probably an OS where fds are closed on EINTR (ie most). */
	    ERRNO = errno = 0;
	    break;
	  }
	  Pike_error("Internal error: Closing a non-active file descriptor %d.\n",fd);
	  break;

#ifdef SOLARIS
	  /* It's actually OK. This is a bug in Solaris 8. */
        case EAGAIN:
	  break;
#endif
        case EINTR:
	  olde = e;
	  continue;
      }
    }
    break;
  }
}

void my_set_close_on_exec(int fd, int to)
{
  set_close_on_exec(fd, to);
}

void do_set_close_on_exec(void)
{
}

/* Parse "rw" to internal flags */
static int parse(char *a)
{
  int ret;
  ret=0;
  while(1)
  {
    switch(*(a++))
    {
    case 0: return ret;

    case 'r':
    case 'R':
      ret|=FILE_READ;
      break;

    case 'w':
    case 'W':
      ret|=FILE_WRITE;
      break;

    case 'a':
    case 'A':
      ret|=FILE_APPEND;
      break;

    case 'c':
    case 'C':
      ret|=FILE_CREATE;
      break;

    case 't':
    case 'T':
      ret|=FILE_TRUNC;
      break;

    case 'x':
    case 'X':
      ret|=FILE_EXCLUSIVE;
      break;
   }
  }
}

/* Translate internal flags to open(2) modes */
static int map(int flags)
{
  int ret;
  ret=0;
  switch(flags & (FILE_READ|FILE_WRITE))
  {
  case FILE_READ: ret=fd_RDONLY; break;
  case FILE_WRITE: ret=fd_WRONLY; break;
  case FILE_READ | FILE_WRITE: ret=fd_RDWR; break;
  }
  if(flags & FILE_APPEND) ret|=fd_APPEND;
  if(flags & FILE_CREATE) ret|=fd_CREAT;
  if(flags & FILE_TRUNC) ret|=fd_TRUNC;
  if(flags & FILE_EXCLUSIVE) ret|=fd_EXCL;
  ret |= fd_LARGEFILE;
  return ret;
}

/* read only once */
#define PIKE_READ_ONCE       1U

/* ignore the number of bytes, read as much as possible.
 * count is used as the numer of bytes read per call
 * to read(2). */
#define PIKE_READ_NO_LENGTH  2U

static struct pike_string *do_read(int fd,
				   size_t count,
				   unsigned int mode,
				   INT_TYPE *err)
{
  struct byte_buffer buf = BUFFER_INIT();
  int e = 0;

  buffer_set_flags(&buf, BUFFER_GROW_EXACT);

  while (1) {

    THREADS_ALLOW();

    while (count) {
      size_t len = MINIMUM(DIRECT_BUFSIZE, count);
      ptrdiff_t bytes_read;

      /* make space for exactly len bytes plus the terminating null byte. */
      /* NOTE: as long as count comes from pike, it was signed, i.e. len+1
       * cannot overflow */
      if (UNLIKELY(!buffer_ensure_space_nothrow(&buf, len+1))) {
        e = ENOMEM;
        break;
      }

      bytes_read = fd_read(fd, buffer_alloc_unsafe(&buf, len), len);

      if (LIKELY(bytes_read >= 0)) {
        /* if less than len were read, rewind the buffer to
         * the last byte */
        if ((size_t)bytes_read < len)
          buffer_remove(&buf, len - bytes_read);

        if (!(mode & PIKE_READ_NO_LENGTH))
          count -= bytes_read;

        if (!bytes_read || mode & PIKE_READ_ONCE) break;
      } else {
        e=errno;
        buffer_remove(&buf, len);
        break;
      }
    }

    THREADS_DISALLOW();

    check_threads_etc();

    if (e == EINTR) {
      e = 0;
      continue;
    }

    break;
  }

  if (e && !buffer_content_length(&buf)) {
    buffer_free(&buf);
    *err = e;
    return NULL;
  }

  if(!SAFE_IS_ZERO(& THIS->event_cbs[PIKE_FD_READ]))
    ADD_FD_EVENTS (THIS, PIKE_BIT_FD_READ);

  return buffer_finish_pike_string(&buf);
}

static ptrdiff_t do_read_into_buffer(int fd,
                                     void * ptr,
                                     size_t len,
                                     INT_TYPE *err)
{
  int e;
  ptrdiff_t bytes_read;
  
  do {
    e = 0;
    bytes_read = fd_read(fd, ptr, len);

    if (UNLIKELY(bytes_read == 0)) {
      e=errno;
    }

    check_threads_etc();
  } while (e == EINTR);

  if (e && !bytes_read) {
    *err = e;
    return -1;
  }

  if(!SAFE_IS_ZERO(& THIS->event_cbs[PIKE_FD_READ]))
    ADD_FD_EVENTS (THIS, PIKE_BIT_FD_READ);

  return bytes_read;
}

/* This function is used to analyse anonymous fds, so that
 * my_file->open_mode can be set properly. */
static int low_fd_query_properties(int fd)
{
  struct stat st;
  PIKE_SOCKADDR addr;
  ACCEPT_SIZE_T len;
  int i;
  int orig_errno = errno;
  int open_mode = 0;

#ifndef __NT__
  do {
    i = fcntl(fd, F_GETFL);
  } while ((i == -1) && (errno == EINTR));

  if (i == -1) {
    /* Probably EBADF. */
    errno = orig_errno;
    return 0;
  }

  switch(i & fd_ACCMODE) {
  case fd_RDONLY:
    open_mode = FILE_READ;
    break;
  case fd_WRONLY:
    open_mode = FILE_WRITE;
    break;
  case fd_RDWR:
    open_mode = FILE_READ | FILE_WRITE;
    break;
  }
  if (i & fd_APPEND) open_mode |= FILE_APPEND;
  if (i & fd_CREAT) open_mode |= FILE_CREATE;
  if (i & fd_TRUNC) open_mode |= FILE_TRUNC;
  if (i & fd_EXCL) open_mode |= FILE_EXCLUSIVE;
#ifdef O_NONBLOCK
  if (i & O_NONBLOCK) open_mode |= FILE_NONBLOCKING;
#elif defined(O_NDELAY)
  if (i & O_NDELAY) open_mode |= FILE_NONBLOCKING;
#endif

#endif /* !__NT__ */

  do {
    i = fd_fstat(fd, &st);
  } while ((i < 0) && (errno == EINTR));

  errno = orig_errno;
  if (i < 0) return open_mode|FILE_CAPABILITIES;

  switch(st.st_mode & S_IFMT) {
  default:
    return open_mode | FILE_CAPABILITIES;
#ifdef PIPE_CAPABILITIES
  case S_IFIFO:
    return open_mode | PIPE_CAPABILITIES;
#endif
  case S_IFSOCK:
    break;
  }

  addr.sa.sa_family = AF_INET; /* Paranoia, since we don't look at len. */

  do {
    len = sizeof(addr);
    i = fd_getsockname(fd, &addr.sa, &len);
  } while ((i < 0) && (errno == EINTR));

  errno = orig_errno;

  if (i < 0) {
    /* Not a socket (anymore?). */
    return open_mode | FILE_CAPABILITIES;
  } else {
    switch (addr.sa.sa_family) {
      /* NB: NT defines AF_UNIX (but doesn't support it). */
#if defined(AF_UNIX) && (AF_UNIX != AF_INET) && !defined(__NT__)
    case AF_UNIX:
      return open_mode | UNIX_SOCKET_CAPABILITIES;
#endif
    default:
      /* FIXME: Consider detecting ports? */
      return open_mode | SOCKET_CAPABILITIES;
    }
  }
}

/*! @decl void receive_fd(Stdio.Fd fd)
 *!
 *!   Remote file descriptor reception handler.
 *!
 *! @param fd
 *!   File descriptor received from the remote end of a @[pipe()].
 *!   This object has been created by @[fd_factory()].
 *!
 *!   This function is called from @[read()] when a remote file
 *!   descriptor has been received over a @[PROP_SEND_FD]
 *!   capable @[pipe()].
 *!
 *!   The default implementation is just a prototype.
 *!
 *!   Overload this function to enable reception of
 *!   remote file descriptors.
 *!
 *! @note
 *!   The capability of sending and receiving remote file
 *!   descriptors is only available on some operating systems.
 *!   This capability is indicated by the precence of @[__HAVE_SEND_FD__].
 *!
 *! @seealso
 *!   @[send_fd()], @[read()], @[fd_factory()], @[__HAVE_SEND_FD__]
 */
#ifdef HAVE_PIKE_SEND_FD
static void receive_fds(int *fds, size_t num_fds)
{
  volatile size_t i;

  for (i = 0; i < num_fds; i++) {
    int fd = fds[i];
    if (fd >= 0) {
      JMP_BUF jmp;
      if (SETJMP(jmp))
	call_handle_error();
      else {
	push_new_fd_object(fd_fd_factory_fun_num, fd,
			   low_fd_query_properties(fd), 0);
	apply_current(fd_receive_fd_fun_num, 1);
	pop_stack();
      }
      UNSETJMP(jmp);
    }
  }
}

static void check_message(struct msghdr *msg)
{
#ifdef HAVE_STRUCT_MSGHDR_MSG_CONTROL
  struct cmsghdr *cmsg;

#if defined(MAC_OS_X_VERSION_10_0) && !defined(MAC_OS_X_VERSION_10_6)
  /* The CMSG_DATA() and CMSG_LEN() macros are broken on MacOS X 10.5
   * and earlier for 64-bit ABI, where it adds extra padding between
   * the struct cmsghdr and the data, while the kernel doesn't...
   *
   * The macros seem to be fixed in the 10.6 header files.
   *
   * /grubba 2011-09-19.
   */
#undef CMSG_DATA
#define CMSG_DATA(X)	((void *)((X) + 1))
#undef CMSG_LEN
#define CMSG_LEN(X)	(sizeof(struct cmsghdr) + (X))
#endif

  for (cmsg = CMSG_FIRSTHDR(msg); cmsg; cmsg = CMSG_NXTHDR(msg, cmsg)) {
    if ((cmsg->cmsg_level == SOL_SOCKET) && (cmsg->cmsg_type == SCM_RIGHTS)) {
      receive_fds((int *)CMSG_DATA(cmsg),
		  (cmsg->cmsg_len - CMSG_LEN(0))/sizeof(int));
    }
  }
#else
  receive_fds((int *)msg->msg_accrights, msg->msg_accrightslen/sizeof(int));
#endif
}

#ifndef HAVE_STRUCT_MSGHDR_MSG_CONTROL
/* BSD */
#define CMSG_LEN(x)	(x)
#endif

static struct pike_string *do_recvmsg(int fd, size_t count, unsigned INT32 mode, INT_TYPE *err)
{
  struct {
    struct msghdr msg;
    struct iovec iov;
    char cmsgbuf[CMSG_LEN(sizeof(int)*128)];
  } message;
  struct byte_buffer buf = BUFFER_INIT();
  int e = 0;
  ptrdiff_t bytes_read = 0;

  message.msg.msg_name = NULL;
  message.msg.msg_namelen = 0;
  message.msg.msg_iov = &message.iov;
  message.msg.msg_iovlen = 1;
#ifdef HAVE_STRUCT_MSGHDR_MSG_CONTROL
  /* XPG 4.2 */
  message.msg.msg_flags = 0;
#endif

  buffer_set_flags(&buf, BUFFER_GROW_EXACT);

  while (1) {

    THREADS_ALLOW();

    while (count) {
      size_t len = MINIMUM(DIRECT_BUFSIZE, count);

      /* make space for exactly len bytes plus the terminating null byte */
      /* as long as count comes from pike, it was signed, i.e. len+1 is safe */
      if (UNLIKELY(!buffer_ensure_space_nothrow(&buf, len+1))) {
        e = ENOMEM;
        break;
      }

#ifdef HAVE_STRUCT_MSGHDR_MSG_CONTROL
      message.msg.msg_control = &message.cmsgbuf;
      message.msg.msg_controllen = sizeof(message.cmsgbuf);
#else
      message.msg.msg_accrights = (void *)&message.cmsgbuf;
      message.msg.msg_accrightslen = sizeof(message.cmsgbuf);
#endif
      message.iov.iov_base = buffer_alloc_unsafe(&buf, len);
      message.iov.iov_len = len;

      bytes_read = recvmsg(fd, &message.msg, 0);
      e=errno;

      if (LIKELY(bytes_read >= 0)) {
        /* if less than len were read, rewind the buffer to
         * the last byte */
        if ((size_t)bytes_read < len)
          buffer_remove(&buf, len - bytes_read);

        if (!(mode & PIKE_READ_NO_LENGTH))
          count -= bytes_read;

        if (!bytes_read || mode & PIKE_READ_ONCE) break;

	if (
#ifdef HAVE_STRUCT_MSGHDR_MSG_CONTROL
	    message.msg.msg_controllen
#else
	    message.msg.msg_accrightslen
#endif
	    ) {
          /* we have to call receive_fds, so break out of the loop */
          break;
        }
      } else {
        e=errno;
        buffer_remove(&buf, len);
        break;
      }
    }

    THREADS_DISALLOW();

    check_threads_etc();

    if (e) {
      if (e == EINTR) {
        e = 0;
        continue;
      }
      break;
    }

    if (UNLIKELY(
#ifdef HAVE_STRUCT_MSGHDR_MSG_CONTROL
        message.msg.msg_controllen
#else
        message.msg.msg_accrightslen
#endif
        )) {
      ONERROR ebuf;
      SET_ONERROR(ebuf, buffer_free, &buf);
      check_message(&message.msg);
      UNSET_ONERROR(ebuf);
      if (bytes_read && !(mode & PIKE_READ_ONCE)) continue;
    }
    break;
  }

  if(!SAFE_IS_ZERO(& THIS->event_cbs[PIKE_FD_READ]))
    ADD_FD_EVENTS (THIS, PIKE_BIT_FD_READ);

  if (e) {
    *err = e;

    if (!buffer_content_length(&buf)) {
      buffer_free(&buf);
      return NULL;
    }
  }

  return buffer_finish_pike_string(&buf);
}

/* Send a set of iovecs and fds over an fd. */
static int writev_fds(int fd, struct iovec *iov, int iovcnt,
		      int *fds, int num_fds)
{
  int retval, e;
  struct msghdr msg;
#ifdef HAVE_STRUCT_MSGHDR_MSG_CONTROL
  /* XPG 4.2 */

#ifndef CMSG_SPACE
#define CMSG_SPACE(X)	CMSG_LEN(X)
#endif

  struct cmsghdr *cmsg = malloc(CMSG_SPACE(num_fds * sizeof(int)));

#if 0
  fprintf(stderr, "writev_fds(%d, %p, %d, %p, %d)\n", fd, iov, iovcnt, fds, num_fds);

  for (e = 0; e < num_fds; e++) {
    fprintf(stderr, "  fd #%d: %d\n", e, fds[e]);
  }
#endif /* 0 */

  if (!cmsg) {
    errno = ENOMEM;
    return -1;
  }

  msg.msg_control = cmsg;
  msg.msg_controllen = cmsg->cmsg_len = CMSG_LEN(num_fds * sizeof(int));
  cmsg->cmsg_level = SOL_SOCKET;
  cmsg->cmsg_type = SCM_RIGHTS;

  memcpy(CMSG_DATA(cmsg), fds, num_fds * sizeof(int));
  msg.msg_flags = 0;

#else
  /* BSD */
  msg.msg_accrights = (void *)fds;
  msg.msg_accrightslen = num_fds * sizeof(int);
#endif
  msg.msg_name = NULL;
  msg.msg_namelen = 0;
  msg.msg_iov = iov;
  msg.msg_iovlen = iovcnt;
  retval = sendmsg(fd, &msg, 0);
#ifdef HAVE_STRUCT_MSGHDR_MSG_CONTROL
  e = errno;
  free(cmsg);
  errno = e;
#endif
  return retval;
}

#endif /* HAVE_PIKE_SEND_FD */

static struct pike_string *do_read_oob(int UNUSED(fd),
				       ptrdiff_t r,
				       int all,
				       INT_TYPE *err)
{
  ONERROR ebuf;
  INT32 bytes_read,i;
  struct pike_string *str;

  bytes_read=0;
  *err=0;

    str=begin_shared_string(r);

    SET_ONERROR(ebuf, do_free_unlinked_pike_string, str);

    do{
      int e;
      int fd=FD;
      THREADS_ALLOW();
      i=fd_recv(fd, str->str+bytes_read, r, MSG_OOB);
      e=errno;
      THREADS_DISALLOW();

      check_threads_etc();

      if(i>0)
      {
	r-=i;
	bytes_read+=i;
	if(!all) break;
      }
      else if ((i==0) || (e == EINVAL)
#ifdef ECONNRESET
	 || (e == ECONNRESET)
#endif
#ifdef EOPNOTSUPP
	 || (e == EOPNOTSUPP)
#endif
	)
      {
	/* No out of band data available. */
	break;
      }
      else if(e != EINTR)
      {
	*err=e;
	if(!bytes_read)
	{
	  do_free_unlinked_pike_string(str);
	  UNSET_ONERROR(ebuf);
	  return 0;
	}
	break;
      }
    }while(r);

    UNSET_ONERROR(ebuf);

    if(!SAFE_IS_ZERO(& THIS->event_cbs[PIKE_FD_READ_OOB]))
      ADD_FD_EVENTS (THIS, PIKE_BIT_FD_READ_OOB);

    if(bytes_read == str->len)
    {
      return end_shared_string(str);
    }else{
      return end_and_resize_shared_string(str, bytes_read);
    }
}

/*! @decl string read()
 *! @decl string read(int len)
 *! @decl string read(int len, int(0..1) not_all)
 *!
 *! Read data from a file or a stream.
 *!
 *! Attempts to read @[len] bytes from the file, and return it as a
 *! string. Less than @[len] bytes can be returned if:
 *!
 *! @ul
 *!   @item
 *!     end-of-file is encountered for a normal file, or
 *!   @item
 *!     it's a stream that has been closed from the other end, or
 *!   @item
 *!     it's a stream in nonblocking mode, or
 *!   @item
 *!     it's a stream and @[not_all] is set, or
 *!   @item
 *!     @[not_all] isn't set and an error occurred (see below).
 *! @endul
 *!
 *! If @[not_all] is nonzero, @[read()] does not try its best to read
 *! as many bytes as you have asked for, but merely returns as much as
 *! the system read function returns. This is mainly useful with
 *! stream devices which can return exactly one row or packet at a
 *! time. If @[not_all] is used in blocking mode, @[read()] only
 *! blocks if there's no data at all available.
 *!
 *! If something goes wrong and @[not_all] is set, zero is returned.
 *! If something goes wrong and @[not_all] is zero or left out, then
 *! either zero or a string shorter than @[len] is returned. If the
 *! problem persists then a later call to @[read()] fails and returns
 *! zero, however.
 *!
 *! If everything went fine, a call to @[errno()] directly afterwards
 *! returns zero. That includes an end due to end-of-file or remote
 *! close.
 *!
 *! If no arguments are given, @[read()] reads to the end of the file
 *! or stream.
 *!
 *! If any file descriptors have been sent by the other side of the
 *! stream, @[receive_fd()] will be called once for every sent file
 *! descriptor.
 *!
 *! @note
 *! It's not necessary to set @[not_all] to avoid blocking reading
 *! when nonblocking mode is used.
 *!
 *! @note
 *! When at the end of a file or stream, repeated calls to @[read()]
 *! will return the empty string since it's not considered an error.
 *! The empty string is never returned in other cases, unless nonblocking
 *! mode is used or @[len] is zero.
 *!
 *! @seealso
 *!   @[read_oob()], @[write()], @[receive_fd()], @[send_fd()]
 */

/*! @decl int read(Stdio.Buffer|String.Buffer dst)
 *! 
 *! Reads data from a file or stream into the buffer @[dst]. Tries to
 *! read as many bytes as buffer space available.
 *! Will advance the write position in @[dst] by the number of bytes
 *! read.
 *!
 *! @returns
 *!     The number of bytes read. Returns @expr{-1@} on error and
 *!     @[errno()] will return the corresponding error code.
 */

/*! @decl int read(System.Memory dst, void|int(0..) offset)
 *! 
 *! Reads data from a file or stream into the buffer @[dst] at offset
 *! @[offset]. Tries to read as many bytes as buffer space available.
 *!
 *! @returns
 *!     The number of bytes read. Returns @expr{-1@} on error and
 *!     @[errno()] will return the corresponding error code.
 */
static void file_read(INT32 args)
{
  struct my_file *file = THIS;

  int fd = file->box.fd;

  if(fd < 0)
    Pike_error("File not open.\n");

  if (args && TYPEOF(Pike_sp[-args]) == PIKE_T_OBJECT) {
    struct pike_memory_object m;
    struct object *o = Pike_sp[-args].u.object;
    enum memobj_type type = pike_get_memory_object(o, &m, 1);
    ptrdiff_t bytes_read;

    if (type == MEMOBJ_NONE)
      SIMPLE_BAD_ARG_ERROR("read()", 1, "int(0..)|Stdio.Buffer|String.Buffer|System.Memory");

    if (m.shift)
      Pike_error("Cannot read into wide-string buffer.\n");

    if (args > 1)
    {
      INT_TYPE offset;

      if (TYPEOF(Pike_sp[-args+1]) != PIKE_T_INT || Pike_sp[-args+1].u.integer < 0)
        SIMPLE_BAD_ARG_ERROR("read()", 2, "int(0..)");

      if (type != MEMOBJ_SYSTEM_MEMORY)
        SIMPLE_BAD_ARG_ERROR("read()", 1, "System.Memory");

      offset = Pike_sp[-args+1].u.integer;

      if ((size_t)offset > m.len)
        Pike_error("Offset out of bounds.\n");

      m.len -= offset;
      m.ptr = (char*)m.ptr + offset;
    }

    if (!m.len)
      Pike_error("No buffer space.\n");

    bytes_read = do_read_into_buffer(fd, m.ptr, (size_t)m.len, &file->my_errno);

    if (bytes_read > 0)
      pike_advance_memory_object(o, type, bytes_read);
    
    pop_n_elems(args);
    push_int(bytes_read);
  } else {
    struct pike_string *tmp;
    unsigned INT32 mode = 0;
    size_t count = DIRECT_BUFSIZE;

    if(!args)
    {
      mode |= PIKE_READ_NO_LENGTH;
    }
    else
    {
      INT_TYPE len;
      if(TYPEOF(Pike_sp[-args]) != PIKE_T_INT)
        SIMPLE_ARG_TYPE_ERROR("read", 1, "int");
      len=Pike_sp[-args].u.integer;
      if(len<0)
        Pike_error("Cannot read negative number of characters.\n");
      if (!len && SUBTYPEOF(Pike_sp[-args])) {
        mode |= PIKE_READ_NO_LENGTH;
      } else {
        count = len;
      }
    }

    if(args > 1 && !UNSAFE_IS_ZERO(Pike_sp+1-args))
    {
      mode |= PIKE_READ_ONCE;
    }

    pop_n_elems(args);

#ifdef HAVE_PIKE_SEND_FD
    /* Check if there's any need to use recvmsg(2). */
    if ((file->open_mode & fd_SEND_FD) &&
        (file->flags & FILE_HAVE_RECV_FD)) {
      if ((tmp = do_recvmsg(fd, count, mode, & file->my_errno)))
        push_string(tmp);
      else {
        errno = file->my_errno;
        push_int(0);
      }
    } else
#endif /* HAVE_PIKE_SEND_FD */
    {
      if((tmp=do_read(fd, count, mode, & file->my_errno)))
        push_string(tmp);
      else {
        errno = file->my_errno;
        push_int(0);
      }
    }
  }

  if (!(file->open_mode & FILE_NONBLOCKING))
    INVALIDATE_CURRENT_TIME();

  /* Race: A backend in another thread might have managed to set these
   * again for something that arrived after the read above. Not that
   * bad - it will get through in a later backend round. */
  file->box.revents &= ~(PIKE_BIT_FD_READ|PIKE_BIT_FD_READ_OOB);
}

#ifdef HAVE_AND_USE_POLL
#ifdef HAVE_POLL_H
#include <poll.h>
#else /* !HAVE_POLL_H */
#ifdef HAVE_SYS_POLL_H
#include <sys/poll.h>
#else /* !HAVE_SYS_POLL_H */
#undef HAVE_AND_USE_POLL
#endif /* HAVE_SYS_POLL_H */
#endif /* HAVE_POLL_H */
#else /* HAVE_AND_USE_POLL */

#ifdef HAVE_SYS_SELECT_H
#include <sys/select.h>
#endif
#endif

/*! @decl int(-1..1) peek()
 *! @decl int(-1..1) peek(int|float timeout)
 *! @decl int(-1..1) peek(int|float timeout, int not_eof)
 *!
 *! Check if there is data available to read,
 *! or wait some time for available data to read.
 *!
 *! More specifically, a later call to @[read()] will return
 *! immediately, either due to data being present, or due to
 *! some error (eg if a socket has been closed).
 *!
 *! @param timeout
 *!   Timeout in seconds.
 *!
 *! @param not_eof
 *!   Flag for specifying handling of end of file.
 *!   The following values are currently defined:
 *!   @int
 *!     @value 0
 *!       Traditional (and default) behaviour. Return @expr{1@}
 *!       at EOF.
 *!
 *!     @value 1
 *!       Regard EOF as an error. Return @expr{-1@} and set @[errno()]
 *!       to return @expr{EPIPE@} at EOF.
 *!   @endint
 *!
 *! @returns
 *!   @int
 *!     @value 1
 *!       There is data available to @[read()], or @[not_eof] is
 *!       @expr{0@} (zero) and we're at EOF. A later call to
 *!       @[read()] will not block.
 *!
 *!     @value 0
 *!       There is no data available (ie timeout).
 *!
 *!     @value -1
 *!       Error condition. The error code returned by @[errno()]
 *!       has been updated.
 *!   @endint
 *!
 *! @seealso
 *!   @[errno()], @[read()]
 *!
 *! @note
 *!    The function may be interrupted prematurely
 *!    of the timeout (due to signals);
 *!    check the timing manually if this is imporant.
 */
static void file_peek(INT32 args)
{
  int ret;
  int not_eof = 0;
  FLOAT_TYPE tf = 0.0;

  get_all_args(NULL, args, ".%F%d", &tf, &not_eof);

  {
#ifdef HAVE_AND_USE_POLL
    struct pollfd fds;
    int timeout = 0;
    if (args && !IS_UNDEFINED(Pike_sp - args)) {
      timeout = (int)(tf*1000); /* ignore overflow for now */
    }
    fds.fd=FD;
    fds.events=POLLIN;
    fds.revents=0;

    if (timeout) {
      THREADS_ALLOW();
      ret=poll(&fds, 1, timeout);
      THREADS_DISALLOW();
    } else {
      ret=poll(&fds, 1, 0);
    }

    if(ret < 0)
    {
      ERRNO=errno;
      ret=-1;
    } else if (fds.revents & POLLERR) {
      int err = EPIPE;	/* Value in case of non-socket. */
      ACCEPT_SIZE_T len = sizeof(err);
      ret = -1;
      getsockopt(FD, SOL_SOCKET, SO_ERROR, (void *)&err, &len);
      ERRNO = err;
    } else if (fds.revents & POLLNVAL) {
      ret = -1;
      errno = EINVAL;
    } else if (not_eof && (fds.revents & POLLHUP)) {
      ret = -1;
      ERRNO = EPIPE;
    }else{
      ret = (ret > 0) && (fds.revents & POLLIN);
    }
#else
    fd_set tmp;
    struct timeval tv;

    tv.tv_usec=0;
    tv.tv_sec=0;
    fd_FD_ZERO(&tmp);
    fd_FD_SET(FD, &tmp);
    ret = FD;

    if (args && !IS_UNDEFINED(Pike_sp - args)) {
      tv.tv_sec=(int)tf;
      tv.tv_usec=(int)(1000000*(tf-tv.tv_sec));
    }

    /* FIXME: Handling of EOF and not_eof */

    if(tv.tv_sec || tv.tv_usec) {
      THREADS_ALLOW();
      ret = fd_select(ret+1,&tmp,0,0,&tv);
      THREADS_DISALLOW();
    }
    else
      ret = fd_select(ret+1,&tmp,0,0,&tv);

    if(ret < 0)
    {
      ERRNO=errno;
      ret=-1;
    }else{
      ret = (ret > 0) && fd_FD_ISSET(FD, &tmp);
    }
#endif
  }
  pop_n_elems(args);
  push_int(ret);
}

/* NOTE: Some versions of AIX seem to have a
 *         #define events reqevents
 *       in one of the poll headerfiles. This will break
 *       the fd_box event handling.
 */
#undef events


/*! @decl string read_oob()
 *! @decl string read_oob(int len)
 *! @decl string read_oob(int len, int(0..1) not_all)
 *!
 *! Attempts to read @[len] bytes of out-of-band data from the stream,
 *! and returns it as a string. Less than @[len] bytes can be returned
 *! if:
 *!
 *! @ul
 *!   @item
 *!     the stream has been closed from the other end, or
 *!   @item
 *!     nonblocking mode is used, or
 *!   @item
 *!     @[not_all] is set, or
 *!   @item
 *!     @[not_all] isn't set and an error occurred (see below).
 *! @endul
 *!
 *! If @[not_all] is nonzero, @[read_oob()] only returns as many bytes
 *! of out-of-band data as are currently available.
 *!
 *! If something goes wrong and @[not_all] is set, zero is returned.
 *! If something goes wrong and @[not_all] is zero or left out, then
 *! either zero or a string shorter than @[len] is returned. If the
 *! problem persists then a later call to @[read_oob()] fails and
 *! returns zero, however.
 *!
 *! If everything went fine, a call to @[errno()] directly afterwards
 *! returns zero. That includes an end due to remote close.
 *!
 *! If no arguments are given, @[read_oob()] reads to the end of the
 *! stream.
 *!
 *! @note
 *!   It is not guaranteed that all out-of-band data sent from the
 *!   other end is received. Most streams only allow for a single byte
 *!   of out-of-band data at a time.
 *!
 *! @note
 *! It's not necessary to set @[not_all] to avoid blocking reading
 *! when nonblocking mode is used.
 *!
 *! @note
 *! When at the end of a file or stream, repeated calls to @[read()]
 *! returns the empty string since it's not considered an error. The
 *! empty string is never returned in other cases, unless nonblocking
 *! mode is used or @[len] is zero.
 *!
 *! @seealso
 *!   @[read()], @[write_oob()]
 */
static void file_read_oob(INT32 args)
{
  struct pike_string *tmp;
  INT32 all, len;

  if(FD < 0)
    Pike_error("File not open.\n");

  if(!args)
  {
    len=0x7fffffff;
  }
  else
  {
    if(TYPEOF(Pike_sp[-args]) != PIKE_T_INT)
      SIMPLE_ARG_TYPE_ERROR("read_oob", 1, "int");
    len=Pike_sp[-args].u.integer;
    if(len<0)
      Pike_error("Cannot read negative number of characters.\n");
  }

  if(args > 1 && !UNSAFE_IS_ZERO(Pike_sp+1-args))
  {
    all=0;
  }else{
    all=1;
  }

  pop_n_elems(args);

  if((tmp=do_read_oob(FD, len, all, & ERRNO)))
    push_string(tmp);
  else {
    errno = ERRNO;
    push_int(0);
  }

  if (!(THIS->open_mode & FILE_NONBLOCKING))
    INVALIDATE_CURRENT_TIME();

  /* Race: A backend in another thread might have managed to set these
   * again for something that arrived after the read above. Not that
   * bad - it will get through in a later backend round. */
  THIS->box.revents &= ~(PIKE_BIT_FD_READ|PIKE_BIT_FD_READ_OOB);
}

static short get_fd_event_flags(struct my_file *f)
{
  if(f->box.backend)
  {
    return f->box.flags;
  }
  else return 0;
}

static void set_fd_event_cb (struct my_file *f, struct svalue *cb, int event, int flags)
{
  if (UNSAFE_IS_ZERO (cb)) {
    free_svalue (&f->event_cbs[event]);
    SET_SVAL(f->event_cbs[event], PIKE_T_INT, NUMBER_NUMBER, integer, 0);
    SUB_FD_EVENTS2 (f, 1 << event, flags);
  }
  else {
#ifdef __NT__
    if (!(fd_query_properties(f->box.fd, fd_CAN_NONBLOCK) & fd_CAN_NONBLOCK)) {
      Pike_error("Setting backend callback on a non-socket!\n");
    }
#endif /* __NT__ */
    assign_svalue (&f->event_cbs[event], cb);
    ADD_FD_EVENTS2 (f, 1 << event, flags);
  }
}

#undef CBFUNCS

#define CBFUNCS(CB, EVENT)						\
  static void PIKE_CONCAT(file_set_,CB) (INT32 args)			\
  {									\
    if(!args)								\
      SIMPLE_WRONG_NUM_ARGS_ERROR("set_" #CB, 1);                       \
    set_fd_event_cb (THIS, Pike_sp-args, EVENT, 0);			\
  }

#define CBFUNCS2(CB, EVENT)						\
  static void PIKE_CONCAT(file_set_,CB) (INT32 args)			\
  {									\
    if(args<2)								\
      SIMPLE_WRONG_NUM_ARGS_ERROR("set_" #CB, 2);                       \
    if (TYPEOF(Pike_sp[1-args]) != PIKE_T_INT)				\
      SIMPLE_ARG_TYPE_ERROR("set_" #CB, 2, "int");                      \
    set_fd_event_cb (THIS, Pike_sp-args, EVENT,				\
		     Pike_sp[1-args].u.integer);			\
  }

CBFUNCS(read_callback, PIKE_FD_READ)
CBFUNCS(write_callback, PIKE_FD_WRITE)
CBFUNCS(read_oob_callback, PIKE_FD_READ_OOB)
CBFUNCS(write_oob_callback, PIKE_FD_WRITE_OOB)
CBFUNCS2(fs_event_callback, PIKE_FD_FS_EVENT)


static void file_query_fs_event_flags(INT32 args)
{
  short flags;
  pop_n_elems(args);

  flags = get_fd_event_flags(THIS);
  push_int(flags);
}


static void file__enable_callbacks(INT32 UNUSED(args))
{
  struct my_file *f = THIS;
  size_t ev;
  int cb_events = 0;

#if 0
  if(FD<0)
    Pike_error("File is not open.\n");
#endif

  debug_check_internals (f);

  for (ev = 0; ev < NELEM (f->event_cbs); ev++)
    if (!UNSAFE_IS_ZERO (&f->event_cbs[ev]))
      cb_events |= 1 << ev;

  if (cb_events) {
    if (FD >= 0 &&
	!(fd_query_properties(FD, fd_CAN_NONBLOCK) & fd_CAN_NONBLOCK))
      Pike_error("Callback operations not supported for this file.\n");

    ADD_FD_EVENTS (f, cb_events);
  }
}

static void file__disable_callbacks(INT32 UNUSED(args))
{
  struct my_file *f = THIS;

#if 0
  if(FD<0)
    Pike_error("File is not open.\n");
#endif

  SUB_FD_EVENTS (f, ~0);
}


/*! @decl int write(string data)
 *! @decl int write(string format, mixed ... extras)
 *! @decl int write(array(string) data)
 *! @decl int write(array(string) format, mixed ... extras)
 *! @decl int write(Stdio.Buffer|String.Buffer|System.Memory data, void|int(0..) offset)
 *!
 *! Write data to a file or a stream.
 *!
 *! If there are any file descriptors that have been queued for sending
 *! (with @[send_fd()]), they will be sent.
 *!
 *! @param data
 *!   Data to write.
 *!
 *!   If @[data] is an array of strings, they are written in sequence.
 *!
 *! @param format
 *! @param extras
 *!   If more than one argument is given, @[sprintf()] is used to format
 *!   them using @[format]. If @[format] is an array, the strings in it
 *!   are concatenated and the result is used as format string.
 *!
 *! @param offset
 *!   The offset in data to start writing from.
 *!
 *! @returns
 *!   Writes @[data] and returns the number of bytes that were
 *!   actually written.
 *!
 *!   @int
 *!     @value 1..
 *!       The number of bytes successfully written to the OS buffers.
 *!
 *!       This can be less than the size of the given data if eg:
 *!       @ul
 *!         @item
 *!           Some data was written successfully and then something went
 *!           wrong.
 *!
 *!           If only some data was written due to an error and that error
 *!           persists, then a later call to @[write()] will fail and return
 *!           @expr{-1@}.
 *!
 *!         @item
 *!           Nonblocking mode is used and not all data could be written
 *!           without blocking.
 *!       @endul
 *!
 *!     @value 0
 *!       No bytes were written. This may be due to
 *!       @ul
 *!         @item
 *!           @[data] or the formatted data being the empty string.
 *!
 *!         @item
 *!           Nonblocking mode is used and no data could be written
 *!           without blocking.
 *!       @endul
 *!
 *!     @value -1
 *!       Something went wrong and no bytes were written.
 *!   @endint
 *!
 *!   If everything went fine, a call to @[errno()] directly afterwards
 *!   returns zero.
 *!
 *! @note
 *!   Writing of wide strings is not supported. You have to encode the
 *!   data somehow, e.g. with @[string_to_utf8] or with one of the
 *!   charsets supported by @[Charset.encoder].
 *!
 *! @note
 *!   The variant of this function using a buffer object does not release
 *!   the interpreter lock.
 *!
 *! @seealso
 *!   @[read()], @[write_oob()], @[send_fd()]
 */
#ifdef HAVE_WRITEV
static ptrdiff_t file_write_array(struct my_file *file, struct array *a)
{
  ptrdiff_t written, i;
  struct iovec *iovbase = xalloc(sizeof(struct iovec)*a->size);
  struct iovec *iov = iovbase;
  int iovcnt = a->size;
  int e = 0;

  i = a->size;
  while(i--) {
    struct pike_string *s = a->item[i].u.string;

    if (s->size_shift) {
      free(iovbase);
      Pike_error("Bad argument 1 to file->write().\n"
                 "Element %ld is a wide string.\n",
                 (long)i);
    }

    if (s->len) {
      iov[i].iov_base = s->str;
      iov[i].iov_len = s->len;
    } else {
      iov++;
      iovcnt--;
    }
  }

  for(written = 0; iovcnt; check_signals(0,0,0)) {
    int fd = file->box.fd;
    int cnt = iovcnt;
#ifdef HAVE_PIKE_SEND_FD
    int *fd_info = NULL;
    int num_fds = 0;
#endif

#ifdef _REENTRANT
    /* check_signals() may have done something... */
    if (fd < 0) break;
#endif

#ifdef HAVE_PIKE_SEND_FD
    if (file->fd_info && (num_fds = file->fd_info[1])) {
      fd_info = file->fd_info;
      file->fd_info = NULL;
    }
#endif
    THREADS_ALLOW();

#ifdef IOV_MAX
    if (cnt > IOV_MAX) cnt = IOV_MAX;
#endif

#ifdef MAX_IOVEC
    if (cnt > MAX_IOVEC) cnt = MAX_IOVEC;
#endif
#ifdef HAVE_PIKE_SEND_FD
    if (fd_info) {
      i = writev_fds(fd, iov, cnt, fd_info + 2, num_fds);
    } else
#endif
      i = writev(fd, iov, cnt);

    if (i < 0) e = errno;

    THREADS_DISALLOW();

    /* fprintf(stderr, "writev(%d, 0x%08x, %d) => %d\n",
       fd, (unsigned int)iov, cnt, i); */

    check_threads_etc();

    if(i<0)
    {
#ifdef HAVE_PIKE_SEND_FD
      if (fd_info) {
        restore_fd_info(fd_info);
      }
#endif
      switch(e)
      {
      default: break;
      case EINTR: continue;
      case EWOULDBLOCK:
        e = 0;
        break;
        /* FIXME: Special case for ENOTSOCK? */
      }
      break;
    }else{
      written += i;

#ifdef HAVE_PIKE_SEND_FD
      if (fd_info) {
        file->fd_info = fd_info;
        if (i) {
          do_close_fd_info(file->fd_info = fd_info);
        }
      }
#endif

      /* Avoid extra writev() */
      if(THIS->open_mode & FILE_NONBLOCKING)
        break;

      while(i) {
        if ((ptrdiff_t)iov->iov_len <= i) {
          i -= iov->iov_len;
          iov++;
          iovcnt--;
        } else {
          /* Use cast since iov_base might be a void pointer */
          iov->iov_base = ((char *) iov->iov_base) + i;
          iov->iov_len -= i;
          i = 0;
        }
      }
    }
  }

  free(iovbase);

  file->my_errno = errno = e;

  return written;
}
#endif /* HAVE_WRITEV */

static ptrdiff_t file_write_buffer(struct my_file *file, void *ptr, size_t len)
{
  ptrdiff_t written;
  int e = 0;

  for(written=0;(size_t)written < len;check_signals(0,0,0))
  {
    int fd=file->box.fd;
    int i;
    void *start = (char*)ptr + written;
#ifdef HAVE_PIKE_SEND_FD
    int *fd_info = NULL;
    int num_fds = 0;
#endif

#ifdef _REENTRANT
    /* check_signals() may have done something... */
    if (fd < 0) break;
#endif

#ifdef HAVE_PIKE_SEND_FD
/*  fprintf(stderr, "fd_info: %p\n", file->fd_info); */
    if (file->fd_info && (num_fds = file->fd_info[1])) {
      fd_info = file->fd_info;
      file->fd_info = NULL;
    }
#endif
#ifdef HAVE_PIKE_SEND_FD
    if (fd_info) {
      struct iovec iov;
      iov.iov_base = start;
      iov.iov_len = len - written;
      i = writev_fds(fd, &iov, 1, fd_info + 2, num_fds);
    } else
#endif
      i=fd_write(fd, start, len - written);
    if (i < 0 ) e = errno;

    if(i<0)
    {
#ifdef HAVE_PIKE_SEND_FD
      if (fd_info) {
	restore_fd_info(fd_info);
      }
#endif
      switch(e)
      {
      default: break;
      case EINTR: continue;
      case EWOULDBLOCK:
        e = 0;
        break;
	/* FIXME: Special case for ENOTSOCK? */
      }
      break;
    }else{
      written+=i;

#ifdef HAVE_PIKE_SEND_FD
      if (i && fd_info) {
	do_close_fd_info(file->fd_info = fd_info);
      }
#endif
      /* Avoid extra write() */
      if(file->open_mode & FILE_NONBLOCKING)
	break;
    }
  }

  file->my_errno=errno=e;

  return written;
}

static ptrdiff_t file_write_string(struct my_file *file, struct pike_string *str)
{
  ptrdiff_t written = 0;
  int e = 0;

  if(str->size_shift)
    Pike_error("Stdio.File->write(): cannot output wide strings.\n");

  for(written=0;written < str->len;check_signals(0,0,0))
  {
    int fd=file->box.fd;
    int i;
#ifdef HAVE_PIKE_SEND_FD
    int *fd_info = NULL;
    int num_fds = 0;
#endif

#ifdef _REENTRANT
    /* check_signals() may have done something... */
    if (fd < 0) break;
#endif

#ifdef HAVE_PIKE_SEND_FD
/*  fprintf(stderr, "fd_info: %p\n", file->fd_info); */
    if (file->fd_info && (num_fds = file->fd_info[1])) {
      fd_info = file->fd_info;
      file->fd_info = NULL;
    }
#endif

    THREADS_ALLOW();

#ifdef HAVE_PIKE_SEND_FD
    if (fd_info) {
      struct iovec iov;
      iov.iov_base = str->str + written;
      iov.iov_len = str->len - written;
      i = writev_fds(fd, &iov, 1, fd_info + 2, num_fds);
    } else
#endif
      i=fd_write(fd, str->str + written, str->len - written);
    if (i < 0) e = errno;
    THREADS_DISALLOW();

    check_threads_etc();

    if(i<0)
    {
#ifdef HAVE_PIKE_SEND_FD
      if (fd_info) {
	restore_fd_info(fd_info);
      }
#endif
      switch(e)
      {
      default: break;
      case EINTR: continue;
      case EWOULDBLOCK:
        e = 0;
        break;
	/* FIXME: Special case for ENOTSOCK? */
      }
      break;
    }else{
      written+=i;

#ifdef HAVE_PIKE_SEND_FD
      if (i && fd_info) {
	do_close_fd_info(file->fd_info = fd_info);
      }
#endif
      /* Avoid extra write() */
      if(file->open_mode & FILE_NONBLOCKING)
	break;
    }
  }

  /* Why do we reset errno ? */
  file->my_errno = errno = e;

  return written;
}

static void file_write(INT32 args)
{
  enum PIKE_TYPE first_arg = args > 0 ? TYPEOF(Pike_sp[-args]) : T_VOID;
  ptrdiff_t written;

  struct my_file *file = THIS;

  if(file->box.fd < 0)
    Pike_error("File not open for write.\n");

  if (!(file->open_mode & FILE_NONBLOCKING))
    INVALIDATE_CURRENT_TIME();

  switch (first_arg) {
  case PIKE_T_ARRAY:
    {
      struct array *a = Pike_sp[-args].u.array;

      if (!a->size) {
        file->my_errno = 0;
        written = 0;
        break;
      }

#ifdef HAVE_WRITEV
      if (args == 1)
      {
        if( (a->type_field & ~BIT_STRING) &&
            (array_fix_type_field(a) & ~BIT_STRING) )
          SIMPLE_ARG_TYPE_ERROR("write", 1, "string|array(string)");

        written = file_write_array(file, a);
        break;
      }
#endif /* HAVE_WRITEV */
      ref_push_array(a);
      push_empty_string();
      o_multiply();
      Pike_sp--;
      dmalloc_touch_svalue(Pike_sp);
      Pike_sp[-args] = *Pike_sp;
      free_array(a);

#ifdef PIKE_DEBUG
      if (TYPEOF(Pike_sp[-args]) != PIKE_T_STRING) {
        Pike_error("Bad return value from string multiplication.\n");
      }
#endif /* PIKE_DEBUG */
    }
    /* FALL THROUGH */
  case PIKE_T_STRING:
    if (args > 1)
    {
      f_sprintf(args);
      args=1;
    }
    written = file_write_string(file, Pike_sp[-args].u.string);
    break;
  case PIKE_T_OBJECT:
    {
      struct object *o = Pike_sp[-args].u.object;
      size_t len;
      int shift;
      void *src;

      enum memobj_type type = get_memory_object_memory(o, &src, &len, &shift);

      if (type != MEMOBJ_NONE) {
        INT_TYPE offset = 0;

        if (shift)
          Pike_error("Stdio.File->write(): cannot output wide strings.\n");

        if (args > 1 && TYPEOF(Pike_sp[-args+1]) == PIKE_T_INT)
        {
          offset = Pike_sp[-args+1].u.integer;

          if (UNLIKELY(offset < 0 || (size_t)offset > len)) {
            Pike_error("Offset out of bounds.\n");
          }
        }

        written = file_write_buffer(file, (char*)src + offset, len - offset);
        break;
      }
    }
    /* FALL THROUGH */
  default:
    SIMPLE_ARG_TYPE_ERROR("write", 1, "string|array(string)|Stdio.Buffer|String.Buffer|System.Memory");
  }

#ifdef _REENTRANT
  if (file->box.fd < 0)
    Pike_error("File closed while in file->write.\n");
#endif

  if (!file->my_errno) {
    if(!SAFE_IS_ZERO(& file->event_cbs[PIKE_FD_WRITE]))
      ADD_FD_EVENTS (file, PIKE_BIT_FD_WRITE);
  } else {
    if (!written) written = -1;
  }

  /* Race: A backend in another thread might have managed to set these
   * again for buffer space available after the write above. Not that
   * bad - it will get through in a later backend round. */
  file->box.revents &= ~(PIKE_BIT_FD_WRITE|PIKE_BIT_FD_WRITE_OOB);

  pop_n_elems(args);
  push_int64(written);
}

/*! @decl int write_oob(string data)
 *! @decl int write_oob(string format, mixed ... extras)
 *!
 *! Write out-of-band data to a stream.
 *!
 *! Writes out-of-band data to a stream and returns how many bytes
 *! that were actually written. It can be less than the size of the
 *! given data if some data was written successfully and then
 *! something went wrong.
 *!
 *! -1 is returned if something went wrong and no bytes were written.
 *! If only some data was written due to an error and that error
 *! persists, then a later call to @[write_oob()] fails and returns
 *! -1.
 *!
 *! If everything went fine, a call to @[errno()] directly afterwards
 *! returns zero.
 *!
 *! If more than one argument is given, @[sprintf()] is used to format
 *! them.
 *!
 *! @note
 *!   It is not guaranteed that all out-of-band data sent from the
 *!   other end is received. Most streams only allow for a single byte
 *!   of out-of-band data at a time. Some streams sends the rest of
 *!   the data as ordinary data.
 *!
 *! @seealso
 *!   @[read_oob()], @[write()]
 */
static void file_write_oob(INT32 args)
{
  ptrdiff_t written, i;
  struct pike_string *str;

  if(args<1 || TYPEOF(Pike_sp[-args]) != PIKE_T_STRING)
    SIMPLE_ARG_TYPE_ERROR("write_oob",1,"string");

  if(args > 1)
  {
    f_sprintf(args);
    args=1;
  }

  if(FD < 0)
    Pike_error("File not open for write_oob.\n");

  written=0;
  str=Pike_sp[-args].u.string;
  if(str->size_shift)
    Pike_error("Stdio.File->write_oob(): cannot output wide strings.\n");

  while(written < str->len)
  {
    int fd=FD;
    int e;
    THREADS_ALLOW();
    i = fd_send(fd, str->str + written, str->len - written, MSG_OOB);
    e=errno;
    THREADS_DISALLOW();

    check_threads_etc();

#ifdef _REENTRANT
    if(FD<0) Pike_error("File closed while in file->write_oob.\n");
#endif

    if(i<0)
    {
      switch(e)
      {
      default:
	ERRNO=errno=e;
	pop_n_elems(args);
	if (!written) {
	  push_int(-1);
	} else {
	  push_int64(written);
	}
	/* Minor race - see below. */
	THIS->box.revents &= ~(PIKE_BIT_FD_WRITE|PIKE_BIT_FD_WRITE_OOB);
	return;

      case EINTR: continue;
      case EWOULDBLOCK: break;
      }
      break;
    }else{
      written+=i;

      /* Avoid extra write() */
      if(THIS->open_mode & FILE_NONBLOCKING)
	break;
    }
  }

  /* Race: A backend in another thread might have managed to set these
   * again for buffer space available after the write above. Not that
   * bad - it will get through in a later backend round. */
  THIS->box.revents &= ~(PIKE_BIT_FD_WRITE|PIKE_BIT_FD_WRITE_OOB);

  if(!SAFE_IS_ZERO(& THIS->event_cbs[PIKE_FD_WRITE_OOB]))
    ADD_FD_EVENTS (THIS, PIKE_BIT_FD_WRITE_OOB);
  ERRNO=0;

  if (!(THIS->open_mode & FILE_NONBLOCKING))
    INVALIDATE_CURRENT_TIME();

  pop_n_elems(args);
  push_int64(written);
}

#ifdef HAVE_PIKE_SEND_FD

/*! @decl void send_fd(Stdio.Fd fd)
 *!
 *!   Queues an open file descriptor for sending to the other end of a stream.
 *!
 *! @note
 *!   The actual sending is performed at the next successful call
 *!   to @[write()], this is due to limitations in the system calls.
 *!   This means that it isn't possible to send a file descriptor
 *!   without also sending some in-band data.
 *!
 *!   This operation is only supported on @[pipe()]'s created with
 *!   @[PROP_SEND_FD].
 *!
 *!   This function is not available on all operating systems, check
 *!   for @[__HAVE_SEND_FD__].
 *!
 *!   The queue is emptied on successful @[write()] and when the
 *!   write direction is @[close()]'d.
 *!
 *! @seealso
 *!   @[receive_fd()], @[write()], @[pipe()], @[read()], @[__HAVE_SEND_FD__]
 */
static void file_send_fd(INT32 args)
{
  int other_fd;
  struct object *o = NULL;
  struct my_file *f = NULL;
  int *fd_info = NULL;

  if(args<1 || (TYPEOF(Pike_sp[-args]) != PIKE_T_OBJECT) ||
     !(o = Pike_sp[-args].u.object)->prog ||
     (o->prog->inherits[SUBTYPEOF(Pike_sp[-args])].prog != file_program))
    SIMPLE_ARG_TYPE_ERROR("send_fd", 1, "Stdio.Fd");

  f = (struct my_file *)
    (o->storage + o->prog->inherits[SUBTYPEOF(Pike_sp[-args])].storage_offset);

  if (f->box.fd == -1) {
    Pike_error("Bad argument 1 to Stdio.File->send_fd(): "
	       "File descriptor not open.\n");
  }

  if(FD < 0)
    Pike_error("File not open for write.\n");

  if (!(THIS->open_mode & fd_SEND_FD))
    Pike_error("send_fd() not supported on this file.\n");

  if (!(fd_info = THIS->fd_info) || (fd_info[0] == fd_info[1]+2)) {
    int *fds;
    if (fd_info) {
      fds = realloc(fd_info, fd_info[0]*2*sizeof(int));
      if (fds) fds[0] *= 2;
    } else {
      fds = malloc(8*sizeof(int));
      if (fds) {
	fds[0] = 8;
	fds[1] = 0;
      }
    }
    if (!fds)
      Pike_error("Out of memory.\n");
    THIS->fd_info = fd_info = fds;
#ifdef PIKE_DEBUG
    /* Note: Unusual range. */
    {
      int e;
      for (e = fds[0]-2; e > fds[1]; e--) {
        fds[e + 1] = -1;
      }
    }
#endif
  }

  do {
    other_fd = dup(f->box.fd);
  } while((other_fd < 0) && (errno == EINTR));

  if (other_fd < 0) {
    Pike_error("Out of file descriptors.\n");
  }
  fd_info[2 + fd_info[1]++] = other_fd;
}

#endif

#ifdef SO_LINGER
/*! @decl int(0..1) linger(int(-1..65535)|void seconds)
 *!
 *! Set the socket linger behaviour on @[close()].
 *!
 *! @param seconds
 *!   @int
 *!     @value -1
 *!       Reset to default behaviour. This typically means that
 *!       @[close()] will return immediately, but any buffered
 *!       data will still be sent if possible.
 *!     @value 0
 *!       Terminate the connection immediately on @[close()],
 *!       and discard any buffered data.
 *!     @value 1..65535
 *!       Have @[close()] wait for at most @[seconds] seconds
 *!       for any buffered data to be sent after which the
 *!       connection is terminated.
 *!   @endint
 *!
 *! @returns
 *!   Returns @expr{1@} on success, and @expr{0@} (zero) on failure.
 *!
 *! @note
 *!   This operation is only valid on sockets.
 *!
 *! @note
 *!   This function was not available in Pike 7.8.775 and earlier.
 *!
 *! @seealso
 *!   @[close()]
 */
static void file_linger(INT32 args)
{
  int fd = FD;
  int linger = -1;
  struct linger li;

  if(fd < 0)
    Pike_error("File not open.\n");

  get_all_args(NULL, args, ".%d", &linger);

  if ((linger < -1) || (linger > 0xffff)) {
    SIMPLE_ARG_TYPE_ERROR("linger", 1, "int(-1..65535)");
  }

  if (linger == -1) {
    li.l_onoff = 0;
    li.l_linger = 15;
  } else {
    li.l_onoff = 1;
    li.l_linger = linger;
  }

  while ((fd_setsockopt(fd, SOL_SOCKET, SO_LINGER,
			(char *)&li, sizeof(li)) < 0) &&
	 (errno == EINTR)) {
    errno = 0;
  }
  if (errno) {
    ERRNO = errno;
    push_int(0);
  } else {
    push_int(1);
  }
}
#endif

#ifdef TCP_NODELAY
/*! @decl int(0..1) set_nodelay(int(0..1)|void state)
 *!
 *! Control Nagle's Algorithm (RFC 896)
 *!
 *! @param state
 *!   @int
 *!     @value 0
 *!       Return to the normal state of using Nagle's Algorithm
 *!     @value 1
 *!       (default) Disable Nagling - small writes will not be queued.
 *!   @endint
 *!
 *! @returns
 *!   Returns @expr{1@} on success, and @expr{0@} (zero) on failure.
 *!
 *! @note
 *!   This operation is only valid on sockets.
 *!
 *! @seealso
 *!   setsockopt()
 */
static void file_nodelay(INT32 args)
{
  int fd = FD;
  int state = 1;

  if(fd < 0)
    Pike_error("File not open.\n");

  get_all_args(NULL, args, ".%d", &state);

  if (state && state != 1) {
    SIMPLE_ARG_TYPE_ERROR("set_nodelay()", 1, "int(0..1)");
  }

  errno = 0;
  while ((fd_setsockopt(fd, IPPROTO_TCP, TCP_NODELAY,
			&state, sizeof(state)) < 0) &&
	 (errno == EINTR)) {
    errno = 0;
  }
  if (errno) {
    ERRNO = errno;
    push_int(0);
  } else {
    push_int(1);
  }
}
#endif

#ifndef SHUT_RD
#define SHUT_RD	0
#endif
#ifndef SHUT_WR
#define SHUT_WR	1
#endif

static int do_close(int flags)
{
  struct my_file *f = THIS;
  if(FD == -1) return 1; /* already closed */
  ERRNO=0;

  flags &= f->open_mode;

  switch(flags & (FILE_READ | FILE_WRITE))
  {
  case 0:
    return 0;

  case FILE_READ:
    if(f->open_mode & FILE_WRITE)
    {
      SUB_FD_EVENTS (f, PIKE_BIT_FD_READ|PIKE_BIT_FD_READ_OOB|PIKE_BIT_FD_FS_EVENT);
      fd_shutdown(FD, SHUT_RD);
      f->open_mode &=~ FILE_READ;
      return 0;
    }else{
      f->flags&=~FILE_NOT_OPENED;
      close_fd(0);
      return 1;
    }

  case FILE_WRITE:
    if(f->open_mode & FILE_READ)
    {
      SUB_FD_EVENTS (f, PIKE_BIT_FD_WRITE|PIKE_BIT_FD_WRITE_OOB|PIKE_BIT_FD_FS_EVENT);
      fd_shutdown(FD, SHUT_WR);
      f->open_mode &=~ FILE_WRITE;
#ifdef HAVE_PIKE_SEND_FD
      if (f->fd_info) do_close_fd_info(f->fd_info);
#endif
      return 0;
    }else{
      f->flags&=~FILE_NOT_OPENED;
      close_fd(0);
      return 1;
    }

  case FILE_READ | FILE_WRITE:
    f->flags&=~FILE_NOT_OPENED;
    close_fd(0);
    return 1;

  default:
    Pike_fatal("Bug in switch implementation!\n");
    UNREACHABLE(return 0);
  }
}

#if !defined(HAVE_POSIX_OPENPT) && defined(PTY_MASTER_PATHNAME)
static int my_posix_openpt(int flags)
{
  return open(PTY_MASTER_PATHNAME, flags);
}
#define HAVE_POSIX_OPENPT
#define posix_openpt(FLAGS)	my_posix_openpt(FLAGS)
#endif

#ifndef HAVE_GRANTPT
#if defined(USE_PT_CHMOD) || defined(USE_CHGPT)
static int my_grantpt(int m)
{
  push_static_text("Process.Process");
  APPLY_MASTER("resolv", 1);

#ifdef USE_PT_CHMOD
  /* pt_chmod wants to get the fd number as the first argument. */
  push_text(USE_PT_CHMOD);
  push_static_text("4");
  f_aggregate(2);

  /* Send the pty as both fd 3 and fd 4. */
  push_static_text("fds");
  ref_push_object(Pike_fp->current_object);
  ref_push_object(Pike_fp->current_object);
  f_aggregate(2);
  f_aggregate_mapping(2);
#else /* USE_CHGPT */
  /* chgpt on HPUX doesn't like getting any arguments... */
  push_text(USE_CHGPT);
  f_aggregate(1);

  /* chgpt wants to get the pty on fd 0. */
  push_static_text("stdin");
  ref_push_object(Pike_fp->current_object);
  f_aggregate_mapping(2);
#endif /* USE_PT_CHMOD */

  apply_svalue(Pike_sp-3, 2);
  apply(Pike_sp[-1].u.object, "wait", 0);
  if(!UNSAFE_IS_ZERO(Pike_sp-1)) {
    errno = EINVAL;
    return -1;
  }
  return 0;
}
#define HAVE_GRANTPT
#define grantpt(M)	my_grantpt(M)
#endif
#endif

#ifndef HAVE_UNLOCKPT
#define HAVE_UNLOCKPT
#define unlockpt(m)	0
#endif

#if !defined(HAVE_OPENPTY) && defined(HAVE_PTSNAME) && defined(HAVE_POSIX_OPENPT)
static int my_openpty(int *master, int *slave, void *ignored_name,
		      void *ignored_termp, void *ignored_winp)
{
  int m = posix_openpt(O_RDWR | O_NOCTTY);
  int s;
  char *sname;
  if (m < 0) return -1;
  if (grantpt(m) && unlockpt(m) && (sname = ptsname(m))) {
    int s = open(sname, O_RDWR | O_NOCTTY);
    if (s >= 0) {
      if (master) *master = m;
      if (slave) *slave = s;
#ifdef I_PUSH
      /* Push required STREAMS modules.
       * cf pts(4D)/pts(7D) on Solaris.
       *
       * Not required on Solaris 11.4 and later.
       */
      ioctl(s, I_PUSH, "ptem");		/* Pseudo terminal emulation mode */
      ioctl(s, I_PUSH, "ldterm");	/* Terminal line discipline */
      ioctl(s, I_PUSH, "ttcompat");	/* BSD terminal compatibility */
#endif
      return 0;
    }
  }
  close(m);
  return -1;
}
#define HAVE_OPENPTY
#define openpty(M, S, N, T, W)	my_openpty(M, S, N, T, W)
#endif

/*! @decl string grantpt()
 *!
 *!  If this file has been created by calling @[openpt()], return the
 *!  filename of the associated pts-file. This function should only be
 *!  called once.
 *!
 *! @returns
 *!   Returns the filename of the corresponding pts.
 *!
 *!  @note
 *!    This function is only available on some platforms.
 */
#if defined(HAVE_GRANTPT)
static void file_grantpt( INT32 args )
{
  pop_n_elems(args);

  /* Make sure the fd doesn't get closed when it gets sent
   * to the subprocess (aka /usr/lib/pt_chmod).
   */
  set_close_on_exec(FD, 0);
  if( grantpt( FD ) )
    Pike_error("grantpt failed: %s\n", strerror(errno));
  set_close_on_exec(FD, 1);

  push_text( ptsname( FD ) );

  if( unlockpt( FD ) )
    Pike_error("unlockpt failed: %s\n", strerror(errno));
}
#endif /* HAVE_GRANTPT */

/*! @decl int close()
 *! @decl int close(string direction)
 *!
 *! Close a file or stream.
 *!
 *! If direction is not specified, both the read and the write
 *! direction are closed. Otherwise only the directions specified is
 *! closed.
 *!
 *! @returns
 *!   Returns @expr{1@} if the file or stream now is closed in
 *!   all directions, and @expr{0@} otherwise.
 *!
 *! @throws
 *! An exception is thrown if an I/O error occurs.
 *!
 *! The default behaviour for sockets is typically to flush buffered
 *! data in the background, but this can be changed with @[linger()].
 *!
 *! @note
 *! @[close()] has no effect if this file object has been associated
 *! with an already opened file, i.e. if @[open()] was given an
 *! integer as the first argument.
 *!
 *! @seealso
 *!   @[linger()], @[open()], @[open_socket()]
 */
static void file_close(INT32 args)
{
  int flags;
  if(args)
  {
    if(TYPEOF(Pike_sp[-args]) != PIKE_T_STRING)
      Pike_error("Bad argument 1 to file->close()\n");
    flags=parse(Pike_sp[-args].u.string->str);
  }else{
    flags=FILE_READ | FILE_WRITE;
  }

  if (THIS->flags & FILE_LOCK_FD) {
    Pike_error("close() has been temporarily disabled on this file.\n");
  }

  if((THIS->open_mode & ~flags & (FILE_READ|FILE_WRITE)) && flags)
  {
    if(!(THIS->open_mode & fd_CAN_SHUTDOWN))
    {
      Pike_error("Cannot close one direction on this file.\n");
    }
  }

  flags=do_close(flags);
  pop_n_elems(args);
  push_int(flags);
}

/*! @decl int open(string filename, string mode)
 *! @decl int open(string filename, string mode, int access)
 *! @decl int open(int fd, string mode)
 *!
 *! Open a file, or use an existing fd.
 *!
 *! If @[filename] is given, attempt to open the named file. If @[fd]
 *! is given instead, it should be the file descriptor for an already
 *! opened file, which will then be used by this object.
 *!
 *! @[mode] describes how the file is opened. It's a case-insensitive
 *! string consisting of one or more of the following letters:
 *!
 *! @dl
 *!   @item "r"
 *!     Open for reading.
 *!   @item "w"
 *!     Open for writing.
 *!   @item "a"
 *!     Append new data to the end.
 *!   @item "c"
 *!     Create the file if it doesn't exist already.
 *!   @item "t"
 *!     Truncate the file to zero length if it already contains data.
 *!     Use only together with @expr{"w"@}.
 *!   @item "x"
 *!     Open exclusively - the open fails if the file already exists.
 *!     Use only together with @expr{"c"@}. Note that it's not safe to
 *!     assume that this is atomic on some systems.
 *! @enddl
 *!
 *! @[access] specifies the permissions to use if a new file is
 *! created. It is a UNIX style permission bitfield:
 *!
 *! @dl
 *!   @item 0400
 *!     User has read permission.
 *!   @item 0200
 *!     User has write permission.
 *!   @item 0100
 *!     User has execute permission.
 *!   @item 0040
 *!     Group has read permission.
 *!   @item 0020
 *!     Group has write permission.
 *!   @item 0010
 *!     Group has execute permission.
 *!   @item 0004
 *!     Others have read permission.
 *!   @item 0002
 *!     Others have write permission.
 *!   @item 0001
 *!     Others have execute permission.
 *! @enddl
 *!
 *! It's system dependent on which of these bits that are actually
 *! heeded. If @[access] is not specified, it defaults to
 *! @expr{00666@}, but note that on UNIX systems it's masked with the
 *! process umask before use.
 *!
 *! @returns
 *!   Returns nonzero on success and @expr{0@} (zero) on failure. If
 *!   there is a failure then @[errno] returns the error code.
 *!
 *! @seealso
 *!   @[close()]
 */
static void file_open(INT32 args)
{
  int flags,fd;
  int access;
  int err;
  struct pike_string *str, *flag_str;
  close_fd(0);

  if(args < 2)
    SIMPLE_WRONG_NUM_ARGS_ERROR("open", 2);

  if(TYPEOF(Pike_sp[-args]) != PIKE_T_STRING &&
     TYPEOF(Pike_sp[-args]) != PIKE_T_INT)
    SIMPLE_ARG_TYPE_ERROR("open", 1, "string|int");

  if(TYPEOF(Pike_sp[1-args]) != PIKE_T_STRING)
    SIMPLE_ARG_TYPE_ERROR("open", 2, "string");

  if (args > 2)
  {
    if (TYPEOF(Pike_sp[2-args]) != PIKE_T_INT)
      SIMPLE_ARG_TYPE_ERROR("open", 3, "int");
    access = Pike_sp[2-args].u.integer;
  } else
    access = 00666;

  flags = parse((flag_str = Pike_sp[1-args].u.string)->str);

  if (TYPEOF(Pike_sp[-args]) == PIKE_T_STRING)
  {
     str=Pike_sp[-args].u.string;

     if (string_has_null(str)) {
       /* Filenames with NUL are not supported. */
       ERRNO = errno = ENOENT;
       pop_n_elems(args);
       push_int(0);
       return;
     }

     if(!( flags &  (FILE_READ | FILE_WRITE)))
	Pike_error("Must open file for at least one of read and write.\n");

     do {
       THREADS_ALLOW_UID();
       fd=fd_open(str->str,map(flags), access);
       err = errno;
       THREADS_DISALLOW_UID();
       if ((fd < 0) && (err == EINTR))
	 check_threads_etc();
     } while(fd < 0 && err == EINTR);

     if(!Pike_fp->current_object->prog)
     {
       if (fd >= 0)
	 while (fd_close(fd) && errno == EINTR) {}
       Pike_error("Object destructed in Stdio.File->open()\n");
     }

     if(fd < 0)
     {
	ERRNO=errno=err;
     }
     else
     {
       init_fd(fd, flags | fd_query_properties(fd, FILE_CAPABILITIES), 0);
	set_close_on_exec(fd,1);
     }
  }
  else
  {
     fd=Pike_sp[-args].u.integer;
     if (fd<0)
	Pike_error("Not a valid FD.\n");

     /* FIXME: What are the intended semantics for the flag FILE_NOT_OPENED?
      *        (grubba 2004-09-01
      */
     init_fd(fd, flags | low_fd_query_properties(fd), FILE_NOT_OPENED);
  }

  pop_n_elems(args);
  push_int(fd>=0);
}

#ifdef HAVE_OPENAT
/*! @decl Stdio.File openat(string filename)
 *! @decl Stdio.File openat(string filename, string mode)
 *! @decl Stdio.File openat(string filename, string mode, int access)
 *!
 *! Open a file relative to an opened directory.
 *!
 *! @returns
 *!   Returns a new file object on success, and @expr{0@} (zero) on failure.
 *!
 *! @note
 *!   Not available on all architectures.
 *!
 *! @seealso
 *!   @[open()], @[statat()], @[unlinkat()]
 */
static void file_openat(INT32 args)
{
  int flags, fd, dir_fd;
  int access = 0777;
  int err;
  struct pike_string *str, *flag_str = 0;

  if((dir_fd = FD) < 0)
    Pike_error("File not open.\n");

  get_all_args(NULL, args, "%S.%S%d", &str, &flag_str, &access);

  flags = flag_str ? parse(flag_str->str) : FILE_READ;

  if (string_has_null(str)) {
    /* Filenames with NUL are not supported. */
    ERRNO = errno = ENOENT;
    pop_n_elems(args);
    push_int(0);
    return;
  }

  if(!(flags & (FILE_READ | FILE_WRITE)))
    Pike_error("Must open file for at least one of read and write.\n");

  do {
    THREADS_ALLOW_UID();
    fd = openat(dir_fd, str->str, map(flags), access);
    err = errno;
    THREADS_DISALLOW_UID();
    if ((fd < 0) && (err == EINTR))
      check_threads_etc();
  } while(fd < 0 && err == EINTR);

  if(fd < 0)
  {
    ERRNO=errno=err;
    pop_n_elems(args);
    push_int(0);
  }
  else
  {
    push_new_fd_object(fd_fd_factory_fun_num, fd, flags, FILE_CAPABILITIES);
    set_close_on_exec(fd, 1);
    stack_pop_n_elems_keep_top(args);
  }
}
#endif /* HAVE_OPENAT */

#if !defined(__NT__) && defined(HAVE_POSIX_OPENPT)
/*! @decl int openpt(string mode)
 *!
 *! Open the master end of a pseudo-terminal pair.
 *!
 *! @returns
 *! This function returns @expr{1@} for success, @expr{0@} otherwise.
 *!
 *! @seealso
 *!   @[grantpt()]
 */
static void file_openpt(INT32 args)
{
  int flags,fd;
  struct pike_string *flag_str;

  close_fd(0);

  if(args < 1)
    SIMPLE_WRONG_NUM_ARGS_ERROR("openpt", 1);

  if(TYPEOF(Pike_sp[-args]) != PIKE_T_STRING)
    SIMPLE_ARG_TYPE_ERROR("openpt", 1, "string");

  flags = parse((flag_str = Pike_sp[-args].u.string)->str);

  if(!( flags &  (FILE_READ | FILE_WRITE)))
    Pike_error("Must open file for at least one of read and write.\n");

  do {
    THREADS_ALLOW_UID();
    fd=posix_openpt(map(flags));
    THREADS_DISALLOW_UID();
    if ((fd < 0) && (errno == EINTR))
      check_threads_etc();
  } while(fd < 0 && errno == EINTR);

  if(!Pike_fp->current_object->prog)
  {
    if (fd >= 0)
      while (fd_close(fd) && errno == EINTR) {}
    Pike_error("Object destructed in Stdio.File->openpt()\n");
  }

  if(fd < 0)
  {
    ERRNO=errno;
  }
  else
  {
    init_fd(fd, flags | fd_query_properties(fd, FILE_CAPABILITIES), 0);
    set_close_on_exec(fd,1);
  }
  pop_n_elems(args);
  push_int(fd>=0);
}
#endif

#ifdef HAVE_FSYNC
/*! @decl int(0..1) sync()
 *!
 *!   Flush buffers to disk.
 *!
 *! @returns
 *!
 *!   Returns @expr{0@} (zero) and sets errno on failure.
 *!
 *!   Returns @expr{1@} on success.
 */
void file_sync(INT32 args)
{
  int ret;
  int fd = FD;
  int e;

  if(fd < 0)
    Pike_error("File not open.\n");

  pop_n_elems(args);

  do {
    THREADS_ALLOW();
    ret = fsync(fd);
    e = errno;
    THREADS_DISALLOW();
    check_threads_etc();
  } while ((ret < 0) && (e == EINTR));

  if (ret < 0) {
    ERRNO = errno = e;
    push_int(0);
  } else {
    push_int(1);
  }
}
#endif /* HAVE_FSYNC */

#if (defined(HAVE_LSEEK64) || defined(__NT__))
#define SEEK64
#endif


/*! @decl int seek(int offset)
 *! @decl int seek(int offset, string whence)
 *!
 *! The seek() function repositions the offset of the open file
 *! associated with the file descriptor fd to the argument @[offset]
 *! according to the directive @[whence] as follows:
 *!
 *! @string
 *! @value Stdio.SEEK_SET
 *! The offset is set to @[offset] bytes.
 *! @value Stdio.SEEK_CUR
 *! The offset is set to its current location plus @[offset] bytes.
 *! @value Stdio.SEEK_END
 *! The offset is set to the size of the file plus @[offset] bytes.
 *! @endstring
 *!
 *! If @[whence] is not specified it is SEEK_SET if @[offset] is
 *! positive, and if @[offset] is negative SEEK_END.
 *!
 *! The seek() function on most operating systems allows the file
 *! offset to be set beyond the end of the file (but this does not
 *! change the size of the file).  If data is later written at this
 *! point, subsequent reads of the data in the gap (a "hole") return
 *! null bytes ('\0') until data is actually written into the gap.
 *!
 *! Seeking file data and holes
 *!
 *! Stdio.SEEK_DATA and Stdio.SEEK_HOLE are nonstandard extensions
 *! present in Linux, Solaris, FreeBSD, and DragonFly BSD; they are
 *! proposed for inclusion in the next POSIX revision.
 *! @string
 *! @value Stdio.SEEK_DATA
 *!  Adjust the file offset to the next location in the file greater
 *!  than or equal to offset containing data.  If offset points to
 *!  data, then the file offset is set to offset.
 *!
 *! @value Stdio.SEEK_HOLE
 *! Adjust the file offset to the next hole in the file greater than
 *! or equal to offset.  If offset points into the middle of a hole,
 *! then the file offset is set to offset.  If there is no hole past
 *! offset, then the file offset is adjusted to the end of the file
 *! (i.e., there is an implicit hole at the end of any file).
 *! @endstring
 *!
 *! In both of the above cases, seek() fails if offset points past the
 *! end of the file.
 *!
 *! These operations allow applications to map holes in a sparsely
 *! allocated file.  This can be useful for applications such as file
 *! backup tools, which can save space when creating backups and
 *! preserve holes, if they have a mechanism for discovering holes.
 *!
 *! For the purposes of these operations, a hole is a sequence of
 *! zeros that (normally) has not been allocated in the underlying
 *! file storage.  However, a filesystem is not obliged to report
 *! holes, so these operations are not a guaranteed mechanism for
 *! mapping the storage space actually allocated to a file.
 *! (Furthermore, a sequence of zeros that actually has been written
 *! to the underlying storage may or may not be reported as a hole.)
 *!
 *! In the simplest implementation, a filesystem can support the
 *! operations by making SEEK_HOLE always return the offset of the end
 *! of the file, and making SEEK_DATA always return offset (i.e., even
 *! if the location referred to by offset is a hole, it can be
 *! considered to consist of data that is a sequence of zeros).
 *!
 *! @returns
 *! Upon successful completion, seek() returns the resulting offset
 *! location as measured in bytes from the beginning of the file.  On
 *! error, the value (off_t) -1 is returned and @[errno] is set to
 *! indicate the error.
 *!
 *! @seealso
 *!   @[tell()]
 */

/*
 * @decl deprecated variant int seek(int unit, int mult)
 * @decl deprecated variant int seek(int unit, int mult, int add)
 *
 * Seek to a specified offset in a file.
 *
 * If @[mult] or @[add] are specified, @[pos] is calculated as
 * @expr{@[pos] = @[unit]*@[mult] + @[add]@}.
 *
 * If @[pos] is negative then it is relative to the end of the file,
 * otherwise it's an absolute offset from the start of the file.
 *
 * @returns
 *   Returns the new offset, or @expr{-1@} on failure.
 *
 * @note
 *   The arguments @[mult] and @[add] are considered obsolete, and
 *   should not be used.
 *
 * @seealso
 *   @[tell()]
 */
static void file_seek(INT32 args)
{
#ifdef SEEK64
  INT64 to = 0;
#else
  off_t to = 0;
#endif
  int how = SEEK_SET;

  if( args < 1)
    SIMPLE_WRONG_NUM_ARGS_ERROR("seek", 1);

#if defined (SEEK64)
  if(is_bignum_object_in_svalue(&Pike_sp[-args])) {
    if (!int64_from_bignum(&to, Pike_sp[-args].u.object))
      Pike_error ("Bad argument 1 to Stdio.File->seek(). Offset too large.\n");
  }
  else
#endif
    if(TYPEOF(Pike_sp[-args]) != PIKE_T_INT)
      SIMPLE_ARG_TYPE_ERROR("seek", 1, "int");
    else
      to=Pike_sp[-args].u.integer;

  if(FD < 0)
    Pike_error("File not open.\n");


  if( args == 2 && TYPEOF(Pike_sp[-args+1]) == PIKE_T_STRING )
  {
    how = Pike_sp[-args+1].u.string->str[0];
  }
  else
  {
    if(args>1)
    {
      if(TYPEOF(Pike_sp[-args+1]) != PIKE_T_INT)
        SIMPLE_ARG_TYPE_ERROR("seek", 2, "int");
      to *= Pike_sp[-args+1].u.integer;
    }
    if(args>2)
    {
      if(TYPEOF(Pike_sp[-args+2]) != PIKE_T_INT)
        SIMPLE_ARG_TYPE_ERROR("seek", 3, "int");
      to += Pike_sp[-args+2].u.integer;
    }

    if( to < 0 )
      how = SEEK_END;
  }
  ERRNO=0;

#if defined(HAVE_LSEEK64) && !defined(__NT__)
  to = lseek64(FD,to,how);
#else
  to = fd_lseek(FD,to,how);
#endif
  if(to<0) ERRNO=errno;

  pop_n_elems(args);
  push_int64(to);
}

#if (defined(HAVE_LSEEK64) || defined(__NT__))
#define TELL64
#endif

/*! @decl int tell()
 *!
 *! Returns the current offset in the file.
 *!
 *! @seealso
 *!   @[seek()]
 */
static void file_tell(INT32 args)
{
#ifdef TELL64
  INT64 to;
#else
  off_t to;
#endif

  if(FD < 0)
    Pike_error("File not open.\n");

  ERRNO=0;

#if defined(HAVE_LSEEK64) && !defined(__NT__)
  to = lseek64(FD, 0L, SEEK_CUR);
#else
  to = fd_lseek(FD, 0L, SEEK_CUR);
#endif

  if(to<0) ERRNO=errno;

  pop_n_elems(args);
  push_int64(to);
}

/*! @decl int(0..1) truncate(int length)
 *!
 *! Truncate a file.
 *!
 *! Truncates the file to the specified length @[length].
 *!
 *! @returns
 *!   Returns @expr{1@} on success, and @expr{0@} (zero) on failure.
 *!
 *! @seealso
 *!   @[open()]
 */
static void file_truncate(INT32 args)
{
  INT64 len = 0;
  int res;

  if(args!=1)
    SIMPLE_WRONG_NUM_ARGS_ERROR("truncate", 1);

#if defined (HAVE_FTRUNCATE64) || SIZEOF_OFF_T > SIZEOF_INT_TYPE
  if(is_bignum_object_in_svalue(&Pike_sp[-args])) {
    if (!int64_from_bignum(&len, Pike_sp[-args].u.object))
      Pike_error ("Bad argument 1 to Stdio.File->truncate(). Length too large.\n");
  }
  else
#endif
    if(TYPEOF(Pike_sp[-args]) != PIKE_T_INT)
      SIMPLE_ARG_TYPE_ERROR("truncate", 1, "int");
    else
      len = Pike_sp[-args].u.integer;

  if(FD < 0)
    Pike_error("File not open.\n");

  ERRNO=0;

  res=fd_ftruncate(FD, len);

  pop_n_elems(args);

  if(res<0)
     ERRNO=errno;

  push_int(!res);
}

/*! @decl Stat stat()
 *!
 *! Get status for an open file.
 *!
 *! This function returns the same information as the function
 *! @[file_stat()], but for the file it is called in. If file is not
 *! an open file, @expr{0@} (zero) is returned. Zero is also returned
 *! if file is a pipe or socket.
 *!
 *! @returns
 *!   See @[file_stat()] for a description of the return value.
 *!
 *! @seealso
 *!   @[file_stat()], @[statat()]
 */
static void file_stat(INT32 args)
{
  int fd;
  PIKE_STAT_T s;
  int tmp;

  if(FD < 0)
    Pike_error("File not open.\n");

  pop_n_elems(args);

  fd=FD;

 retry:
  THREADS_ALLOW();
  tmp=fd_fstat(fd, &s);
  THREADS_DISALLOW();

  if(tmp < 0)
  {
    if(errno == EINTR) {
      check_threads_etc();
      goto retry;
    }
    ERRNO=errno;
    push_int(0);
  }else{
    ERRNO=0;
    push_stat(&s);
  }
}


#ifdef HAVE_FSTATAT
/*! @decl Stat statat(string path, void|int(0..1) symlink)
 *!
 *! Get status for a file relative an open directory.
 *!
 *! This function returns the same information as the function
 *! @[file_stat()], but relative to the file it is called in. If file is not
 *! an open file, @expr{0@} (zero) is returned. Zero is also returned
 *! if file is a pipe or socket.
 *!
 *! @returns
 *!   See @[file_stat()] for a description of the return value.
 *!
 *! @note
 *!   Not available on all architectures.
 *!
 *! @seealso
 *!   @[file_stat()], @[stat()], @[openat()], @[unlinkat()]
 */
static void file_statat(INT32 args)
{
  int fd;
  PIKE_STAT_T s;
  int tmp;
  struct pike_string *path;
  int nofollow = 0;

  if(FD < 0)
    Pike_error("File not open.\n");

  get_all_args(NULL, args, "%S.%d", &path, &nofollow);

  if (string_has_null(path)) {
    /* Filenames with NUL are not supported. */
    ERRNO = errno = ENOENT;
    pop_n_elems(args);
    push_int(0);
    return;
  }

  fd=FD;

 retry:
  THREADS_ALLOW();
  tmp = fstatat(fd, path->str, &s, nofollow?AT_SYMLINK_NOFOLLOW:0);
  THREADS_DISALLOW();

  if(tmp < 0)
  {
    if(errno == EINTR) {
      check_threads_etc();
      goto retry;
    }
    ERRNO=errno;
    push_int(0);
  }else{
    ERRNO=0;
    push_stat(&s);
  }
  stack_pop_n_elems_keep_top(args);
}

#ifdef HAVE_UNLINKAT
/*! @decl int unlinkat(string f)
 *!
 *! Remove a file or directory relative to an open file.
 *!
 *! @returns
 *!   Returns @expr{0@} (zero) on failure, @expr{1@} otherwise.
 *!
 *! @seealso
 *!   @[rm()], @[openat()], @[statat()]
 */
static void file_unlinkat(INT32 args)
{
  int dir_fd;
  PIKE_STAT_T st;
  struct pike_string *str;
  INT32 i;

  destruct_objects_to_destruct();

  if((dir_fd = FD) < 0)
    Pike_error("File not open.\n");

  get_all_args(NULL, args, "%S", &str);

  if (string_has_null(str)) {
    /* Filenames with NUL are not supported. */
    ERRNO = ENOENT;
    pop_n_elems(args);
    push_int(0);
    return;
  }

  THREADS_ALLOW_UID();
  do {
    i = fstatat(dir_fd, str->str, &st, AT_SYMLINK_NOFOLLOW);
  } while ((i < 0) && (errno == EINTR));
  if (i >= 0) {
    int flag = 0;
    if ((st.st_mode & S_IFMT) == S_IFDIR) {
      flag = AT_REMOVEDIR;
    }
    do {
      i = unlinkat(dir_fd, str->str, flag);
    } while ((i < 0) && (errno == EINTR));
  }
  THREADS_DISALLOW_UID();
  pop_n_elems(args);
  if (i < 0) {
    ERRNO = errno;
    push_int(0);
  } else {
    push_int(1);
  }
}
#endif /* HAVE_UNLINKAT */
#endif /* HAVE_FSTATAT */

#if defined(HAVE_FDOPENDIR) && defined(HAVE_OPENAT)
/*! @decl array(string) get_dir(string|void path)
 *!
 *! Get directory contents relative to an open directory.
 *!
 *! @param path
 *!   Path relative to the open directory. Defaults to the
 *!   directory itself.
 *!
 *! @returns
 *!   Returns an array of filenames.
 *!
 *! @note
 *!   Not available on all architectures.
 *!
 *! @seealso
 *!   @[predef::get_dir()], @[statat()], @[openat()], @[unlinkat()]
 */
static void file_get_dir(INT32 args)
{
  int fd;
  int dfd;
  struct pike_string *path = NULL;
  ptrdiff_t name_max = -1;
  DIR *dir = NULL;

  if(FD < 0)
    Pike_error("File not open.\n");

  get_all_args(NULL, args, ".%S", &path);

  if (path && string_has_null(path)) {
    /* Filenames with NUL are not supported. */
    ERRNO = errno = ENOENT;
    pop_n_elems(args);
    push_int(0);
    return;
  }

  fd = FD;
  dfd = -1;

  while(1) {
    THREADS_ALLOW_UID();
    /* NB: The empty string is also an alias for the current directory.
     *     This is a convenience eg when recursing with dirname().
     */
    if (!path || !path->len) {
      dfd = dup(fd);
    } else {
      dfd = openat(fd, path->str, O_RDONLY);
    }
    THREADS_DISALLOW_UID();

    if ((dfd == -1) && (errno == EINTR)) {
      check_threads_etc();
      continue;
    }
    break;
  }

  if (dfd == -1) {
    ERRNO = errno;
    pop_n_elems(args);
    push_int(0);
    return;
  }

#ifdef HAVE_FPATHCONF
  name_max = fpathconf(dfd, _PC_NAME_MAX);
#endif /* HAVE_FPATHCONF */

  if (!(dir = fdopendir(dfd))) {
    ERRNO = errno;
    close(dfd);
    pop_n_elems(args);
    push_int(0);
    return;
  }

  /* NB: The fd dfd has been eaten by fdopendir(3),
   *     so we don't need to close it.
   */

  low_get_dir(dir, name_max);
}
#endif /* HAVE_FDOPENDIR && HAVE_OPENAT */

#if defined(HAVE_FSETXATTR) && defined(HAVE_FGETXATTR) && defined(HAVE_FLISTXATTR)
/* All A-OK.*/

/*! @decl array(string) listxattr( )
 *!
 *! Return an array of all extended attributes set on the file
 */
static void file_listxattr(INT32 args)
{
  char buffer[1024];
  char *ptr = buffer;
  int mfd = FD, do_free = 0;
  ssize_t res;

  pop_n_elems( args );

  THREADS_ALLOW();
  do {
#ifdef HAVE_DARWIN_XATTR
    res = flistxattr( mfd, buffer, sizeof(buffer),  0 ); /* First try, for speed.*/
#else
    res = flistxattr( mfd, buffer, sizeof(buffer) ); /* First try, for speed.*/
#endif /* HAVE_DARWIN_XATTR */
  } while( res < 0 && errno == EINTR );
  THREADS_DISALLOW();

  if( res<0 && errno==ERANGE )
  {
    /* Too little space in buffer.*/
    int blen = DIRECT_BUFSIZE;
    do_free = 1;
    ptr = xalloc( 1 );
    do {
      char *tmp = realloc( ptr, blen );
      if( !tmp )
	break;
      ptr = tmp;
      THREADS_ALLOW();
      do {
#ifdef HAVE_DARWIN_XATTR
	res = flistxattr( mfd, ptr, blen, 0 );
#else
	res = flistxattr( mfd, ptr, blen );
#endif /* HAVE_DARWIN_XATTR */
      } while( res < 0 && errno == EINTR );
      THREADS_DISALLOW();
      blen *= 2;
    }
    while( (res < 0) && (errno == ERANGE) );
  }

  if( res < 0 )
  {
    if( do_free )
      free(ptr);
    push_int(0);
    ERRNO=errno;
    return;
  }

  push_string( make_shared_binary_string( ptr, res ) );
  ptr[0]=0;
  push_string( make_shared_binary_string( ptr, 1 ) );
  o_divide();
  push_empty_string();
  f_aggregate(1);
  o_subtract();

  if( do_free )
    free( ptr );
}

/*! @decl string getxattr(string attr)
 *!
 *! Return the value of a specified attribute, or 0 if it does not exist
 */
static void file_getxattr(INT32 args)
{
  char buffer[1024];
  char *ptr = buffer;
  int mfd = FD, do_free = 0;
  ssize_t res;
  char *name;

  get_all_args( NULL, args, "%s", &name );

  THREADS_ALLOW();
  do {
#ifdef HAVE_DARWIN_XATTR
    res = fgetxattr( mfd, name, buffer, sizeof(buffer), 0, 0 ); /* First try, for speed.*/
#else
    res = fgetxattr( mfd, name, buffer, sizeof(buffer) ); /* First try, for speed.*/
#endif /* HAVE_DARWIN_XATTR */
  } while( res < 0 && errno == EINTR );
  THREADS_DISALLOW();

  if( res<0 && errno==ERANGE )
  {
    /* Too little space in buffer.*/
    int blen = DIRECT_BUFSIZE;
    do_free = 1;
    ptr = xalloc( 1 );
    do {
      char *tmp = realloc( ptr, blen );
      if( !tmp )
	break;
      ptr = tmp;
      THREADS_ALLOW();
      do {
#ifdef HAVE_DARWIN_XATTR
	res = fgetxattr( mfd, name, ptr, blen, 0, 0 );
#else
	res = fgetxattr( mfd, name, ptr, blen );
#endif /* HAVE_DARWIN_XATTR */
      } while( res < 0 && errno == EINTR );
      THREADS_DISALLOW();
      blen *= 2;
    }
    while( (res < 0) && (errno == ERANGE) );
  }

  if( res < 0 )
  {
    if( do_free && ptr )
      free(ptr);
    push_int(0);
    ERRNO=errno;
    return;
  }

  push_string( make_shared_binary_string( ptr, res ) );
  if( do_free && ptr )
    free( ptr );
}


/*! @decl void removexattr( string attr )
 *! Remove the specified extended attribute.
 */
static void file_removexattr( INT32 args )
{
  char *name;
  int mfd = FD;
  int rv;
  get_all_args( NULL, args, "%s", &name );
  THREADS_ALLOW();
#ifdef HAVE_DARWIN_XATTR
  while( ((rv=fremovexattr( mfd, name, 0 )) < 0) && (errno == EINTR))
    ;
#else
  while( ((rv=fremovexattr( mfd, name )) < 0) && (errno == EINTR))
    ;
#endif /* HAVE_DARWIN_XATTR */
  THREADS_DISALLOW();

  pop_n_elems(args);
  if( rv < 0 )
  {
    ERRNO=errno;
    push_int(0);
  }
  else
  {
    push_int(1);
  }
}

/*! @decl void setxattr( string attr, string value, int flags)
 *!
 *! Set the attribute @[attr] to the value @[value].
 *!
 *! The flags parameter can be used to refine the semantics of the operation.
 *!
 *! @[Stdio.XATTR_CREATE] specifies a pure create, which
 *! fails if the named attribute exists already.
 *!
 *! @[Stdio.XATTR_REPLACE] specifies a pure replace operation, which
 *! fails if the named attribute does not already exist.
 *!
 *! By default (no flags), the extended attribute will be created if need be,
 *! or will simply replace the value if the attribute exists.
 *!
 *! @returns
 *! 1 if successful, 0 otherwise, setting errno.
 */
static void file_setxattr( INT32 args )
{
  char *ind;
  struct pike_string *val;
  int flags;
  int rv;
  int mfd = FD;
  get_all_args( NULL, args, "%s%S%d", &ind, &val, &flags );
  THREADS_ALLOW();
#ifdef HAVE_DARWIN_XATTR
  while( ((rv=fsetxattr( mfd, ind, val->str,
			 (val->len<<val->size_shift), 0, flags )) < 0) &&
	 (errno == EINTR))
    ;
#else
  while( ((rv=fsetxattr( mfd, ind, val->str,
			 (val->len<<val->size_shift), flags )) < 0) &&
	 (errno == EINTR))
    ;
#endif /* HAVE_DARWIN_XATTR */
  THREADS_DISALLOW();
  pop_n_elems(args);
  if( rv < 0 )
  {
    ERRNO=errno;
    push_int(0);
  }
  else
    push_int(1);
}
#endif

/*! @decl int errno()
 *!
 *! Return the errno for the latest failed file operation.
 */
static void file_errno(INT32 args)
{
  pop_n_elems(args);
  push_int(ERRNO);
}

/*! @decl FileModeFlags|FilePropertyFlags mode()
 *!
 *! Returns the open mode and capabilities for the file.
 *!
 *! @returns
 *!   Returns an @[`|()] of the following flags:
 *! @int
 *!   @value 0x1000
 *!     @[FILE_READ]
 *!   @value 0x2000
 *!     @[FILE_WRITE]
 *!   @value 0x4000
 *!     @[FILE_APPEND]
 *!   @value 0x8000
 *!     @[FILE_CREATE]
 *!   @value 0x0100
 *!     @[FILE_TRUNC]
 *!   @value 0x0200
 *!     @[FILE_EXCLUSIVE]
 *!   @value 0x0400
 *!     @[FILE_NONBLOCKING]
 *!   @value 0x0040
 *!     @[PROP_SEND_FD]
 *!   @value 0x0010
 *!     @[PROP_BIDIRECTIONAL]
 *!   @value 0x0008
 *!     @[PROP_BUFFERED]
 *!   @value 0x0004
 *!     @[PROP_SHUTDOWN]
 *!   @value 0x0002
 *!     @[PROP_NONBLOCK]
 *!   @value 0x0001
 *!     @[PROP_IPC]
 *! @endint
 *!
 *! @note
 *!   In some versions of Pike 7.8 the @tt{PROP_@} flags were
 *!   filtered from the result.
 *!
 *! @seealso
 *!   @[open()]
 */
static void file_mode(INT32 args)
{
  pop_n_elems(args);
  push_int(THIS->open_mode);
}

/*! @decl void set_backend (Pike.Backend backend)
 *!
 *! Set the backend used for the callbacks.
 *!
 *! @note
 *! The backend keeps a reference to this object only when it is in
 *! callback mode. So if this object hasn't got any active callbacks
 *! and it runs out of other references, it will still be destructed
 *! quickly (after closing, if necessary).
 *!
 *! Also, this object does not keep a reference to the backend.
 *!
 *! @seealso
 *!   @[query_backend], @[set_nonblocking], @[set_read_callback], @[set_write_callback], @[set_fs_event_callback]
 */
static void file_set_backend (INT32 args)
{
  struct my_file *f = THIS;
  struct Backend_struct *backend;

  if (args!=1)
    SIMPLE_WRONG_NUM_ARGS_ERROR ("set_backend", 1);
  if (TYPEOF(Pike_sp[-args]) != PIKE_T_OBJECT)
    SIMPLE_ARG_TYPE_ERROR ("set_backend", 1, "Pike.Backend");
  backend = get_storage (Pike_sp[-args].u.object, Backend_program);
  if (!backend)
    SIMPLE_ARG_TYPE_ERROR ("set_backend", 1, "Pike.Backend");

  /* FIXME: Only allow set_backend() if the file is open? */

#ifdef __NT__
  if ((THIS->box.fd >= 0) &&
      !(fd_query_properties(THIS->box.fd, fd_CAN_NONBLOCK) & fd_CAN_NONBLOCK)) {
    Pike_error("set_backend() on non-socket!\n");
  }
#endif /* __NT__ */

  if (f->box.backend)
    change_backend_for_box (&f->box, backend);
  else
    INIT_FD_CALLBACK_BOX (&f->box, backend, f->box.ref_obj,
			  f->box.fd, 0, got_fd_event, f->box.flags);
}

/*! @decl Pike.Backend query_backend()
 *!
 *! Return the backend used for the callbacks.
 *!
 *! @seealso
 *!   @[set_backend]
 */
static void file_query_backend (INT32 args)
{
  pop_n_elems (args);
  ref_push_object (get_backend_obj (THIS->box.backend ? THIS->box.backend :
				    default_backend));
}

/*! @decl void set_nonblocking()
 *!
 *! Sets this file to nonblocking operation.
 *!
 *! @note
 *!   Nonblocking operation is not supported on all Stdio.File objects.
 *!   Notably it is not guaranteed to be supported on objects returned
 *!   by @[pipe()] unless @[PROP_NONBLOCK] was specified in the call
 *!   to @[pipe()].
 *!
 *! @seealso
 *!   @[set_blocking()]
 */
static void file_set_nonblocking(INT32 UNUSED(args))
{
  if(FD < 0) Pike_error("File not open.\n");

  if(!(THIS->open_mode & fd_CAN_NONBLOCK))
    Pike_error("This file does not support nonblocking operation.\n");

  if(set_nonblocking(FD,1))
  {
    ERRNO=errno;
    push_int (ERRNO);
    f_strerror (1);
    Pike_error("Stdio.File->set_nonblocking() failed: %S\n",
	       Pike_sp[-1].u.string);
  }

  THIS->open_mode |= FILE_NONBLOCKING;
}

/*! @decl void set_blocking()
 *!
 *! Sets this file to blocking operation.
 *!
 *! This is the inverse operation of @[set_nonblocking()].
 *!
 *! @seealso
 *!   @[set_nonblocking()]
 */
static void file_set_blocking(INT32 UNUSED(args))
{
  if(FD >= 0)
  {
    set_nonblocking(FD,0);
    THIS->open_mode &=~ FILE_NONBLOCKING;
  }
}

/*! @decl void set_close_on_exec(int(0..1) yes_no)
 *!
 *! Marks the file as to be closed in spawned processes.
 *!
 *! This function determines whether this file will be closed when
 *! calling exec().
 *!
 *! Default is that the file WILL be closed on exec except for
 *! stdin, stdout and stderr.
 *!
 *! @seealso
 *!   @[Process.create_process()], @[exec()]
 */
static void file_set_close_on_exec(INT32 args)
{
  if(args != 1)
    SIMPLE_WRONG_NUM_ARGS_ERROR("set_close_on_exec", 1);
  if(FD <0)
    Pike_error("File not open.\n");

  if(UNSAFE_IS_ZERO(Pike_sp-args))
  {
    my_set_close_on_exec(FD,0);
  }else{
    my_set_close_on_exec(FD,1);
  }
}

/*! @decl int is_open()
 *!
 *! Returns true if the file is open.
 *!
 *! @note
 *! If the file is a socket that has been closed from the remote side,
 *! this function might still return true.
 *!
 *! @note
 *! Most methods can't be called for a file descriptor that isn't
 *! open. Notable exceptions @[errno], @[mode], and the set and query
 *! functions for callbacks and backend.
 */
static void file_is_open (INT32 args)
{
  /* Note: Even though we'd like to, we can't accurately tell whether
   * a socket has been closed from the remote end or not. */
  pop_n_elems (args);
  push_int (FD >= 0);
}

/*! @decl int query_fd()
 *!
 *! Returns the file descriptor number associated with this object.
 */
static void file_query_fd(INT32 args)
{
  if(FD < 0)
    Pike_error("File not open.\n");

  pop_n_elems(args);
  push_int(FD);
}

/*! @decl int release_fd()
 *!
 *! Returns the file descriptor number associated with this object, in
 *! addition to releasing it so that this object behaves as if closed.
 *! Other settings like callbacks and backend remain intact.
 *! @[take_fd] can later be used to reinstate the file descriptor so
 *! that the state is restored.
 *!
 *! @seealso
 *!   @[query_fd()], @[take_fd()]
 */
static void file_release_fd(INT32 args)
{
  file_query_fd(args);
  change_fd_for_box(&THIS->box, -1);
}

/*! @decl void take_fd(int fd)
 *!
 *! Rehooks the given file descriptor number to be associated with
 *! this object. As opposed to using @[open] with a file descriptor
 *! number, it will be closed by this object upon destruct or when
 *! @[close] is called.
 *!
 *! @seealso
 *!   @[release_fd()]
 */
static void file_take_fd(INT32 args)
{
  if (args != 1)
    SIMPLE_WRONG_NUM_ARGS_ERROR ("take_fd", 1);
  if (TYPEOF(Pike_sp[-args]) != PIKE_T_INT)
    SIMPLE_ARG_TYPE_ERROR ("take_fd", 0, "int");
  change_fd_for_box(&THIS->box, Pike_sp[-args].u.integer);
}

PMOD_EXPORT struct object *file_make_object_from_fd(int fd, int mode, int guess)
{
  struct object *o;
  struct my_file *f;
  if (Pike_fp->context->prog == file_program) {
    /* Called from within the file (aka Fd) object.
     * Attempt to clone ourselves.
     */
    ONERROR err;
    SET_ONERROR(err, do_close_fd, (ptrdiff_t) fd);
    o = clone_object_from_object(Pike_fp->current_object, 0);
    UNSET_ONERROR(err);
    if (!o->prog) return NULL;	/* Destructed in create() or __INIT(). */
    f = (struct my_file *)(o->storage + Pike_fp->context->storage_offset);
    f->flags |= (THIS->flags & FILE_HAVE_RECV_FD);
  } else {
    /* Clone a plain Fd object. */
    o = fast_clone_object(file_program);
    f = (struct my_file *) o->storage + file_program->inherits->storage_offset;
  }
  change_fd_for_box(&f->box, fd);
  if (fd >= 0) {
    f->open_mode=mode | fd_query_properties(fd, guess);
#ifdef PIKE_DEBUG
    debug_check_fd_not_in_use (fd);
#endif
  } else {
    f->open_mode = 0;
  }
  return o;
}

PMOD_EXPORT void push_new_fd_object(int factory_fun_num,
				    int fd, int mode, int guess)
{
  struct object *o = NULL;
  struct my_file *f;
  ONERROR err;
  struct inherit *inh;
  struct identifier *i;

  SET_ONERROR(err, do_close_fd, (ptrdiff_t) fd);
  apply_current(factory_fun_num, 0);
  if ((TYPEOF(Pike_sp[-1]) != PIKE_T_OBJECT) ||
      !(o = Pike_sp[-1].u.object)->prog ||
      ((inh = &o->prog->inherits[SUBTYPEOF(Pike_sp[-1])])->prog != file_program)) {
    Pike_error("Invalid return value from fd_factory(). "
	       "Expected object(is Stdio.Fd).\n");
  }
  f = (struct my_file *)(o->storage + inh->storage_offset);
  if (f->box.fd != -1) {
    Pike_error("Invalid return value from fd_factory(). "
	       "Expected unopened object(is Stdio.Fd). fd:%d\n",
	       f->box.fd);
  }
  UNSET_ONERROR(err);
  change_fd_for_box(&f->box, fd);
  if (fd >= 0) {
    f->open_mode=mode | fd_query_properties(fd, guess);
#ifdef PIKE_DEBUG
    debug_check_fd_not_in_use (fd);
#endif
  } else {
    f->open_mode = 0;
  }

  i = ID_FROM_INT(o->prog, fd_receive_fd_fun_num + inh->identifier_level);
  if (((i->identifier_flags & IDENTIFIER_TYPE_MASK) ==
       IDENTIFIER_PIKE_FUNCTION) && (i->func.offset != -1)) {
    /* receive_fd() is not a prototype. */
    f->flags |= FILE_HAVE_RECV_FD;
  }
}

/*! @decl void set_buffer(int bufsize, string mode)
 *! @decl void set_buffer(int bufsize)
 *!
 *! Set internal socket buffer.
 *!
 *! This function sets the internal buffer size of a socket or stream.
 *!
 *! The second argument allows you to set the read or write buffer by
 *! specifying @expr{"r"@} or @expr{"w"@}.
 *!
 *! @note
 *!   It is not guaranteed that this function actually does anything,
 *!   but it certainly helps to increase data transfer speed when it does.
 *!
 *! @seealso
 *!   @[open_socket()], @[accept()]
 */
static void file_set_buffer(INT32 args)
{
  INT32 bufsize;
  int flags;

  if(FD==-1)
    Pike_error("Stdio.File->set_buffer() on closed file.\n");
  if(args<1)
    SIMPLE_WRONG_NUM_ARGS_ERROR("set_buffer", 1);
  if(args>2)
    SIMPLE_WRONG_NUM_ARGS_ERROR("set_buffer", 2);
  if(TYPEOF(Pike_sp[-args]) != PIKE_T_INT)
    SIMPLE_ARG_TYPE_ERROR("set_buffer", 1, "int");

  bufsize=Pike_sp[-args].u.integer;
  if(bufsize < 0)
    Pike_error("Bufsize must be larger than zero.\n");

  if(args>1)
  {
    if(TYPEOF(Pike_sp[1-args]) != PIKE_T_STRING)
      SIMPLE_ARG_TYPE_ERROR("set_buffer", 2, "string");
    flags=parse(Pike_sp[1-args].u.string->str);
  }else{
    flags=FILE_READ | FILE_WRITE;
  }

#ifdef SOCKET_BUFFER_MAX
#if SOCKET_BUFFER_MAX
  if(bufsize>SOCKET_BUFFER_MAX) bufsize=SOCKET_BUFFER_MAX;
#endif
  flags &= THIS->open_mode;
#ifdef SO_RCVBUF
  if(flags & FILE_READ)
  {
    int tmp=bufsize;
    fd_setsockopt(FD,SOL_SOCKET, SO_RCVBUF, (char *)&tmp, sizeof(tmp));
  }
#endif /* SO_RCVBUF */

#ifdef SO_SNDBUF
  if(flags & FILE_WRITE)
  {
    int tmp=bufsize;
    fd_setsockopt(FD,SOL_SOCKET, SO_SNDBUF, (char *)&tmp, sizeof(tmp));
  }
#endif /* SO_SNDBUF */
#endif
}

#if !defined(HAVE_SOCKETPAIR) || !defined(UNIX_SOCKETS_WORKS_WITH_SHUTDOWN)

/* Paranoia... */
#undef UNIX_SOCKETS_WORKS_WITH_SHUTDOWN

#ifndef AF_UNIX
#define AF_UNIX	4711
#endif /* AF_UNIX */

#ifdef SOCKETPAIR_DEBUG
#define SP_DEBUG(X)	fprintf X
#else /* !SOCKETPAIR_DEBUG */
#define SP_DEBUG(X)
#endif /* SOCKETPAIR_DEBUG */

/* No socketpair() ?
 * No AF_UNIX sockets ?
 * No hope ?
 *
 * Don't despair, socketpair_ultra is here!
 * Tests done by an independant institute in Europe show that
 * socketpair_ultra is 50% more portable than other leading
 * brands of socketpair.
 *                                                   /Hubbe
 */

/* redefine socketpair to something that hopefully won't
 * collide with any libs or headers. Also useful when testing
 * this code on a system that _has_ socketpair...
 */

/* Protected since errno may expand to a function call. */
#ifndef errno
extern int errno;
#endif /* !errno */

static int socketpair_fd = -1;
int my_socketpair(int family, int type, int protocol, int sv[2])
{
  static struct sockaddr_in my_addr;
  struct sockaddr_in addr,addr2;
  int retries=0;
  /* Solaris and AIX think this variable should be a size_t, everybody else
   * thinks it should be an int.
   */
  ACCEPT_SIZE_T len;

  memset(&addr,0,sizeof(struct sockaddr_in));

  /* We lie, we actually create an AF_INET socket... */
  if(family != AF_UNIX || type != SOCK_STREAM)
  {
    errno=EINVAL;
    return -1;
  }

  sv[0] = -1;

  if((sv[1]=fd_socket(AF_INET, SOCK_STREAM, 0)) <0) {
    SP_DEBUG((stderr, "my_socketpair:fd_socket() failed, errno:%d (2)\n",
	      errno));
    return -1;
  }

  /* FIXME: The remainder of the code is NOT multithread-safe! */

  if(socketpair_fd==-1)
  {
    if((socketpair_fd=fd_socket(AF_INET, SOCK_STREAM, 0)) < 0) {
      SP_DEBUG((stderr, "my_socketpair:fd_socket() failed, errno:%d\n",
		errno));
      return -1;
    }

    /* I wonder what is most common a loopback on ip# 127.0.0.1 or
     * a loopback with the name "localhost"?
     * Let's hope those few people who don't have socketpair have
     * a loopback on 127.0.0.1
     */
    memset(&my_addr,0,sizeof(struct sockaddr_in));
    my_addr.sin_family=AF_INET;
    my_addr.sin_addr.s_addr=htonl(INADDR_ANY);
    my_addr.sin_port=htons(0);


    /* Bind our sockets on any port */
    if(fd_bind(socketpair_fd, (struct sockaddr *)&my_addr, sizeof(addr)) < 0)
    {
      SP_DEBUG((stderr, "my_socketpair:fd_bind() failed, errno:%d\n",
		errno));
      while (fd_close(socketpair_fd) && errno == EINTR) {}
      socketpair_fd=-1;
      return -1;
    }

    /* Check what ports we got.. */
    len = sizeof(my_addr);
    if(fd_getsockname(socketpair_fd,(struct sockaddr *)&my_addr,&len) < 0)
    {
      SP_DEBUG((stderr, "my_socketpair:fd_getsockname() failed, errno:%d\n",
		errno));
      while (fd_close(socketpair_fd) && errno == EINTR) {}
      socketpair_fd=-1;
      return -1;
    }

    /* Listen to connections on our new socket */
    if(fd_listen(socketpair_fd, 5) < 0)
    {
      SP_DEBUG((stderr, "my_socketpair:fd_listen() failed, errno:%d\n",
		errno));
      while (fd_close(socketpair_fd) && errno == EINTR) {}
      socketpair_fd=-1;
      return -1;
    }

    set_close_on_exec(socketpair_fd, 1);

    set_nonblocking(socketpair_fd, 1);

    my_addr.sin_addr.s_addr=inet_addr("127.0.0.1");
  }

/*  set_nonblocking(sv[1],1); */

retry_connect:
  retries++;
  if(fd_connect(sv[1], (struct sockaddr *)&my_addr, sizeof(addr)) < 0)
  {
/*    fprintf(stderr,"errno=%d (%d)\n",errno,EWOULDBLOCK); */
    SP_DEBUG((stderr, "my_socketpair:fd_connect() failed, errno:%d (%d)\n",
	      errno, EWOULDBLOCK));
    if((errno != EWOULDBLOCK)
#ifdef WSAEWOULDBLOCK
       && (errno != WSAEWOULDBLOCK)
#endif /* WSAEWOULDBLOCK */
       )
    {
      int tmp2;
      for(tmp2=0;tmp2<20;tmp2++)
      {
	int tmp;
	ACCEPT_SIZE_T len2;

	len2=sizeof(addr);
	tmp=fd_accept(socketpair_fd,(struct sockaddr *)&addr,&len2);

	if(tmp!=-1) {
	  SP_DEBUG((stderr, "my_socketpair:fd_accept() failed, errno:%d\n",
		    errno));
	  while (fd_close(tmp) && errno == EINTR) {}
	}
	else
	  break;
      }
      if(retries > 20) return -1;
      goto retry_connect;
    }
  }


  /* Accept connection
   * Make sure this connection was our OWN connection,
   * otherwise some wizeguy could interfere with our
   * pipe by guessing our socket and connecting at
   * just the right time... Pike is supposed to be
   * pretty safe...
   */
  do
  {
    ACCEPT_SIZE_T len3;

    if (sv[0] >= 0) {
      /* Close the bad fd from last loop. */
      while (fd_close(sv[0]) && errno == EINTR)
	;
    }

    len3=sizeof(addr);
  retry_accept:
    retries++;
    {
#ifdef HAVE_AND_USE_POLL
      struct pollfd fds;
      int timeout = 1;

      fds.fd = socketpair_fd;
      fds.events = POLLIN;
      fds.revents = 0;

      poll(&fds, 1, timeout);
#else
      fd_set fds;

      struct timeval tv;
      tv.tv_usec=5;
      tv.tv_sec=0;

      fd_FD_ZERO(&fds);
      fd_FD_SET(socketpair_fd, &fds);

      fd_select(socketpair_fd + 1, &fds, 0, 0, &tv);
#endif
    }

    sv[0]=fd_accept(socketpair_fd,(struct sockaddr *)&addr,&len3);

    if(sv[0] < 0) {
      SP_DEBUG((stderr, "my_socketpair:fd_accept() failed, errno:%d (2)\n",
		errno));
      if(retries <= 20) goto retry_accept;
      while (fd_close(sv[1]) && errno == EINTR) {}
      return -1;
    }

    set_nonblocking(sv[0],0);

    /* We do not trust accept */
    len=sizeof(addr);
    if(fd_getpeername(sv[0], (struct sockaddr *)&addr,&len)) {
      SP_DEBUG((stderr, "my_socketpair:fd_getpeername() failed, errno:%d\n",
		errno));
      return -1;
    }
    len=sizeof(addr);
    if(fd_getsockname(sv[1],(struct sockaddr *)&addr2,&len) < 0) {
      SP_DEBUG((stderr, "my_socketpair:fd_getsockname() failed, errno:%d\n",
		errno));
      return -1;
    }
  }while(len < (int)sizeof(addr) ||
	 addr2.sin_addr.s_addr != addr.sin_addr.s_addr ||
	 addr2.sin_port != addr.sin_port);

/*  set_nonblocking(sv[1],0); */

  SP_DEBUG((stderr, "my_socketpair: succeeded\n",
	    errno));

  return 0;
}

int socketpair_ultra(int family, int type, int protocol, int sv[2])
{
  int retries=0;

  while(1)
  {
    int ret=my_socketpair(family, type, protocol, sv);
    if(ret>=0) return ret;

    switch(errno)
    {
      case EAGAIN: break;

      case EADDRINUSE:
	if(retries++ > 10) return ret;
	break;

      default:
	return ret;
    }
  }
}

#ifndef HAVE_SOCKETPAIR
#define socketpair socketpair_ultra
#endif
#endif /* !HAVE_SOCKETPAIR || !UNIX_SOCKETS_WORKS_WITH_SHUTDOWN */

/*! @decl Stdio.File pipe()
 *! @decl Stdio.File pipe(int flags)
 */
static void file_pipe(INT32 args)
{
  int inout[2] = { -1, -1 };
  int i = 0;

  int type=fd_CAN_NONBLOCK | fd_BIDIRECTIONAL;
  int reverse;

  check_all_args(NULL, args, BIT_INT | BIT_VOID, 0);
  if(args && !SUBTYPEOF(Pike_sp[-1])) type = Pike_sp[-args].u.integer;

  reverse = type & fd_REVERSE;
  type &= ~fd_REVERSE;

  close_fd(0);
  pop_n_elems(args);
  ERRNO=0;

  do
  {
#ifdef PIPE_CAPABILITIES
    if(!(type & ~(PIPE_CAPABILITIES)))
    {
      i=fd_pipe(&inout[0]);
      if (i >= 0) {
	type=PIPE_CAPABILITIES;
	break;
      }
    }
#endif

#ifdef UNIX_SOCKETS_WORKS_WITH_SHUTDOWN
#undef UNIX_SOCKET_CAPABILITIES
#define UNIX_SOCKET_CAPABILITIES (fd_INTERPROCESSABLE | fd_BIDIRECTIONAL | fd_CAN_NONBLOCK | fd_CAN_SHUTDOWN | fd_SEND_FD)
#endif

#if defined(HAVE_SOCKETPAIR)
    if(!(type & ~(UNIX_SOCKET_CAPABILITIES)))
    {
      i=fd_socketpair(AF_UNIX, SOCK_STREAM, 0, inout);
      if (i >= 0) {
	type=UNIX_SOCKET_CAPABILITIES;
	break;
      }
    }
#endif

#ifndef UNIX_SOCKETS_WORKS_WITH_SHUTDOWN
    if(!(type & ~(SOCKET_CAPABILITIES)))
    {
      i=socketpair_ultra(AF_UNIX, SOCK_STREAM, 0, inout);
      if (i >= 0) {
	type=SOCKET_CAPABILITIES;
	break;
      }
    }
#endif

#ifdef HAVE_OPENPTY
    if (!(type & ~(TTY_CAPABILITIES)))
    {
      i = openpty(inout, inout + 1, NULL, NULL, NULL);
      if (i >= 0) {
	type = TTY_CAPABILITIES;
	break;
      }
    }
#endif

    if (!i) {
      Pike_error("Cannot create a pipe matching those parameters.\n");
    }
  }while(0);

  if ((i<0) || (inout[0] < 0) || (inout[1] < 0))
  {
    ERRNO=errno;
    if (inout[0] >= 0) {
      while (fd_close(inout[0]) && errno == EINTR) {}
    }
    if (inout[1] >= 0) {
      while (fd_close(inout[1]) && errno == EINTR) {}
    }
    errno = ERRNO;
    push_int(0);
  }
  else if (reverse)
  {
    init_fd(inout[1], FILE_WRITE | (type&fd_BIDIRECTIONAL?FILE_READ:0) |
	    fd_query_properties(inout[1], type), 0);

    my_set_close_on_exec(inout[1],1);
    my_set_close_on_exec(inout[0],1);
    change_fd_for_box (&THIS->box, inout[1]);

    ERRNO=0;
    push_new_fd_object(fd_fd_factory_fun_num, inout[0],
		       (type&fd_BIDIRECTIONAL?FILE_WRITE:0)| FILE_READ, type);
  } else {
    init_fd(inout[0], FILE_READ | (type&fd_BIDIRECTIONAL?FILE_WRITE:0) |
	    fd_query_properties(inout[0], type), 0);

    my_set_close_on_exec(inout[0],1);
    my_set_close_on_exec(inout[1],1);
    change_fd_for_box (&THIS->box, inout[0]);

    ERRNO=0;
    push_new_fd_object(fd_fd_factory_fun_num, inout[1],
		       (type&fd_BIDIRECTIONAL?FILE_READ:0)| FILE_WRITE, type);
  }
}

static void file_handle_events(int event)
{
  struct object *o=Pike_fp->current_object;
  struct my_file *f = THIS;
  struct identifier *i;

  switch(event)
  {
    case PROG_EVENT_INIT:
      f->box.backend = NULL;
      init_fd (-1, 0, 0);
      INIT_FD_CALLBACK_BOX(&f->box, NULL, o, f->box.fd, 0, got_fd_event, f->box.flags);

      i = ID_FROM_INT(o->prog, fd_receive_fd_fun_num +
		      Pike_fp->context->identifier_level);
      if (((i->identifier_flags & IDENTIFIER_TYPE_MASK) ==
	   IDENTIFIER_PIKE_FUNCTION) && (i->func.offset != -1)) {
	/* receive_fd() is not a prototype. */
	f->flags |= FILE_HAVE_RECV_FD;
      }
      break;

    case PROG_EVENT_EXIT:
      if(!(f->flags & (FILE_NO_CLOSE_ON_DESTRUCT |
		       FILE_LOCK_FD |
		       FILE_NOT_OPENED)))
	close_fd(1);
      else
	free_fd_stuff();
#ifdef HAVE_PIKE_SEND_FD
      if (f->fd_info) {
	free(f->fd_info);
	f->fd_info = NULL;
      }
#endif
      unhook_fd_callback_box (&f->box);
      break;

    case PROG_EVENT_GC_RECURSE:
      if (f->box.backend) {
	/* Need to deregister events if the gc has freed callbacks.
	 * This might lead to the file object being freed altogether. */
	int cb_events = 0;
	size_t ev;
	for (ev = 0; ev < NELEM (f->event_cbs); ev++)
	  if (TYPEOF(f->event_cbs[ev]) != PIKE_T_INT)
	    cb_events |= 1 << ev;
	SUB_FD_EVENTS (f, ~cb_events);
      }
      break;
  }
}


static void low_dup(struct object *UNUSED(toob),
		    struct my_file *to,
		    struct my_file *from)
{
  size_t ev;

  debug_check_internals (from);

  my_set_close_on_exec(to->box.fd, to->box.fd > 2);

  to->open_mode=from->open_mode;
  to->flags = from->flags & ~(FILE_NO_CLOSE_ON_DESTRUCT |
			      FILE_LOCK_FD |
			      FILE_NOT_OPENED);
  /* FIXME: FILE_HAVE_RECV_FD? */

  /* Enforce that stdin, stdout and stderr aren't closed during
   * normal operation.
   */
  if (to->box.fd <= 2) {
    to->flags |= FILE_NO_CLOSE_ON_DESTRUCT;
    dmalloc_accept_leak_fd(to->box.fd);
  }

  /* Note: This previously enabled all events for which there were
   * callbacks instead of copying the event settings from the source
   * file. */

  unhook_fd_callback_box (&to->box);
  if (from->box.backend)
    INIT_FD_CALLBACK_BOX (&to->box, from->box.backend, to->box.ref_obj,
			  to->box.fd, from->box.events, got_fd_event, from->box.flags);

  for (ev = 0; ev < NELEM (to->event_cbs); ev++)
    assign_svalue (&to->event_cbs[ev], &from->event_cbs[ev]);

  debug_check_internals (to);
}

/*! @decl int dup2(Stdio.File to)
 *!
 *! Duplicate a file over another.
 *!
 *! This function works similarly to @[assign()], but instead of making
 *! the argument a reference to the same file, it creates a new file
 *! with the same properties and places it in the argument.
 *!
 *! @returns
 *!   Returns @expr{1@} on success and @expr{0@} (zero) on failure.
 *!
 *! @note
 *!   @[to] need not be open, in which
 *!   case a new fd is allocated.
 *!
 *! @note
 *!   Note also that @[to] is also assigned to the same backend (if any)
 *!   as this object.
 *!
 *! @seealso
 *!   @[assign()], @[dup()]
 */
static void file_dup2(INT32 args)
{
  struct object *o;
  struct my_file *fd;

  if(args != 1)
    SIMPLE_WRONG_NUM_ARGS_ERROR("dup2", 1);

  if(FD < 0)
    Pike_error("File not open.\n");

  if(TYPEOF(Pike_sp[-args]) != PIKE_T_OBJECT)
    SIMPLE_ARG_TYPE_ERROR("dup2", 1, "Stdio.File");

  o=Pike_sp[-args].u.object;

  fd=get_file_storage(o);

  if(!fd)
    SIMPLE_ARG_TYPE_ERROR("dup2", 1, "Stdio.File");

  if(fd->box.fd < 0) {
    int new_fd;
    if((new_fd = fd_dup(FD)) < 0)
    {
      ERRNO = errno;
      pop_n_elems(args);
      push_int(0);
      return;
    }
    fd->box.revents = 0;
    change_fd_for_box (&fd->box, new_fd);
  } else {
    if (fd->flags & FILE_LOCK_FD) {
      Pike_error("File has been temporarily locked from closing.\n");
    }

    if(fd_dup2(FD, fd->box.fd) < 0)
    {
      ERRNO = errno;
      pop_n_elems(args);
      push_int(0);
      return;
    }
    THIS->box.revents = 0;
  }
  ERRNO=0;
  low_dup(o, fd, THIS);

  pop_n_elems(args);
  push_int(1);
}

/*! @decl Stdio.Fd dup()
 *!
 *!   Duplicate the file.
 *!
 *! @seealso
 *!   @[dup2()]
 */
static void file_dup(INT32 args)
{
  int fd;
  struct object *o;
  struct my_file *f;

  pop_n_elems(args);

  if(FD < 0)
    Pike_error("File not open.\n");

  if((fd=fd_dup(FD)) < 0)
  {
    ERRNO=errno;
    push_int(0);
    return;
  }
  push_new_fd_object(fd_fd_factory_fun_num,
		     fd, THIS->open_mode, THIS->open_mode);
  o = Pike_sp[-1].u.object;
  f = ((struct my_file *)
       (o->storage + o->prog->inherits[SUBTYPEOF(Pike_sp[-1])].storage_offset));
  ERRNO=0;
  low_dup(o, f, THIS);
}

/*! @decl int(0..1) open_socket(int|void port, string|void addr, @
 *!                             int|string|void family_hint)
 */
static void file_open_socket(INT32 args)
{
  int fd;
  int family=-1;

  close_fd(0);

  if (args > 2 && TYPEOF(Pike_sp[2-args]) == PIKE_T_INT &&
      Pike_sp[2-args].u.integer != 0)
    family = Pike_sp[2-args].u.integer;
  else if (args > 2 && TYPEOF(Pike_sp[2-args]) == PIKE_T_STRING &&
	   !Pike_sp[2-args].u.string->size_shift) {
    PIKE_SOCKADDR addr;
    get_inet_addr(&addr, (char *) STR0(Pike_sp[2-args].u.string),
                  NULL, -1, 0);
    family = SOCKADDR_FAMILY(addr);
    INVALIDATE_CURRENT_TIME();
  }

  if (args && TYPEOF(Pike_sp[-args]) == PIKE_T_INT &&
      Pike_sp[-args].u.integer < 0) {
    pop_n_elems(args);
    args = 0;
  }

/*   fprintf(stderr, "file_open_socket: family: %d\n", family); */

  if (args) {
    PIKE_SOCKADDR addr;
    int addr_len;
    char *name;
    int o;

    if (TYPEOF(Pike_sp[-args]) != PIKE_T_INT &&
	(TYPEOF(Pike_sp[-args]) != PIKE_T_STRING ||
	 Pike_sp[-args].u.string->size_shift)) {
      SIMPLE_ARG_TYPE_ERROR("open_socket", 1, "int|string(8bit)");
    }
    if (args > 1 && !UNSAFE_IS_ZERO(&Pike_sp[1-args])) {
      if (TYPEOF(Pike_sp[1-args]) != PIKE_T_STRING) {
	SIMPLE_ARG_TYPE_ERROR("open_socket", 2, "string");
      }

      name = Pike_sp[1-args].u.string->str;
    } else {
      name = NULL;
    }
    addr_len = get_inet_addr(&addr, name,
			     (TYPEOF(Pike_sp[-args]) == PIKE_T_STRING?
			      Pike_sp[-args].u.string->str : NULL),
			     (TYPEOF(Pike_sp[-args]) == PIKE_T_INT?
			      Pike_sp[-args].u.integer : -1), 0);
    INVALIDATE_CURRENT_TIME();

    fd=fd_socket((family<0? SOCKADDR_FAMILY(addr):family), SOCK_STREAM, 0);
    if(fd < 0)
    {
      ERRNO=errno;
      pop_n_elems(args);
      push_int(0);
      return;
    }

    o=1;
    if(fd_setsockopt(fd, SOL_SOCKET, SO_REUSEADDR, (char *)&o, sizeof(int)) < 0) {
      ERRNO=errno;
      while (fd_close(fd) && errno == EINTR) {}
      errno = ERRNO;
      pop_n_elems(args);
      push_int(0);
      return;
    }

#if defined(IPV6_V6ONLY) && defined(IPPROTO_IPV6)
    if ((family<0? SOCKADDR_FAMILY(addr):family) == AF_INET6) {
      /* Attempt to enable dual-stack (ie mapped IPv4 adresses).
       * Needed on WIN32.
       * cf http://msdn.microsoft.com/en-us/library/windows/desktop/bb513665(v=vs.85).aspx
       */
      o = 0;
      fd_setsockopt(fd, IPPROTO_IPV6, IPV6_V6ONLY, (char *)&o, sizeof(int));
    }
#endif

#ifdef SO_REUSEPORT
    /* FreeBSD 7.x wants this to reuse portnumbers.
     * Linux 2.6.x seems to have reserved a slot for the option, but not
     * enabled it. Survive libc's with the option on kernels without.
     *
     * The emulated Linux runtime on MS Windows 10 fails this with EINVAL.
     */
    o=1;
    if((fd_setsockopt(fd, SOL_SOCKET, SO_REUSEPORT, (char *)&o, sizeof(int)) < 0)
#ifdef ENOPROTOOPT
       && (errno != ENOPROTOOPT)
#endif
#ifdef EINVAL
       && (errno != EINVAL)
#endif
#ifdef WSAENOPROTOOPT
       && (errno != WSAENOPROTOOPT)
#endif
       ){
      ERRNO=errno;
      while (fd_close(fd) && errno == EINTR) {}
      errno = ERRNO;
      pop_n_elems(args);
      push_int(0);
      return;
    }
#endif /* SO_REUSEPORT */
    if (fd_bind(fd, (struct sockaddr *)&addr, addr_len) < 0) {
      ERRNO=errno;
      while (fd_close(fd) && errno == EINTR) {}
      errno = ERRNO;
      pop_n_elems(args);
      push_int(0);
      return;
    }
  } else {
    int o;
    fd=fd_socket((family<0? AF_INET:family), SOCK_STREAM, 0);
    if(fd < 0)
    {
      ERRNO=errno;
      pop_n_elems(args);
      push_int(0);
      return;
    }
    o=1;
    if(fd_setsockopt(fd, SOL_SOCKET, SO_REUSEADDR, (char *)&o, sizeof(int)) < 0) {
      ERRNO=errno;
      while (fd_close(fd) && errno == EINTR) {}
      errno = ERRNO;
      pop_n_elems(args);
      push_int(0);
      return;
    }

#if defined(IPV6_V6ONLY) && defined(IPPROTO_IPV6)
    if ((family<0? AF_INET:family) == AF_INET6) {
      /* Attempt to enable dual-stack (ie mapped IPv4 adresses).
       * Needed on WIN32.
       * cf http://msdn.microsoft.com/en-us/library/windows/desktop/bb513665(v=vs.85).aspx
       */
      o = 0;
      fd_setsockopt(fd, IPPROTO_IPV6, IPV6_V6ONLY, (char *)&o, sizeof(int));
    }
#endif

#ifdef SO_REUSEPORT
    /* FreeBSD 7.x wants this to reuse portnumbers.
     * Linux 2.6.x seems to have reserved a slot for the option, but not
     * enabled it. Survive libc's with the option on kernels without.
     *
     * The emulated Linux runtime on MS Windows 10 fails this with EINVAL.
     */
    o=1;
    if((fd_setsockopt(fd, SOL_SOCKET, SO_REUSEPORT, (char *)&o, sizeof(int)) < 0)
#ifdef ENOPROTOOPT
       && (errno != ENOPROTOOPT)
#endif
#ifdef EINVAL
       && (errno != EINVAL)
#endif
#ifdef WSAENOPROTOOPT
       && (errno != WSAENOPROTOOPT)
#endif
       ){
      ERRNO=errno;
      while (fd_close(fd) && errno == EINTR) {}
      errno = ERRNO;
      pop_n_elems(args);
      push_int(0);
      return;
    }
#endif /* SO_REUSEPORT */
  }

  init_fd(fd, FILE_READ | FILE_WRITE |
	  fd_query_properties(fd, SOCKET_CAPABILITIES), 0);
  my_set_close_on_exec(fd,1);
  change_fd_for_box (&THIS->box, FD);
  ERRNO=0;

  pop_n_elems(args);
  push_int(1);
}

/*! @decl int(0..1) set_keepalive(int(0..1) on_off)
 *!
 *! Equivalent to setsockopt(Stdio.SO_KEEPALIVE, on_off), but will set errno
 *! if SO_KEEPALIVE is not supported, rather than issuing a compilation error
 *! for the missing constant.
 */
static void file_set_keepalive(INT32 args)
{
  int tmp, i;
  INT_TYPE t;

  get_all_args(NULL, args, "%i", &t);

  /* In case int and INT_TYPE have different sizes */
  tmp = t;

#ifdef SO_KEEPALIVE
  i = fd_setsockopt(FD,SOL_SOCKET, SO_KEEPALIVE, (char *)&tmp, sizeof(tmp));
  if(i)
  {
    ERRNO=errno;
  }else{
    ERRNO=0;
  }
#else /* !SO_KEEPALIVE */
#ifdef ENOTSUP
  ERRNO = errno = ENOTSUP;
#else /* !ENOTSUP */
#ifdef ENOTTY
  ERRNO = errno = ENOTTY;
#else /* !ENOTTY */
  ERRNO = errno = EIO;
#endif /* ENOTTY */
#endif /* ENOTSUP */
#endif /* SO_KEEPALIVE */
  pop_n_elems(args);
  push_int(!i);
}

/*! @decl int(0..1) setsockopt(int level,int opt,int state)
 *!
 *! Set socket options like Stdio.SO_KEEPALIVE. This function is always
 *! available; the presence or absence of the option constants indicates
 *! availability of those features.
 *!
 *! @returns
 *!   1 if successful, 0 if not (and sets errno())
 *!
 *! @seealso
 *!   @[set_keepalive()]
 */
static void file_setsockopt(INT32 args)
{
  int tmp, i, opt, level;
  INT_TYPE o, t, l;

  get_all_args(NULL, args, "%i%i%i", &l, &o, &t);

  /* In case int and INT_TYPE have different sizes */
  tmp = t; opt = o; level = l;

  i = fd_setsockopt(FD, level, opt, (char *)&tmp, sizeof(tmp));
  if(i)
  {
    ERRNO=errno;
  }else{
    ERRNO=0;
  }
  pop_n_elems(args);
  push_int(!i);
}

#ifdef HAVE_SYS_UN_H
#include <sys/un.h>

#ifndef PATH_MAX
#ifdef _POSIX_PATH_MAX
#define PATH_MAX	_POSIX_PATH_MAX
#else /* !_POSIX_PATH_MAX */
#define PATH_MAX	255	/* Minimum according to POSIX. */
#endif /* _POSIX_PATH_MAX */
#endif /* !PATH_MAX */

/*! @decl int(0..1) connect_unix( string filename )
 *!
 *!   Open a UNIX domain socket connection to the specified destination.
 *!
 *! @param filename
 *!   Filename to create.
 *!
 *!   In nonblocking mode, success is indicated with the write-callback,
 *!   and failure with the close-callback or the read_oob-callback.
 *!
 *! @returns
 *!   Returns @expr{1@} on success, and @expr{0@} on failure.
 *!
 *! @note
 *!   In nonblocking mode @expr{0@} (zero) may be returned and @[errno()] set
 *!   to @tt{EWOULDBLOCK@} or @tt{WSAEWOULDBLOCK@}. This should not be regarded
 *!   as a connection failure.
 *!
 *! @note
 *!   @[path] had a quite restrictive length limit (~100 characters)
 *!   prior to Pike 7.8.334.
 */
static void file_connect_unix( INT32 args )
{
  struct sockaddr_un *name;
  int addr_len;
  int tmp;

  if( args != 1 )
    SIMPLE_WRONG_NUM_ARGS_ERROR("connect_unix", 1);
  if( (TYPEOF(Pike_sp[-args]) != PIKE_T_STRING) ||
      (Pike_sp[-args].u.string->size_shift) )
    Pike_error("Illegal argument. Expected string(8bit)\n");

  /* NOTE: Some operating systems (eg Linux 2.6) do not support
   *       paths longer than what fits into a plain struct sockaddr_un.
   */
  addr_len = sizeof(struct sockaddr_un) + Pike_sp[-args].u.string->len + 1 -
    sizeof(name->sun_path);
  name = xalloc(addr_len);

  name->sun_family=AF_UNIX;
  strcpy( name->sun_path, Pike_sp[-args].u.string->str );
#ifdef HAVE_STRUCT_SOCKADDR_UN_SUN_LEN
  /* Length including NUL. */
  name->sun_len = Pike_sp[-args].u.string->len + 1;
#endif
  pop_n_elems(args);

  close_fd(0);
  change_fd_for_box (&THIS->box, socket(AF_UNIX,SOCK_STREAM,0));

  if( FD < 0 )
  {
    free(name);
    ERRNO = errno;
    push_int(0);
    return;
  }

  init_fd(FD, FILE_READ | FILE_WRITE
	  | fd_query_properties(FD, UNIX_SOCKET_CAPABILITIES), 0);
  my_set_close_on_exec(FD, 1);

  do {
    tmp=connect(FD,(void *)name, addr_len);
  } while ((tmp < 0) && (errno == EINTR));
  free(name);
  if (tmp == -1) {
    ERRNO = errno;
    push_int(0);
  } else {
    push_int(1);
  }
}
#endif /* HAVE_SYS_UN_H */

/*! @decl int(0..1) connect(string dest_addr, int dest_port)
 *! @decl int(0..1) connect(string dest_addr, int dest_port, @
 *!                         string src_addr, int src_port)
 *! @decl string(0..255)|int(0..0) connect(string dest_addr, int dest_port, @
 *!                         string|int(0..0) src_addr, int|int(0..0) src_port, @
 *!                         string(0..255) data)
 *!
 *!   Open a TCP/IP connection to the specified destination.
 *!
 *!   In nonblocking mode, success is indicated with the write-callback,
 *!   and failure with the close-callback or the read_oob-callback.
 *!
 *!   If the @[data] argument is included the socket will use
 *!   TCP_FAST_OPEN if available, if not the data will @i{not be
 *!   sent@}. In the data case the function either returns the data
 *!   that has not been sent (only one packet can be sent with this
 *!   option) or 0 if the connection failed immediately.
 *!
 *! @returns
 *!  Returns @expr{1@} or the remaining @expr{data@} on success, and
 *!  @expr{0@} on failure.
 *!
 *! @note
 *!   In nonblocking mode @expr{0@} (zero) may be returned and @[errno()] set
 *!   to @tt{EWOULDBLOCK@} or @tt{WSAEWOULDBLOCK@}. This should not be regarded
 *!   as a connection failure.
 *!
 */
static void file_connect(INT32 args)
{
  PIKE_SOCKADDR addr;
  int addr_len;
  struct pike_string *dest_addr = NULL;
  struct pike_string *src_addr = NULL;
  struct pike_string *data = NULL;
  struct svalue *dest_port = NULL;
  struct svalue *src_port = NULL;

  int tmp, was_closed = FD < 0;
  int fd, sent = 0;
  int nb_mode;
  int old_events;
  int e;

  if (args < 4)
  {
    get_all_args(NULL, args, "%S%*", &dest_addr, &dest_port);
  }
  else if( args == 5 )
  {
    struct svalue *src_sv;
    get_all_args(NULL, args, "%S%*%*%*%S",
                 &dest_addr, &dest_port, &src_sv, &src_port, &data);
    if(TYPEOF(*src_sv) != PIKE_T_INT )
    {
      if (TYPEOF(*src_sv) != PIKE_T_STRING || src_sv->u.string->size_shift)
        SIMPLE_ARG_TYPE_ERROR("connect", 3, "int|string(8bit)");
      src_addr = src_sv->u.string;
    }
  } else {
    get_all_args(NULL, args, "%S%*%S%*",
		 &dest_addr, &dest_port, &src_addr, &src_port);
  }

  if(TYPEOF(*dest_port) != PIKE_T_INT &&
     (TYPEOF(*dest_port) != PIKE_T_STRING || dest_port->u.string->size_shift))
    SIMPLE_ARG_TYPE_ERROR("connect", 2, "int|string(8bit)");

  if(src_port && TYPEOF(*src_port) != PIKE_T_INT &&
     (TYPEOF(*src_port) != PIKE_T_STRING || src_port->u.string->size_shift))
    SIMPLE_ARG_TYPE_ERROR("connect", 4, "int|string(8bit)");

/*   fprintf(stderr, "connect: family: %d\n", SOCKADDR_FAMILY(addr)); */

  addr_len = get_inet_addr(&addr, dest_addr->str,
			   (TYPEOF(*dest_port) == PIKE_T_STRING?
			    dest_port->u.string->str : NULL),
			   (TYPEOF(*dest_port) == PIKE_T_INT?
			    dest_port->u.integer : -1), 0);
  INVALIDATE_CURRENT_TIME();

  if(was_closed)
  {
    if (!src_addr) {
      push_int(-1);
      push_int(0);
      push_int(SOCKADDR_FAMILY(addr));
      file_open_socket(3);
    } else {
      push_svalue(src_port);
      ref_push_string(src_addr);
      file_open_socket(2);
    }
    if(UNSAFE_IS_ZERO(Pike_sp-1) || FD < 0)
      Pike_error("Stdio.File->connect(): Failed to open socket.\n");
    pop_stack();
  }

  nb_mode = !!(THIS->open_mode & FILE_NONBLOCKING);

  /* Inhibit the backend for this fd while connect(2) is running. */
  if ((old_events = THIS->box.events)) {
    set_fd_callback_events(&(THIS->box), 0, THIS->box.flags);
  }

  fd = FD;
  THREADS_ALLOW();
  for(;;)
  {
#ifdef MSG_FASTOPEN
    if( data )
    {
      tmp = sendto(fd, data->str, data->len, MSG_FASTOPEN,
                   (struct sockaddr *)&addr, addr_len );
    }
    else
#endif
    {
      tmp=fd_connect(fd, (struct sockaddr *)&addr, addr_len);
    }
    if( tmp<0 && (errno==EINTR))
      continue;
    break;
  }
  THREADS_DISALLOW();

  e = errno;

  if (old_events) {
    /* Reenable the backend. */
    set_fd_callback_events(&(THIS->box), old_events, THIS->box.flags);
  }

  errno = e;

  /* NB: On success in threaded callback-mode, some other thread may
   *     have messed with us before THREADS_DISALLOW() has finished.
   *
   *     We thus mustn't look at the current settings of ourselves, as
   *     they may have been changed since before the fd_connect() call.
   */

  if(tmp < 0
#ifdef EINPROGRESS
     && !(errno == EINPROGRESS && nb_mode)
#endif
#ifdef WSAEWOULDBLOCK
     && !(errno == WSAEWOULDBLOCK && nb_mode)
#endif
#ifdef EWOULDBLOCK
     && !(errno == EWOULDBLOCK && nb_mode)
#endif
    )
  {
    /* something went wrong */
    ERRNO=errno;
    if (was_closed) {
      while (fd_close (FD) && errno == EINTR) {}
      change_fd_for_box (&THIS->box, -1);
      errno = ERRNO;
    }
    pop_n_elems(args);
    push_int(0);
  }else{
    ERRNO=0;
    if( data )
    {
      push_string( make_shared_binary_string( data->str + tmp, data->len-tmp ) );
      stack_pop_n_elems_keep_top( args );
    }
    else
    {
      pop_n_elems(args);
      push_int(1);
    }
  }
}

/*! @decl string query_address()
 *! @decl string query_address(int(0..1) local)
 *!
 *! Get address and port of a socket end-point.
 *!
 *! @param local
 *!   If the argument @[local] is not specified, or is @expr{0@}
 *!   (zero), the remote end-point is returned. Otherwise, if @[local]
 *!   is @expr{1@}, the local end-point is returned.
 *!
 *! @returns
 *!   This function returns the address and port of a socket end-point
 *!   on the form @expr{"x.x.x.x port"@} (IPv4) or
 *!   @expr{"x:x:x:x:x:x:x:x port"@} (IPv6). IPv6 addresses
 *!   may use the contracted syntax.
 *!
 *!   If this file is not a socket, is not connected, or some other
 *!   error occurs, @expr{0@} (zero) is returned and @[errno()] will
 *!   return the error code.
 *!
 *! @throws
 *!   An error is thrown if the socket (or file) isn't open.
 *!
 *! @seealso
 *!   @[connect()]
 */
static void file_query_address(INT32 args)
{
  PIKE_SOCKADDR addr;
  int i;
  char buffer[496];
  /* XOPEN GROUP thinks this variable should be a size_t.
   * BSD thinks it should be an int.
   */
  ACCEPT_SIZE_T len;

  if(FD <0)
    Pike_error("Stdio.File->query_address(): Connection not open.\n");

  len=sizeof(addr);
  if(args > 0 && !UNSAFE_IS_ZERO(Pike_sp-args))
  {
    i=fd_getsockname(FD,(struct sockaddr *)&addr,&len);
  }else{
    i=fd_getpeername(FD,(struct sockaddr *)&addr,&len);
  }
  pop_n_elems(args);
  if(i < 0)
  {
    ERRNO=errno;
    push_int(0);
    return;
  }

#ifdef fd_inet_ntop
  if(!fd_inet_ntop(SOCKADDR_FAMILY(addr), SOCKADDR_IN_ADDR(addr),
		   buffer, sizeof(buffer)-20))
  {
    ERRNO=errno;
    push_int(0);
    return;
  }
#else
  if(SOCKADDR_FAMILY(addr) == AF_INET)
  {
    char *q = inet_ntoa(*SOCKADDR_IN_ADDR(addr));
    strncpy(buffer,q,sizeof(buffer)-20);
    buffer[sizeof(buffer)-20]=0;
  }else{
#ifdef EAFNOSUPPORT
    ERRNO=EAFNOSUPPORT;
#else
    ERRNO=EINVAL;
#endif
    push_int(0);
    return;
  }
#endif
  sprintf(buffer+strlen(buffer)," %d",(int)(ntohs(addr.ipv4.sin_port)));

  /* NOTE: IPv6-mapped IPv4 addresses may only connect to other IPv4 addresses.
   *
   * Make the Pike-level code believe it has an actual IPv4 address
   * when getting a mapped address (::FFFF:a.b.c.d).
   */
  if ((!strncmp(buffer, "::FFFF:", 7) || !strncmp(buffer, "::ffff:", 7)) &&
      !strchr(buffer + 7, ':')) {
    push_text(buffer+7);
  } else {
    push_text(buffer);
  }
}

/*! @decl void create(string filename)
 *! @decl void create(string filename, string mode)
 *! @decl void create(string filename, string mode, int access)
 *! @decl void create(int fd)
 *! @decl void create(int fd, string mode)
 *!
 *! See @[open()].
 *!
 *! @seealso
 *!   @[open()]
 */
static void file_create(INT32 args)
{
  if(!args) return;
  if(TYPEOF(Pike_sp[-args]) != PIKE_T_STRING &&
     TYPEOF(Pike_sp[-args]) != PIKE_T_INT)
    SIMPLE_ARG_TYPE_ERROR("create", 1, "int|string");

  close_fd(0);
  file_open(args);
  pop_stack();
}

#ifdef _REENTRANT

struct new_thread_data
{
  INT32 from, to;
  char buffer[READ_BUFFER];
};

static TH_RETURN_TYPE proxy_thread(void * data)
{
  struct new_thread_data *p=(struct new_thread_data *)data;

  while(1)
  {
    ptrdiff_t len, w;
    len = fd_read(p->from, p->buffer, READ_BUFFER);
    if(len==0) break;
    if(len<0)
    {
      if(errno==EINTR) continue;
/*      fprintf(stderr,"Threaded read failed with errno = %d\n",errno); */
      break;
    }

    w=0;
    while(w<len)
    {
      ptrdiff_t wl = fd_write(p->to, p->buffer+w, len-w);
      if (!wl) {
	goto close_and_exit;
      }
      if(wl<0)
      {
	if(errno==EINTR) continue;
/*	fprintf(stderr,"Threaded write failed with errno = %d\n",errno); */
	break;
      }
      w+=wl;
    }
  }

 close_and_exit:
/*  fprintf(stderr,"Closing %d and %d\n",p->to,p->from); */

  while (fd_close(p->to) && errno == EINTR) {}
  while (fd_close(p->from) && errno == EINTR) {}
  low_mt_lock_interpreter();	/* Can run even if threads_disabled. */
  num_threads--;
  mt_unlock_interpreter();
  free(p);
  th_exit(0);
  return 0;
}

/*! @decl void proxy(Stdio.File from)
 *!
 *! Starts a thread that asynchronously copies data from @[from]
 *! to this file.
 *!
 *! @seealso
 *!   @[Stdio.sendfile()]
 */
void file_proxy(INT32 args)
{
  struct my_file *f;
  struct new_thread_data *p;
  int from, to;

  THREAD_T id;
  check_all_args(NULL, args, BIT_OBJECT,0);
  f=get_file_storage(Pike_sp[-args].u.object);
  if(!f)
    SIMPLE_ARG_TYPE_ERROR("proxy", 1, "Stdio.File");

  from=fd_dup(f->box.fd);
  if(from<0)
  {
    ERRNO=errno;
    Pike_error("Failed to dup proxy fd. (errno=%d)\n",errno);
  }
  to=fd_dup(FD);
  if(to<0)
  {
    ERRNO=errno;
    while (fd_close(from) && errno == EINTR) {}
    errno = ERRNO;
    Pike_error("Failed to dup proxy fd.\n");
  }

  p=ALLOC_STRUCT(new_thread_data);
  p->from=from;
  p->to=to;

  num_threads++;
  if(th_create_small(&id,proxy_thread,p))
  {
    free(p);
    while (fd_close(from) && errno == EINTR) {}
    while (fd_close(to) && errno == EINTR) {}
    Pike_error("Failed to create thread.\n");
  }

  th_destroy(& id);
}

PMOD_EXPORT void create_proxy_pipe(struct object *o, int for_reading)
{
  struct object *n,*n2;
  push_object(n=clone_object(file_program,0));
  push_int(fd_INTERPROCESSABLE);
  apply(n,"pipe",1);
  if(TYPEOF(Pike_sp[-1]) != PIKE_T_OBJECT)
    Pike_error("Failed to create proxy pipe (errno=%d)!\n",get_file_storage(n)->my_errno);
  n2=Pike_sp[-1].u.object;
  /* Stack is now: pipe(read), pipe(write) */
  if(for_reading)
  {
    ref_push_object(o);
    apply(n2,"proxy",1);
    pop_n_elems(2);
  }else{
    /* Swap */
    Pike_sp[-2].u.object=n2;
    Pike_sp[-1].u.object=n;
    apply(o,"proxy",1);
    pop_stack();
  }
}

#endif

#if defined(HAVE_FD_FLOCK) || defined(HAVE_FD_LOCKF)

static struct program * file_lock_key_program;

struct file_lock_key_storage
{
  struct my_file *f;
  struct object *file;
#ifdef _REENTRANT
  struct thread_state *owner;
  struct object *owner_obj;
#endif
};


#define OB2KEY(O) ((struct file_lock_key_storage *)((O)->storage))

static void low_file_lock(INT32 args, int flags)
{
  int ret,fd=FD;
  struct object *o;

  destruct_objects_to_destruct();

  if(FD < 0)
    Pike_error("Stdio.File->lock(): File is not open.\n");

  if(!args || UNSAFE_IS_ZERO(Pike_sp-args))
  {
    if(THIS->key
#ifdef _REENTRANT
       && OB2KEY(THIS->key)->owner == Pike_interpreter.thread_state
#endif
      )
    {
      if (flags & fd_LOCK_NB) {
#ifdef EWOULDBLOCK
	ERRNO = errno = EWOULDBLOCK;
#else /* !EWOULDBLOCK */
	ERRNO = errno = EAGAIN;
#endif /* EWOULDBLOCK */
	pop_n_elems(args);
	push_int(0);
	return;
      } else {
	Pike_error("Recursive file locks!\n");
      }
    }
  }

  o=clone_object(file_lock_key_program,0);

  THREADS_ALLOW();
#ifdef HAVE_FD_FLOCK
  ret=fd_flock(fd, flags);
#else
  ret=fd_lockf(fd, flags);
#endif
  THREADS_DISALLOW();

  if(ret<0)
  {
    free_object(o);
    ERRNO=errno;
    pop_n_elems(args);
    push_int(0);
  }else{
    THIS->key = o;
    OB2KEY(o)->f=THIS;
    add_ref(OB2KEY(o)->file = Pike_fp->current_object);
    pop_n_elems(args);
    push_object(o);
  }
}

/*! @decl Stdio.FileLockKey lock()
 *! @decl Stdio.FileLockKey lock(int(0..1) is_recursive)
 *!
 *! Makes an exclusive file lock on this file.
 *!
 *! @seealso
 *!   @[trylock()]
 */
static void file_lock(INT32 args)
{
  low_file_lock(args, fd_LOCK_EX);
}

/*! @decl Stdio.FileLockKey trylock()
 *! @decl Stdio.FileLockKey trylock(int(0..1) is_recursive)
 *!
 *! Attempts to place a file lock on this file.
 *!
 *! @seealso
 *!   @[lock()]
 */
/* If (fd_LOCK_EX | fd_LOCK_NB) is used with lockf, the result will be
 * F_TEST, which only tests for the existance of a lock on the file.
 */
#ifdef HAVE_FD_FLOCK
static void file_trylock(INT32 args)
{
  low_file_lock(args, fd_LOCK_EX | fd_LOCK_NB);
}
#else
static void file_trylock(INT32 args)
{
  low_file_lock(args, fd_LOCK_NB);
}
#endif

#define THIS_KEY ((struct file_lock_key_storage *)(Pike_fp->current_storage))
static void init_file_lock_key(struct object *UNUSED(o))
{
  THIS_KEY->f=0;
#ifdef _REENTRANT
  THIS_KEY->owner=Pike_interpreter.thread_state;
  add_ref(THIS_KEY->owner_obj=Pike_interpreter.thread_state->thread_obj);
#endif
}

static void exit_file_lock_key(struct object *DEBUGUSED(o))
{
  if(THIS_KEY->f)
  {
    int fd=THIS_KEY->f->box.fd;
    int err;
#ifdef PIKE_DEBUG
    if(THIS_KEY->f->key != o)
      Pike_fatal("File lock key is wrong!\n");
#endif

    do
    {
      THREADS_ALLOW();
#ifdef HAVE_FD_FLOCK
      err=fd_flock(fd, fd_LOCK_UN);
#else
      err=fd_lockf(fd, fd_LOCK_UN);
#endif
      THREADS_DISALLOW();
      if ((err < 0) && (errno == EINTR)) {
	check_threads_etc();
      }
    }while(err<0 && errno==EINTR);

    THIS_KEY->f->key = 0;
  }
}

static void init_file_locking(void)
{
  ptrdiff_t off;
  START_NEW_PROGRAM_ID (STDIO_FILE_LOCK_KEY);
  off = ADD_STORAGE(struct file_lock_key_storage);
#ifdef _REENTRANT
  PIKE_MAP_VARIABLE("_owner",
                    off + OFFSETOF(file_lock_key_storage, owner_obj),
                    tObj, PIKE_T_OBJECT, 0);
#endif
  PIKE_MAP_VARIABLE("_file",
                    off + OFFSETOF(file_lock_key_storage, file),
                    tObj, PIKE_T_OBJECT, 0);
  set_init_callback(init_file_lock_key);
  set_exit_callback(exit_file_lock_key);
  file_lock_key_program=end_program();
  file_lock_key_program->flags |= PROGRAM_DESTRUCT_IMMEDIATE;
}
static void exit_file_locking(void)
{
  if(file_lock_key_program)
  {
    free_program(file_lock_key_program);
    file_lock_key_program=0;
  }
}
#else /* !(HAVE_FD_FLOCK || HAVE_FD_LOCKF) */
#define init_file_locking()
#define exit_file_locking()
#endif /* HAVE_FD_FLOCK || HAVE_FD_LOCKF */

/*! @endclass
 */

/*! @decl array(int) get_all_active_fd()
 *! Returns the id of all the active file descriptors.
 */
static void f_get_all_active_fd(INT32 args)
{
  int i,fds=0;
  PIKE_STAT_T foo;
  struct svalue *sp;

  pop_n_elems(args);
  sp = Pike_sp;
  {
#ifndef __NT__
    DIR *tmp;
#endif
    THREADS_ALLOW();
#ifndef __NT__
    if( (tmp = opendir(
#ifdef HAVE_DARWIN_XATTR
           "/dev/fd"
#else
           "/proc/self/fd"
#endif
           )) )
    {
#ifdef HAVE_DIRFD
      INT_TYPE dfd = dirfd(tmp);
#endif

      while(1)
      {
        INT_TYPE fd;
        char *ep;
        struct dirent *res;
        /* solaris, linux, cygwin, darwin, netbsd et.al. */
        res = NULL;
        while( UNLIKELY(!(res = readdir(tmp))) && UNLIKELY(errno==EINTR))
          ;
        if( !res )
          break;

        fd = strtol(res->d_name, &ep, 10);

        if( LIKELY(ep != res->d_name)
#ifdef HAVE_DIRFD
	    && (fd != dfd)
#endif
	    )
        {
          SET_SVAL_TYPE_SUBTYPE(*sp,PIKE_T_INT,0);
          sp++->u.integer = fd;
          fds++;
        }
      }
      closedir(tmp);
    }
    else
#endif /* __NT__ */
    {
#ifdef HAVE_SYSCONF
      int max = sysconf(_SC_OPEN_MAX);
      /* NOTE: This might have been lowered, so we might not actually
       * get all FD:s.  It is usually good, however.
       *
       * Also, this is not used on many systems
       */
#else
      int max = 65535;
#endif
      for (i=0; i<max; i++)
      {
        int q;
        q = fd_fstat(i,&foo);
        if(!q)
        {
          SET_SVAL_TYPE_SUBTYPE(*sp,PIKE_T_INT,0);
          sp++->u.integer = i;
          fds++;
        }
      }
    }
    THREADS_DISALLOW();
    Pike_sp = sp;
  }
  f_aggregate(fds);
}

/*! @decl constant NOTE_ATTRIB = 8
 *
 *  Used with @[Stdio.File()->set_fs_event_callback()] to monitor for attribute changes on a file.
 *
 *  @note
 *   Available on systems that use kqueue.
 */

/*! @decl constant NOTE_WRITE = 2
 *
 *  Used with @[Stdio.File()->set_fs_event_callback()] to monitor for writes to a file.
 *
 *  @note
 *   Available on systems that use kqueue.
 */

/*! @decl constant NOTE_DELETE = 1
 *
 *  Used with @[Stdio.File()->set_fs_event_callback()] to monitor for deletion of a file.
 *
 *  @note
 *   Available on systems that use kqueue.
 */

/*! @decl constant NOTE_EXTEND = 4
 *
 *  Used with @[Stdio.File()->set_fs_event_callback()] to monitor for extension events on a file.
 *
 *  @note
 *   Available on systems that use kqueue.
 */

/*! @decl constant NOTE_LINK = 16
 *
 *  Used with @[Stdio.File()->set_fs_event_callback()] to monitor for changes to a file's link count.
 *
 *  @note
 *   Available on systems that use kqueue.
 */

/*! @decl constant NOTE_RENAME = 32
 *
 *  Used with @[Stdio.File()->set_fs_event_callback()] to monitor for move or rename events on a file.
 *
 *  @note
 *   Available on systems that use kqueue.
 */

/*! @decl constant NOTE_REVOKE = 64
 *
 *  Used with @[Stdio.File()->set_fs_event_callback()] to monitor for access revokation (unmount, etc).
 *
 *  @note
 *   Available on systems that use kqueue.
 */


/*! @decl constant PROP_TTY = 128
 *!
 *!   The @[Stdio.File] object supports tty operations.
 *!
 *! @seealso
 *!   @[Stdio.File()->pipe()]
 */

/*! @decl constant PROP_SEND_FD = 64
 *!
 *!   The @[Stdio.File] object might support the @[Stdio.File()->send_fd()]
 *!   operation.
 *!
 *! @seealso
 *!   @[Stdio.File()->pipe()], @[Stdio.File()->send_fd()],
 *!   @[Stdio.File()->receive_fd()]
 */

/*! @decl constant PROP_REVERSE = 32
 *!   Request reversed operation.
 *!
 *!   Used as argument to @[Stdio.File()->pipe()], when
 *!   @[PROP_BIDIRECTIONAL] hasn't been specified, to
 *!   request the direction of the resulting pipe to
 *!   reversed.
 *!
 *! @seealso
 *!   @[Stdio.File()->pipe()]
 */

/*! @decl constant PROP_BIDIRECTIONAL = 16
 *!   The file is bi-directional.
 *!
 *! @seealso
 *!   @[Stdio.File()->pipe()]
 */

/*! @decl constant PROP_BUFFERED = 8
 *!   The file is buffered (usually 4KB).
 *!
 *! @seealso
 *!   @[Stdio.File()->pipe()]
 */

/*! @decl constant PROP_SHUTDOWN = 4
 *!   The file supports shutting down transmission in either
 *!   direction.
 *!
 *! @seealso
 *!   @[Stdio.File()->close()], @[Stdio.File()->pipe()]
 */

/*! @decl constant PROP_NONBLOCK = 2
 *!   The file supports nonblocking I/O.
 *!
 *! @seealso
 *!   @[Stdio.File()->pipe()]
 */

/*! @decl constant PROP_IPC = 1
 *!
 *!   The file may be used for inter process communication.
 *!
 *! @seealso
 *!   @[Stdio.File()->pipe()]
 */

/*! @decl constant __HAVE_SEND_FD__
 *!
 *!   Support for sending of file descriptors over
 *!   @[Stdio.File()->pipe()] objects with @[PROP_SEND_FD]
 *!   capability is supported.
 *!
 *! @seealso
 *!   @[Stdio.File()->send_fd()], @[Stdio.File()->receive_fd()],
 *!   @[Stdio.File()->read()], @[Stdio.File()->write()],
 *!   @[Stdio.File()->pipe()]
 */

/*! @decl constant __OOB__
 *! Implementation level of nonblocking I/O OOB support.
 *! @int
 *!   @value 0
 *!     Nonblocking OOB support is not supported.
 *!   @value 1
 *!     Nonblocking OOB works a little.
 *!   @value 2
 *!     Nonblocking OOB almost works.
 *!   @value 3
 *!     Nonblocking OOB works as intended.
 *!   @value -1
 *!     Unknown level of nonblocking OOB support.
 *! @endint
 *! This constant only exists when OOB operations are
 *! available, i.e. when @[__HAVE_OOB__] is 1.
 */

/*! @decl constant __HAVE_OOB__
 *!   Exists and has the value 1 if OOB operations are available.
 *!
 *! @note
 *!   In Pike 7.5 and later OOB operations are always present.
 */

PIKE_MODULE_EXIT
{
  exit_stdio_efuns();
  exit_stdio_stat();

  exit_stdio_udp();
  exit_stdio_sendfile();
  exit_stdio_buffer();

  if(file_program)
  {
    free_program(file_program);
    file_program=0;
  }
  if(file_ref_program)
  {
    free_program(file_ref_program);
    file_ref_program=0;
  }
  exit_file_locking();
#ifndef HAVE_SOCKETPAIR
  if (socketpair_fd >= 0) {
    while (fd_close(socketpair_fd) && errno == EINTR) {}
    socketpair_fd = -1;
  }
#endif
  exit_stdio_port();
}

#define REF (*((struct svalue *)(Pike_fp->current_storage)))

#define FILE_FUNC(X,Y,Z)					\
  static ptrdiff_t PIKE_CONCAT(Y,_function_number);		\
  void PIKE_CONCAT(Y,_ref) (INT32 args) {			\
    struct object *o = REF.u.object;				\
    int fun = PIKE_CONCAT(Y,_function_number);			\
    struct program *prog;					\
    debug_malloc_touch(o);					\
    if(!o || (TYPEOF(REF) != PIKE_T_OBJECT) || !o->prog) {	\
      /* This is a temporary kluge */				\
      Pike_error("Stdio.File(): not open.\n");			\
    }								\
    prog = o->prog->inherits[SUBTYPEOF(REF)].prog;		\
    fun += o->prog->inherits[SUBTYPEOF(REF)].identifier_level;	\
    if(prog != file_program)					\
      Pike_error("Wrong type of object in Stdio.File->_fd\n");	\
    apply_low(o, fun, args);					\
  }

#include "file_functions.h"

static void file___init_ref(struct object *UNUSED(o))
{
  SET_SVAL(REF, PIKE_T_OBJECT, 0, object, file_make_object_from_fd(-1, 0, 0));
}

#ifdef PIKE_DEBUG
void check_static_file_data(struct callback *UNUSED(a), void *UNUSED(b),
                            void *UNUSED(c))
{
  if(file_program)
  {
#define FILE_FUNC(X,Y,Z)				    \
    if(PIKE_CONCAT(Y,_function_number)<0 ||		    \
       PIKE_CONCAT(Y,_function_number)>			    \
       file_program->num_identifier_references)		    \
      Pike_fatal(#Y "_function_number is incorrect: %ld\n", \
                 (long)(PIKE_CONCAT(Y,_function_number)));
#include "file_functions.h"
  }
}
#endif

#if defined(HAVE_TERMIOS_H)
void file_tcgetattr(INT32 args);
void file_tcsetattr(INT32 args);
void file_tcsendbreak(INT32 args);
void file_tcflush(INT32 args);
/* void file_tcdrain(INT32 args); */
/* void file_tcflow(INT32 args); */
/* void file_tcgetpgrp(INT32 args); */
/* void file_tcsetpgrp(INT32 args); */
#endif

static void fd__sprintf(INT32 args)
{
  INT_TYPE type;

  if(args < 1)
    SIMPLE_WRONG_NUM_ARGS_ERROR("_sprintf",2);
  if(TYPEOF(Pike_sp[-args]) != PIKE_T_INT)
    SIMPLE_ARG_TYPE_ERROR("_sprintf",0,"int");

  type = Pike_sp[-args].u.integer;
  pop_n_elems(args);
  switch( type )
  {
    case 'O':
    {
      /* NB: A signed 64-bit int maxes out at 21 characters. */
      char buf[30];
      sprintf (buf, "Fd(%ld)", (long)FD);
      push_text(buf);
      return;
    }

    case 't':
    {
      push_static_text("Fd");
      return;
    }
  }
  push_undefined();
}


/*! @decl mapping(string:mapping) gethostip()
 *!
 *! Returns the IP addresses of the host.
 *!
 *! @returns
 *!   Returns a mapping that maps interface name to a mapping with
 *!   more information about that interface. That information mapping
 *!   looks as follows.
 *!   @mapping
 *!     @member array(string) "ips"
 *!       A list of all IP addresses bound to this interface.
 *!   @endmapping
 */

#define INTERFACES 256

static void f_gethostip(INT32 args) {
  int up = 0;
  struct mapping *m;

  pop_n_elems(args);

  m = allocate_mapping(2);

#if defined(HAVE_LINUX_IF_H) && defined(HAVE_SYS_IOCTL_H)
  {
    int fd, i;
    struct ifconf ifc;
    struct sockaddr_in addr;
    char buffer[ INTERFACES * sizeof( struct ifreq ) ];
    struct svalue *sval;

    fd = fd_socket( AF_INET, SOCK_DGRAM, IPPROTO_UDP );
    if( fd < 0 ) Pike_error("gethostip: Failed to open socket.\n");

    ifc.ifc_len = sizeof( buffer );
    ifc.ifc_ifcu.ifcu_buf = (caddr_t)buffer;
    if( ioctl( fd, SIOCGIFCONF, &ifc ) < 0 )
      Pike_error("gethostip: Query failed.\n");

    for( i=0; i<ifc.ifc_len; ) {
      struct ifreq *ifr = (struct ifreq *)( (caddr_t)ifc.ifc_req+i );
      struct ifreq ifr2;
      i += sizeof(struct ifreq);

      strcpy( ifr2.ifr_name, ifr->ifr_name );
      if( ioctl( fd, SIOCGIFFLAGS, &ifr2 )<0 )
	Pike_error("gethostip: Query failed.\n");

      if( (ifr2.ifr_flags & IFF_LOOPBACK) ||
	  !(ifr2.ifr_flags & IFF_UP) ||
	  (ifr->ifr_addr.sa_family != AF_INET ) )
	continue;

      sval = simple_mapping_string_lookup( m, ifr->ifr_name );
      if( !sval ) {

	push_text( ifr->ifr_name );

	push_static_text( "ips" );
	memcpy( &addr, &ifr->ifr_addr, sizeof(ifr->ifr_addr) );
	push_text( inet_ntoa( addr.sin_addr ) );
	f_aggregate(1);

	f_aggregate_mapping(2);
	mapping_insert(m, &Pike_sp[-2], &Pike_sp[-1]);
	pop_n_elems(2);
      }

      up++;
    }

    fd_close(fd);
  }
#endif /* defined(HAVE_LINUX_IF_H) && defined(HAVE_SYS_IOCTL_H) */

  push_mapping(m);
}

<<<<<<< HEAD
/*! @decl int getprotobyname(string(8bit) name)
 *!
 *! Returns the protocol number of the protocol @expr{name@}.
 *! This calls the POSIX function getprotobyname.
 *! If the protocol cannot be found an error is thrown.
 */
static void f_getprotobyname(INT32 args) {
#ifdef HAVE_GETPROTOBYNAME
    struct protoent *proto;
    const char *name;

    get_all_args(NULL, args, "%c", &name);

    proto = getprotobyname(name);

    if (proto) {
        push_int(proto->p_proto);
        return;
    }
#endif
    Pike_error("Could not find protocol.\n");
}

#ifdef HAVE_OPENPTY
#include <pty.h>
#endif

=======
>>>>>>> 4b141d83
int fd_write_identifier_offset;

PIKE_MODULE_INIT
{
  struct object *o;
  int write_fun_num;

  Pike_compiler->new_program->id = PROG_MODULE_STDIO_ID;

  init_stdio_efuns();
  init_stdio_stat();
  init_stdio_buffer();
  START_NEW_PROGRAM_ID(STDIO_FD);
  ADD_STORAGE(struct my_file);

#define FILE_FUNC(X,Y,Z)					\
  PIKE_CONCAT(Y,_function_number) = ADD_FUNCTION(X,Y,Z,0);
#define FILE_OBJ tObjImpl_STDIO_FD
#include "file_functions.h"

  PIKE_MAP_VARIABLE("_errno", OFFSETOF(my_file, my_errno),
                    tIntPos, PIKE_T_INT, ID_PROTECTED);
  PIKE_MAP_VARIABLE("_read_callback",
                    OFFSETOF(my_file, event_cbs[PIKE_FD_READ]),
                    tMix, PIKE_T_MIXED, 0);
  PIKE_MAP_VARIABLE("_write_callback",
                    OFFSETOF(my_file, event_cbs[PIKE_FD_WRITE]),
                    tMix, PIKE_T_MIXED, 0);
  PIKE_MAP_VARIABLE("_read_oob_callback",
                    OFFSETOF(my_file, event_cbs[PIKE_FD_READ_OOB]),
                    tMix, PIKE_T_MIXED, 0);
  PIKE_MAP_VARIABLE("_write_oob_callback",
                    OFFSETOF(my_file, event_cbs[PIKE_FD_WRITE_OOB]),
                    tMix, PIKE_T_MIXED, 0);
  PIKE_MAP_VARIABLE("_fs_event_callback",
                    OFFSETOF(my_file, event_cbs[PIKE_FD_FS_EVENT]),
                    tMix, PIKE_T_MIXED, 0);

  fd_fd_factory_fun_num =
    ADD_FUNCTION("fd_factory", fd_fd_factory,
		 tFunc(tNone, tObjIs_STDIO_FD), ID_PROTECTED);

  fd_receive_fd_fun_num =
    ADD_FUNCTION("receive_fd", NULL,
		 tFunc(tObjIs_STDIO_FD, tVoid), ID_PROTECTED);

  ADD_FUNCTION("`_fd", fd_backtick__fd, tFunc(tNone, tObjIs_STDIO_FD), 0);

  /* function(int, void|mapping:string) */
  ADD_FUNCTION("_sprintf",fd__sprintf,
	       tFunc(tInt tOr(tVoid,tMapping),tString),ID_PROTECTED);

  init_file_locking();
  pike_set_prog_event_callback(file_handle_events);

  file_program=end_program();
  add_program_constant("Fd",file_program,0);

  write_fun_num = find_identifier("write", file_program);
  fd_write_identifier_offset =
    file_program->identifier_references[write_fun_num].identifier_offset;

  o=file_make_object_from_fd(0, low_fd_query_properties(0)|FILE_READ,
			     fd_CAN_NONBLOCK);
  ((struct my_file *)(o->storage + file_program->inherits->storage_offset))->flags |= FILE_NO_CLOSE_ON_DESTRUCT;
  (void) dmalloc_register_fd(0);
  dmalloc_accept_leak_fd(0);
  add_object_constant("_stdin",o,0);
  free_object(o);

  o=file_make_object_from_fd(1, low_fd_query_properties(1)|FILE_WRITE,
			     fd_CAN_NONBLOCK);
  ((struct my_file *)(o->storage + file_program->inherits->storage_offset))->flags |= FILE_NO_CLOSE_ON_DESTRUCT;
  (void) dmalloc_register_fd(1);
  dmalloc_accept_leak_fd(1);
  add_object_constant("_stdout",o,0);
  free_object(o);

  o=file_make_object_from_fd(2, low_fd_query_properties(2)|FILE_WRITE,
			     fd_CAN_NONBLOCK);
  ((struct my_file *)(o->storage + file_program->inherits->storage_offset))->flags |= FILE_NO_CLOSE_ON_DESTRUCT;
  (void) dmalloc_register_fd(2);
  dmalloc_accept_leak_fd(2);
  add_object_constant("_stderr",o,0);
  free_object(o);

  START_NEW_PROGRAM_ID (STDIO_FD_REF);
  ADD_STORAGE(struct svalue);
  PIKE_MAP_VARIABLE("_fd", 0, tObjIs_STDIO_FD, PIKE_T_MIXED, 0);
  set_init_callback(file___init_ref);

#define FILE_FUNC(X,Y,Z)			\
  ADD_FUNCTION(X, PIKE_CONCAT(Y,_ref), Z, 0);
#define FILE_OBJ tObjImpl_STDIO_FD_REF
#include "file_functions.h"

  file_ref_program=end_program();
  add_program_constant("Fd_ref",file_ref_program,0);

  init_stdio_port();
  init_stdio_sendfile();
  init_stdio_udp();

#if defined(HAVE_FSETXATTR)
  /*! @decl constant XATTR_CREATE
   *! Used by @[setxattr] function and method to signify a pure
   *! create, which will fail if the attribute already exists.
   */
  add_integer_constant("XATTR_CREATE", XATTR_CREATE, 0 );

  /*! @decl constant XATTR_REPLACE
   *! Used by @[setxattr] function and method to signify a replace,
   *! which will fail the the attribute does not already exists.
   */
  add_integer_constant("XATTR_REPLACE", XATTR_REPLACE, 0 );
#endif

  /* enum FileModeFlags */
  type_stack_mark();
  push_int_type(0, 0xffff);
  push_type_value(pop_unfinished_type());
  simple_add_constant("FileModeFlags", Pike_sp-1, 0);
  pop_stack();

  add_integer_constant("FILE_READ", FILE_READ, 0);
  add_integer_constant("FILE_WRITE", FILE_WRITE, 0);
  add_integer_constant("FILE_APPEND", FILE_APPEND, 0);
  add_integer_constant("FILE_CREATE", FILE_CREATE, 0);
  add_integer_constant("FILE_TRUNC", FILE_TRUNC, 0);
  add_integer_constant("FILE_EXCLUSIVE", FILE_EXCLUSIVE, 0);
  add_integer_constant("FILE_NONBLOCKING", FILE_NONBLOCKING, 0);

  /* enum FilePropertyFlags */
  type_stack_mark();
  push_int_type(0, 0xff);
  push_type_value(pop_unfinished_type());
  simple_add_constant("FilePropertyFlags", Pike_sp-1, 0);
  pop_stack();

  add_integer_constant("PROP_IPC",fd_INTERPROCESSABLE,0);
  add_integer_constant("PROP_NONBLOCK",fd_CAN_NONBLOCK,0);
  add_integer_constant("PROP_SEND_FD",fd_SEND_FD,0);
  add_integer_constant("PROP_SHUTDOWN",fd_CAN_SHUTDOWN,0);
  add_integer_constant("PROP_BUFFERED",fd_BUFFERED,0);
  add_integer_constant("PROP_BIDIRECTIONAL",fd_BIDIRECTIONAL,0);
  add_integer_constant("PROP_REVERSE",fd_REVERSE,0);
#ifdef HAVE_OPENPTY
  add_integer_constant("PROP_TTY",fd_TTY,0);
#endif

  add_integer_constant("PROP_IS_NONBLOCKING", FILE_NONBLOCKING, 0);

  /* seek modes. These are strings to keep compatibility in seek(). */
  {
    static char seek_how[] = {
      SEEK_CUR,0,
      SEEK_SET,0,
      SEEK_END,0
#ifdef SEEK_DATA
      ,SEEK_DATA,0,
      SEEK_HOLE,0
#endif
    };
    add_string_constant( "SEEK_CUR", seek_how+0, 0 );
    add_string_constant( "SEEK_SET", seek_how+2, 0 );
    add_string_constant( "SEEK_END", seek_how+4, 0 );
#ifdef SEEK_DATA
    add_string_constant( "SEEK_DATA", seek_how+6, 0 );
    add_string_constant( "SEEK_HOLE", seek_how+8, 0 );
#endif
  };

#ifdef SOL_SOCKET
  /*! @decl constant SOL_SOCKET
   *! Used in @[File.setsockopt()] to set socket-level options
   */
  add_integer_constant("SOL_SOCKET", SOL_SOCKET, 0);
#endif

#ifdef IPPROTO_IP
  /*! @decl constant IPPROTO_IP
   *! Used in @[File.setsockopt()] to set IP-level options
   */
  add_integer_constant("IPPROTO_IP", IPPROTO_IP, 0);
#endif

#ifdef IPPROTO_TCP
  /*! @decl constant IPPROTO_TCP
   *! Used in @[File.setsockopt()] to set TCP-level options
   */
  add_integer_constant("IPPROTO_TCP", IPPROTO_TCP, 0);
#endif

#ifdef TCP_NODELAY
  /*! @decl constant TCP_NODELAY
   *! Used in @[File.setsockopt()] to control Nagle's Algorithm.
   */
  add_integer_constant("TCP_NODELAY", TCP_NODELAY, 0);
#endif

#ifdef SO_KEEPALIVE
  /*! @decl constant SO_KEEPALIVE
   *! Used in @[File.setsockopt()] to control TCP/IP keep-alive packets.
   */
  add_integer_constant("SO_KEEPALIVE", SO_KEEPALIVE, 0);
#endif

#ifdef IP_TOS
  /*! @decl constant IP_TOS
   *! Used in @[File.setsockopt()] to set Type Of Service
   */
  add_integer_constant("IP_TOS", IP_TOS, 0);
#endif

  add_integer_constant("__HAVE_OOB__",1,0);
#ifdef PIKE_OOB_WORKS
  add_integer_constant("__OOB__",PIKE_OOB_WORKS,0);
#else
  add_integer_constant("__OOB__",-1,0); /* unknown */
#endif

#ifdef HAVE_SYS_UN_H
  add_integer_constant("__HAVE_CONNECT_UNIX__",1,0);
#endif

#if !defined(__NT__) && (defined(HAVE_POSIX_OPENPT) || defined(PTY_MASTER_PATHNAME))
  add_integer_constant("__HAVE_OPENPT__",1,0);
#endif

#ifdef HAVE_OPENAT
  add_integer_constant("__HAVE_OPENAT__",1,0);
#endif

#ifdef HAVE_FSTATAT
  add_integer_constant("__HAVE_STATAT__",1,0);
#endif

#ifdef HAVE_KQUEUE
  add_integer_constant("__HAVE_FS_EVENTS__",1,0);
  add_integer_constant("NOTE_ATTRIB",NOTE_ATTRIB,0);
  add_integer_constant("NOTE_WRITE",NOTE_WRITE,0);
  add_integer_constant("NOTE_DELETE",NOTE_DELETE,0);
  add_integer_constant("NOTE_EXTEND",NOTE_EXTEND,0);
  add_integer_constant("NOTE_LINK",NOTE_LINK,0);
  add_integer_constant("NOTE_RENAME",NOTE_RENAME,0);
  add_integer_constant("NOTE_REVOKE",NOTE_REVOKE,0);
#else
  add_integer_constant("__HAVE_FS_EVENTS__",0,0);
#endif /* HAVE_KQUEUE */


#if 0
  /* Not implemented yet. */
#ifdef HAVE_UNLINKAT
  add_integer_constant("__HAVE_UNLINKAT__",1,0);
#endif
#endif /* 0 */

#ifdef __NT__
  add_integer_constant("__HAVE_UTF8_FS__", 1, 0);
#endif

#ifdef HAVE_PIKE_SEND_FD
  add_integer_constant("__HAVE_SEND_FD__", 1, 0);
#endif
  /* function(:array(int)) */
  ADD_FUNCTION2("get_all_active_fd", f_get_all_active_fd,
		tFunc(tNone,tArr(tInt)), 0, OPT_EXTERNAL_DEPEND);

  /* function(void:mapping) */
  ADD_FUNCTION2("gethostip", f_gethostip, tFunc(tNone,tMapping),
		0, OPT_EXTERNAL_DEPEND);

#ifdef PIKE_DEBUG
  dmalloc_accept_leak(add_to_callback(&do_debug_callbacks,
				      check_static_file_data,
				      0,
				      0));
#endif
  ADD_FUNCTION2("getprotobyname", f_getprotobyname, tFunc(tStr8,tInt), 0, 0);
}

/*! @endmodule
 */

/* Used from backend */
PMOD_EXPORT int pike_make_pipe(int *fds)
{
  return socketpair(AF_UNIX, SOCK_STREAM, 0, fds);
}

PMOD_EXPORT int fd_from_object(struct object *o)
{
  extern int fd_from_portobject( struct object *o );
  struct my_file *f=get_file_storage(o);
  if(!f)
    return fd_from_portobject( o );
  return f->box.fd;
}<|MERGE_RESOLUTION|>--- conflicted
+++ resolved
@@ -6273,7 +6273,6 @@
   push_mapping(m);
 }
 
-<<<<<<< HEAD
 /*! @decl int getprotobyname(string(8bit) name)
  *!
  *! Returns the protocol number of the protocol @expr{name@}.
@@ -6297,12 +6296,6 @@
     Pike_error("Could not find protocol.\n");
 }
 
-#ifdef HAVE_OPENPTY
-#include <pty.h>
-#endif
-
-=======
->>>>>>> 4b141d83
 int fd_write_identifier_offset;
 
 PIKE_MODULE_INIT
