/*
|| This file is part of Pike. For copyright information see COPYRIGHT.
|| Pike is distributed under GPL, LGPL and MPL. See the file COPYING
|| for more information.
*/

#include "global.h"
#include "file_machine.h"

#if defined(HAVE_TERMIOS_H) || defined(HAVE_SYS_TERMIOS_H)

#ifdef HAVE_TERMIOS_H
#include <termios.h>
<<<<<<< HEAD
#else /* HAVE_SYS_TERMIOS_H */
=======
#elif defined(HAVE_SYS_TERMIOS_H)
>>>>>>> 98604a53
/* NB: Deprecated by <termios.h> above. */
#include <sys/termios.h>
#endif

<<<<<<< HEAD
=======
#include <unistd.h>
>>>>>>> 98604a53
#include <errno.h>

#ifdef HAVE_SYS_IOCTL_H
#include <sys/ioctl.h>
#endif

#include "fdlib.h"
#include "interpret.h"
#include "mapping.h"
#include "svalue.h"
#include "stralloc.h"
#include "operators.h"

#include "module_support.h"

#include "file.h"

#define sp Pike_sp

/* Friendly BeOS fix */
#if defined(CS5) && defined(CS6) && CS6 == CS5
#undef CS5
#endif
#if defined(CS6) && defined(CS7) && CS7 == CS6
#undef CS6
#endif

/*! @module Stdio
 */

/*! @class Fd
 */

/*! @decl mapping tcgetattr()
 *! @decl int tcsetattr(mapping attr)
 *! @decl int tcsetattr(mapping attr, string when)
 *!
 *! Gets/sets term attributes. The returned value/the @[attr] parameter
 *! is a mapping on the form
 *!
 *! @mapping
 *!   @member int(-1..) "ispeed"
 *!     In baud rate.
 *!   @member int(-1..) "ospeed"
 *!     Out baud rate.
 *!   @member int(-1..-1)|int(5..8) "csize"
 *!     Character size in bits.
 *!   @member int "rows"
 *!     Terminal rows.
 *!   @member int "columns"
 *!     Terminal columns.
 *!   @member int(0..1) flag_name
 *!     The value of a named flag. The flag name is
 *!     the string describing the termios flags (IGNBRK, BRKINT,
 *!     IGNPAR, PARMRK, INPCK, ISTRIP, INLCR, IGNCR, ICRNL, IUCLC,
 *!     IXON, IXANY, IXOFF, IMAXBEL, OPOST, OLCUC, ONLCR, OCRNL,
 *!     ONOCR, ONLRET, OFILL, OFDEL, OXTABS, ONOEOT, CSTOPB, CREAD,
 *!     PARENB, PARODD, HUPCL, CLOCAL, CRTSCTS, ISIG, ICANON, XCASE,
 *!     ECHO, ECHOE, ECHOK, ECHONL, ECHOCTL, ECHOPRT, ECHOKE, FLUSHO,
 *!     NOFLSH, TOSTOP, PENDIN). See the manpage for termios or
 *!     other documentation for more information. All flags are not
 *!     available on all platforms.
 *!   @member int(0..255) character_name
 *!     Sets the value of a control character (VINTR, VQUIT, VERASE,
 *!     VKILL, VEOF, VTIME, VMIN, VSWTC, VSTART, VSTOP, VSUSP, VEOL,
 *!     VREPRINT, VDISCARD, VWERASE, VLNEXT, VEOL2). All control
 *!     characters are not available on all platforms.
 *! @endmapping
 *!
 *! Negative values are not allowed as indata, but might appear in the
 *! result from @[tcgetattr] when the actual value is unknown. @[tcsetattr]
 *! returns 0 if failed.
 *!
 *! The argument @[when] to @[tcsetattr] describes when the
 *! changes are to take effect:
 *! @string
 *!   @value "TCSANOW"
 *!     The change occurs immediately (default).
 *!   @value "TCSADRAIN"
 *!     The change occurs after all output has been written.
 *!   @value "TCSAFLUSH"
 *!     The change occurs after all output has been written,
 *!     and empties input buffers.
 *! @endstring
 *!
 *! @example
 *!   // setting the terminal in raw mode:
 *!   Stdio.stdin->tcsetattr((["ECHO":0,"ICANON":0,"VMIN":0,"VTIME":0]));
 *!
 *! @note
 *!   Unknown flags are ignored by @[tcsetattr()]. @[tcsetattr] always
 *!   changes the attribute, so only include attributes that actually
 *!   should be altered in the attribute mapping.
 *!
 *! @bugs
 *!   Terminal rows and columns setting by @[tcsetattr()] is not
 *!   currently supported.
 *!
 *! @seealso
 *!   @[tcsetsize()]
 */



#undef THIS
#define THIS ((struct my_file *)(Pike_fp->current_storage))
#define FD (THIS->box.fd)
#define ERRNO (THIS->my_errno)

static int termios_bauds( int speed )
{
    switch (speed)
    {
#define TERMIOS_SPEED(B,V) case B: return V;
#include "termios_flags.h"
#undef TERMIOS_SPEED
    }
    return speed;
}


#define c_cflag 1
#define c_iflag 2
#define c_oflag 3
#define c_lflag 4
#define TERMIOS_FLAG(where,flag,sflag) { where, flag, sflag },
#define TERMIOS_CHAR(cc,scc)           { 0, cc, scc },
static const struct {
  int var;
  int val;
  const char *name;
} termiosflags[] = {
#include "termios_flags.h"
};
#undef TERMIOS_CHAR
#undef TERMIOS_FLAG
#undef c_cflag
#undef c_iflag
#undef c_oflag
#undef c_lflag

void file_tcgetattr(INT32 args)
{
   struct termios ti;
   unsigned int n;

   if(FD < 0)
      Pike_error("File not open.\n");

   pop_n_elems(args);

   if (tcgetattr(FD,&ti)) /* error */
   {
      ERRNO=errno;
      push_int(0);
      return;
   }

   for( n=0; n<NELEM(termiosflags); n++ )
   {
      push_text( termiosflags[n].name );
      switch( termiosflags[n].var )
      {
        case 0: push_int( ti.c_cc[termiosflags[n].val] );  break;
        case 1: push_int( (ti.c_cflag & termiosflags[n].val) ? 1 : 0 ); break;
        case 2: push_int( (ti.c_iflag & termiosflags[n].val) ? 1 : 0 ); break;
        case 3: push_int( (ti.c_oflag & termiosflags[n].val) ? 1 : 0 ); break;
        case 4: push_int( (ti.c_lflag & termiosflags[n].val) ? 1 : 0 ); break;
      }
   }

   push_static_text("ospeed");
   push_int(termios_bauds(cfgetospeed(&ti)));
   push_static_text("ispeed");
   push_int(termios_bauds(cfgetispeed(&ti)));
   n++;

#ifdef CSIZE
   push_static_text("csize");
   switch (ti.c_cflag&CSIZE)
   {
#ifdef CS8
      case CS8: push_int(8); break;
#endif
#ifdef CS7
      case CS7: push_int(7); break;
#endif
#ifdef CS6
      case CS6: push_int(6); break;
#endif
#ifdef CS5
      case CS5: push_int(5); break;
#endif
      default:
	 push_int(-1);
   }
   n++;
#endif

#ifdef TIOCGWINSZ
   {
      struct winsize winsize;
      if (!fd_ioctl(FD, TIOCGWINSZ, &winsize))
      {
	 push_static_text("rows");
	 push_int(winsize.ws_row);
	 n++;
	 push_static_text("columns");
	 push_int(winsize.ws_col);
	 n++;
      }
   }
#endif

   f_aggregate_mapping(n*2);
}


static int termios_speed( int speed )
{
    switch (speed)
    {
#define TERMIOS_SPEED(B,V) case V: return B;
#include "termios_flags.h"
#undef TERMIOS_SPEED
    }
    Pike_error("illegal argument 1 to tcsetattr, value of key %s is not a valid baud rate\n","ospeed");
}


void file_tcsetattr(INT32 args)
{
  struct termios ti;
  int optional_actions=TCSANOW;
  struct svalue *tmp;
  unsigned int i;

  if(FD < 0)
    Pike_error("File not open.\n");

  if (!args)
    SIMPLE_WRONG_NUM_ARGS_ERROR("tcsetattr", 1);

  if (args>1)
  {
    if (args>2)
      pop_n_elems(args-2);
    if (TYPEOF(sp[-1]) != T_STRING)
      SIMPLE_ARG_TYPE_ERROR("tcsetattr", 2, "string");

    if (!strcmp(sp[-1].u.string->str,"TCSANOW"))
      optional_actions=TCSANOW;
    else if (!strcmp(sp[-1].u.string->str,"TCSADRAIN"))
      optional_actions=TCSADRAIN;
    else if (!strcmp(sp[-1].u.string->str,"TCSAFLUSH"))
      optional_actions=TCSAFLUSH;
    else
      Pike_error("illegal argument 2 to tcsetattr\n");

    pop_stack();
  }

  if (TYPEOF(sp[-1]) != T_MAPPING)
    SIMPLE_ARG_TYPE_ERROR("tcsetattr", 1, "mapping");

  /* read attr to edit */
  if (tcgetattr(FD,&ti)) /* error */
  {
    ERRNO=errno;
    push_int(0);
    return;
  }

  for( i=0; i<NELEM(termiosflags); i++ )
  {
    if( (tmp=simple_mapping_string_lookup( sp[-1].u.mapping, termiosflags[i].name )) )
    {
      if( TYPEOF(*tmp) != PIKE_T_INT )
        Pike_error("illegal argument 1 to tcsetattr: key %s has illegal value\n",termiosflags[i].name);
      switch( termiosflags[i].var )
      {
        case 0:
          ti.c_cc[termiosflags[i].val] = tmp->u.integer;
          break;
        case 1:
          if( tmp->u.integer )
            ti.c_cflag |= termiosflags[i].val;
          else
            ti.c_cflag &= ~termiosflags[i].val;
          break;
        case 2:
          if( tmp->u.integer )
            ti.c_iflag |= termiosflags[i].val;
          else
            ti.c_iflag &= ~termiosflags[i].val;
          break;
        case 3:
          if( tmp->u.integer )
            ti.c_oflag |= termiosflags[i].val;
          else
            ti.c_oflag &= ~termiosflags[i].val;
          break;
        case 4:
          if( tmp->u.integer )
            ti.c_lflag |= termiosflags[i].val;
          else
            ti.c_lflag &= ~termiosflags[i].val;
          break;
      }
    }
  }

#ifdef CSIZE
  if ( (tmp = simple_mapping_string_lookup( sp[-1].u.mapping, "csize" )) )
  {
    if (TYPEOF(*tmp) != T_INT)
      Pike_error("illegal argument 1 to tcsetattr: key %s has illegal value\n","csize");

    switch (tmp->u.integer)
    {
#ifdef CS8
      case 8: ti.c_cflag=(ti.c_cflag&~CSIZE)|CS8; break;
#endif
#ifdef CS7
      case 7: ti.c_cflag=(ti.c_cflag&~CSIZE)|CS7; break;
#endif
#ifdef CS6
      case 6: ti.c_cflag=(ti.c_cflag&~CSIZE)|CS6; break;
#endif
#ifdef CS5
      case 5: ti.c_cflag=(ti.c_cflag&~CSIZE)|CS5; break;
#endif
      default:
        Pike_error("illegal argument 1 to tcsetattr: value of key %s is not a valid char size\n","csize");
    }
  }
#endif


  if ( (tmp = simple_mapping_string_lookup( sp[-1].u.mapping, "ospeed" )) )
  {
    if (TYPEOF(*tmp) != T_INT)
      Pike_error("illegal argument 1 to tcsetattr: key %s has illegal value\n","ospeed");
    cfsetospeed(&ti,termios_speed(tmp->u.integer));
  }

  if ( (tmp = simple_mapping_string_lookup( sp[-1].u.mapping, "ispeed" )) )
  {
    if (TYPEOF(*tmp) != T_INT)
      Pike_error("illegal argument 1 to tcsetattr: key %s has illegal value\n","ospeed");
    cfsetispeed(&ti,termios_speed(tmp->u.integer));
  }
  pop_stack(); /* lose the mapping */
  push_int(!tcsetattr(FD,optional_actions,&ti));
}

<<<<<<< HEAD
void file_tcflush(INT32 args)
{
  int action=TCIOFLUSH;
=======
/*! @decl int(0..1) tcflush(string|void flush_direction)
 *!
 *! Flush queued terminal control messages.
 *!
 *! @param flush_direction
 *!   @string
 *!     @value "TCIFLUSH"
 *!       Flush received but not read.
 *!     @value "TCOFLUSH"
 *!       Flush written but not transmitted.
 *!     @value "TCIOFLUSH"
 *!       Flush both of the above. Default.
 *!   @endstring
 *!
 *! @returns
 *!   Returns @expr{1@} on success and @expr{0@} (zero) on failure.
 *!
 *! @seealso
 *!   @[tcdrain()]
 */
void file_tcflush(INT32 args)                               
{                                                           
  int action=TCIOFLUSH;                                     
>>>>>>> 98604a53

  if(args)
    {
      struct pike_string *a, *s_tciflush, *s_tcoflush, *s_tcioflush;
      MAKE_CONSTANT_SHARED_STRING( s_tciflush, "TCIFLUSH" );
      MAKE_CONSTANT_SHARED_STRING( s_tcoflush, "TCOFLUSH" );
      MAKE_CONSTANT_SHARED_STRING( s_tcioflush, "TCIOFLUSH" );
      get_all_args( NULL, args, "%S", &a );
      if(a == s_tciflush )
	action=TCIFLUSH;
      else if(a == s_tcoflush )
	action=TCOFLUSH;

#ifdef TCIOFLUSH
      else if(a == s_tcioflush )
	action=TCIOFLUSH;
#endif
      free_string( s_tcoflush );
      free_string( s_tciflush );
      free_string( s_tcioflush );
      pop_stack();
    }
  push_int(!tcflush(FD, action));
}

/*! @decl int(0..1) tcdrain()
 *!
 *! Wait for transmission buffers to empty.
 *!
 *! @returns
 *!   Returns @expr{1@} on success and @expr{0@} (zero) on failure.
 *!
 *! @seealso
 *!   @[tcflush()]
 */
void file_tcdrain(INT32 args)
{
  push_int(!tcdrain(FD));
}

/*! @decl int(0..1) tcsendbreak(int|void duration)
 *!
 *! Send a break signal.
 *!
 *! @param duration
 *!   Duration to send the signal for. @expr{0@} (zero) causes
 *!   a break signal to be sent for between 0.25 and 0.5 seconds.
 *!   Other values are operating system dependent:
 *!   @dl
 *!     @item SunOS
 *!       The number of joined break signals as above.
 *!     @item Linux, AIX, Digital Unix, Tru64
 *!       The time in milliseconds.
 *!     @item FreeBSD, NetBSD, HP-UX, MacOS
 *!       The value is ignored.
 *!     @item Solaris, Unixware
 *!       The behavior is changed to be similar to @[tcdrain()].
 *!   @enddl
 *!
 *! @returns
 *!   Returns @expr{1@} on success and @expr{0@} (zero) on failure.
 */
void file_tcsendbreak(INT32 args)
{
  INT_TYPE len=0;

<<<<<<< HEAD
  get_all_args(NULL, args, "%i", &len);
=======
  get_all_args("tcsendbreak", args, ".%i", &len);
>>>>>>> 98604a53
  pop_stack();
  push_int(!tcsendbreak(FD, len));
}

<<<<<<< HEAD
=======
#ifdef TIOCSWINSZ
/*! @decl int(0..1) tcsetsize(int rows, int cols)
 *!
 *! Set the number of rows and columns for a terminal.
 *!
 *! @returns
 *!   Returns @expr{1@} on success and @expr{0@} (zero) on failure.
 *!
 *! @seealso
 *!   @[tcgetattr()], @[tcsetattr()]
 */
void file_tcsetsize(INT32 args)
{
  INT_TYPE rows;
  INT_TYPE cols;
  struct winsize winsize;

  get_all_args(NULL, args, "%i%i", &rows, &cols);

  winsize.ws_row = rows;
  winsize.ws_col = cols;

  push_int(!fd_ioctl(FD, TIOCSWINSZ, &winsize));
}
#endif

/*! @endclass
 */

/*! @endmodule
 */
>>>>>>> 98604a53

/* end of termios stuff */
#endif<|MERGE_RESOLUTION|>--- conflicted
+++ resolved
@@ -11,19 +11,11 @@
 
 #ifdef HAVE_TERMIOS_H
 #include <termios.h>
-<<<<<<< HEAD
-#else /* HAVE_SYS_TERMIOS_H */
-=======
 #elif defined(HAVE_SYS_TERMIOS_H)
->>>>>>> 98604a53
 /* NB: Deprecated by <termios.h> above. */
 #include <sys/termios.h>
 #endif
 
-<<<<<<< HEAD
-=======
-#include <unistd.h>
->>>>>>> 98604a53
 #include <errno.h>
 
 #ifdef HAVE_SYS_IOCTL_H
@@ -380,11 +372,6 @@
   push_int(!tcsetattr(FD,optional_actions,&ti));
 }
 
-<<<<<<< HEAD
-void file_tcflush(INT32 args)
-{
-  int action=TCIOFLUSH;
-=======
 /*! @decl int(0..1) tcflush(string|void flush_direction)
  *!
  *! Flush queued terminal control messages.
@@ -405,10 +392,9 @@
  *! @seealso
  *!   @[tcdrain()]
  */
-void file_tcflush(INT32 args)                               
-{                                                           
-  int action=TCIOFLUSH;                                     
->>>>>>> 98604a53
+void file_tcflush(INT32 args)
+{
+  int action=TCIOFLUSH;
 
   if(args)
     {
@@ -475,17 +461,11 @@
 {
   INT_TYPE len=0;
 
-<<<<<<< HEAD
-  get_all_args(NULL, args, "%i", &len);
-=======
-  get_all_args("tcsendbreak", args, ".%i", &len);
->>>>>>> 98604a53
+  get_all_args(NULL, args, ".%i", &len);
   pop_stack();
   push_int(!tcsendbreak(FD, len));
 }
 
-<<<<<<< HEAD
-=======
 #ifdef TIOCSWINSZ
 /*! @decl int(0..1) tcsetsize(int rows, int cols)
  *!
@@ -517,7 +497,6 @@
 
 /*! @endmodule
  */
->>>>>>> 98604a53
 
 /* end of termios stuff */
 #endif