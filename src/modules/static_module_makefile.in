<<<<<<< HEAD
=======
#
# $Id$
#

>>>>>>> 52cb4d98

UNIQUE_MODNAME=$(MODNAME)

LINKAGE_CPPFLAGS=-Dpike_module_init=pike_module_$(UNIQUE_MODNAME)_init -Dpike_module_exit=pike_module_$(UNIQUE_MODNAME)_exit
LINKAGE_CFLAGS=

MODULE_PROGRAM=$(MODPATH)$(MODULE_WRAPPER_PREFIX)$(MODNAME)
MODULE_TARGET=module.a

# The reason for this is that we can't use targets directly to specify
# the build type; many module makefiles depend on being able to
# override the default target.
all:
	@case "x$$MODULE_BUILD_TYPE" in \
	  xstatic) $(MAKE) $(MAKE_FLAGS) static;; \
	  xdynamic) ;; \
	  x) $(MAKE) $(MAKE_FLAGS) static;; \
	  *) \
	    echo "Invalid MODULE_BUILD_TYPE: $$MODULE_BUILD_TYPE" >&2; \
	    exit 1;; \
	esac

@common_module_makefile@

build_type: Makefile
	@echo static > build_type

static: Makefile $(DUMMY) module-preamble module-main
	@:

dynamic:
	@:

linker_options: Makefile $(MODULE_ARCHIVES)
	@linkopts="`pwd`/module.a `echo '$(MODULE_LDFLAGS)' | sed -e 's|$(BASE_LDFLAGS)||'`"; \
	for a in '' $(MODULE_ARCHIVES) ; do \
	  if test "x$$a" = "x"; then :; else \
	    case "$$a" in \
	      /*) \
		linkopts="$$linkopts $$a" \
	      ;; \
	      *) \
		linkopts="$$linkopts `pwd`/$$a" \
	      ;; \
	    esac; \
	  fi; \
	done; \
	echo "echo $$linkopts > linker_options"; \
	echo $$linkopts > linker_options

modlist_segment: Makefile
	@echo >modlist_segment " ,{ \"$(MODULE_PROGRAM)\", pike_module_$(UNIQUE_MODNAME)_init, pike_module_$(UNIQUE_MODNAME)_exit, 0 } "


# Can't depend on $(SRC_DIR)/$(CONFIG_HEADERS).in since
# $(CONFIG_HEADERS) isn't always used.
Makefile: $(MODULE_BASE)/static_module_makefile $(SRCDIR)/Makefile.in $(SRCDIR)/dependencies make_variables config.status
	CONFIG_FILES=Makefile CONFIG_HEADERS="$(CONFIG_HEADERS)" ./config.status
	touch remake
	@echo "Run make again" >&2
	@exit 1

module.a: $(OBJS)
	-rm -f module.a
	$(AR) cq module.a $(OBJS)
	-@RANLIB@ module.a
	if test -f linker_options ; then touch linker_options ; else :; fi

$(OBJS): propagated_variables

install: $(MODULE_INSTALL)<|MERGE_RESOLUTION|>--- conflicted
+++ resolved
@@ -1,10 +1,3 @@
-<<<<<<< HEAD
-=======
-#
-# $Id$
-#
-
->>>>>>> 52cb4d98
 
 UNIQUE_MODNAME=$(MODNAME)
 
