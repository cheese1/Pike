--- conflicted
+++ resolved
@@ -63,13 +63,10 @@
   PSIZE_T lpReturnSize
 ));
 
-<<<<<<< HEAD
-=======
 /* This is needed to implement isatty(2) properly. */
 NTLIBFUNC(kernel32, BOOL, GetConsoleMode, (
   HANDLE hConsoleHandle,
   LPDWORD lpMode
 ));
 
->>>>>>> 666e3084
 #endif /* __NT__ */