--- conflicted
+++ resolved
@@ -152,30 +152,11 @@
 
 
 #ifdef PIKE_DEBUG
-<<<<<<< HEAD
-#define SET_ONERROR(X,Y,Z)					\
-  do{								\
-    check_recovery_context();					\
-    OED_FPRINTF("SET_ONERROR(%p, %p, %p) %s:%d\n",              \
-                 &(X), (Y), (void *)(Z), __FILE__, __LINE__);	\
-    X.frame_pointer = Pike_interpreter.frame_pointer;		\
-    X.func=(error_call)(Y);					\
-    DO_IF_DMALLOC( if( X.func == free ) X.func=dmalloc_free);	\
-    X.arg=(void *)(Z);						\
-    if(!Pike_interpreter.recoveries) {				\
-      X.previous = NULL;					\
-      break;							\
-    }								\
-    X.previous=Pike_interpreter.recoveries->onerror;		\
-    X.file = __FILE__;						\
-    X.line = __LINE__;						\
-    Pike_interpreter.recoveries->onerror=&X;			\
-=======
 #define LOW_SET_ONERROR(X,Y,Z)						\
   do{									\
     check_recovery_context();						\
-    OED_FPRINTF((stderr, "SET_ONERROR(%p, %p, %p) %s:%d\n",		\
-		 (X), (Y), (void *)(Z), __FILE__, __LINE__));		\
+    OED_FPRINTF("SET_ONERROR(%p, %p, %p) %s:%d\n",			\
+		(X), (Y), (void *)(Z), __FILE__, __LINE__);		\
     (X)->frame_pointer = Pike_interpreter.frame_pointer;		\
     (X)->func = (error_call)(Y);					\
     DO_IF_DMALLOC( if( (X)->func == free ) (X)->func = dmalloc_free);	\
@@ -188,7 +169,6 @@
     (X)->file = __FILE__;						\
     (X)->line = __LINE__;						\
     Pike_interpreter.recoveries->onerror = (X);				\
->>>>>>> 58bf48c5
   }while(0)
 
 #define SET_ONERROR(X,Y,Z) LOW_SET_ONERROR(&X, Y, Z)
