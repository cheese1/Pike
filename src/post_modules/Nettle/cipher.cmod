--- conflicted
+++ resolved
@@ -3365,7 +3365,7 @@
 	      memxor(buf[1]+2, ptr, asize);
 	      asize = 0;
 	    } else {
-	      memxor(buf[1], ptr, 14);
+	      memxor(buf[1]+2, ptr, 14);
 	      ptr += 14;
 	      asize -= 14;
 	    }
@@ -4007,112 +4007,9 @@
 
 	res = begin_shared_string(bytes);
 
-<<<<<<< HEAD
 	if (THIS->crypt_state && THIS->crypt_state->crypt) {
 	  func = THIS->crypt_state->crypt;
 	  ctx = THIS->crypt_state->ctx;
-=======
-	if (!THIS->pbuf.s->len) {
-	  // Unlikely, but make sure that it is initialized.
-	  blockcipher16_ccm_init_mac_mask("digest");
-	}
-
-	flags = ((bytes-2)<<2) | (14 - THIS->nonce->len);
-	if (THIS->abuf.s->len) {
-	  // Set the a-bit.
-	  flags |= 0x40;
-	}
-
-	psize = THIS->pbuf.s->len;
-
-	if (THIS->ctr->crypt_state && THIS->ctr->crypt_state->crypt) {
-	  func = THIS->ctr->crypt_state->crypt;
-	  ctx = THIS->ctr->crypt_state->ctx;
-	}
-
-	/* NB: The nonce has a minimum size of 7 bytes.
-	 *     Thus we need at most 8 bytes for the psize.
-	 */
-	/* |flags|nonce|psize| */
-	ptr = buf[0] + 8;
-	for (i = 8; i--; psize >>= 8) {
-	  ptr[i] = psize & 0xff;
-	}
-	buf[0][0] = flags;
-	MEMCPY(buf[0]+1, STR0(THIS->nonce), THIS->nonce->len);
-
-	func(ctx, 16, buf[1], buf[0]);
-	bufno = 1;
-
-	if (THIS->abuf.s->len) {
-	  size_t asize = THIS->abuf.s->len;
-	  ptr = STR0(THIS->abuf.s);
-	  if (asize < 0xff00) {
-	    buf[1][0] ^= (asize >> 8) & 0xff;
-	    buf[1][1] ^= asize & 0xff;
-	    if (asize < 14) {
-	      memxor(buf[1]+2, ptr, asize);
-	      asize = 0;
-	    } else {
-	      memxor(buf[1]+2, ptr, 14);
-	      ptr += 14;
-	      asize -= 14;
-	    }
-	  } else if (asize <= 0xffffffffUL) {
-	    buf[1][0] ^= 0xff;
-	    buf[1][1] ^= 0xfe;
-	    buf[1][2] ^= (asize >> 24) & 0xff;
-	    buf[1][3] ^= (asize >> 16) & 0xff;
-	    buf[1][4] ^= (asize >> 8) & 0xff;
-	    buf[1][5] ^= asize & 0xff;
-	    memxor(buf[1]+6, ptr, 10);
-	    ptr += 10;
-	    asize -= 10;
-	  } else {
-	    buf[1][0] ^= 0xff;
-	    buf[1][1] ^= 0xff;
-	    buf[1][2] ^= (asize >> 56) & 0xff;
-	    buf[1][3] ^= (asize >> 48) & 0xff;
-	    buf[1][4] ^= (asize >> 40) & 0xff;
-	    buf[1][5] ^= (asize >> 32) & 0xff;
-	    buf[1][6] ^= (asize >> 24) & 0xff;
-	    buf[1][7] ^= (asize >> 16) & 0xff;
-	    buf[1][8] ^= (asize >> 8) & 0xff;
-	    buf[1][9] ^= asize & 0xff;
-	    memxor(buf[1]+10, ptr, 6);
-	    ptr += 6;
-	    asize -= 6;
-	  }
-
-	  func(ctx, 16, buf[0], buf[1]);
-	  bufno = 0;
-
-	  for (;asize >= 16; asize -= 16, ptr += 16) {
-	    memxor(buf[bufno], ptr, 16);
-	    func(ctx, 16, buf[!bufno], buf[bufno]);
-	    bufno = !bufno;
-	  }
-	  if (asize) {
-	    memxor(buf[bufno], ptr, asize);
-	    func(ctx, 16, buf[!bufno], buf[bufno]);
-	    bufno = !bufno;
-	  }
-	  reset_string_builder(&THIS->abuf);
-	}
-
-	ptr = STR0(THIS->pbuf.s);
-	psize = THIS->pbuf.s->len;
-
-	for (; psize >= 16; psize -= 16, ptr += 16) {
-	  memxor(buf[bufno], ptr, 16);
-	  func(ctx, 16, buf[!bufno], buf[bufno]);
-	  bufno = !bufno;
-	}
-	if (psize) {
-	  memxor(buf[bufno], ptr, psize);
-	  func(ctx, 16, buf[!bufno], buf[bufno]);
-	  bufno = !bufno;
->>>>>>> 9bb9b917
 	}
 
 	eax_digest(&THIS->eax_ctx, &THIS->eax_key,
