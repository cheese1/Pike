/* -*- c -*-
|| This file is part of Pike. For copyright information see COPYRIGHT.
|| Pike is distributed under GPL, LGPL and MPL. See the file COPYING
|| for more information.
*/

#include "module.h"
#include "interpret.h"
#include "threads.h"
#include "module_support.h"
#include "pike_compiler.h"

#include "nettle_config.h"

#ifdef HAVE_LIBNETTLE

DECLARATIONS

#include "nettle.h"

#include <nettle/md5.h>
#include <nettle/md4.h>
#include <nettle/md2.h>
#include <nettle/sha.h>
#ifdef HAVE_NETTLE_SHA3_H
#include <nettle/sha3.h>
#endif
#ifdef HAVE_NETTLE_RIPEMD160_H
#include <nettle/ripemd160.h>
#endif
#ifdef HAVE_NETTLE_GOSTHASH94_H
#include <nettle/gosthash94.h>
#endif
#ifdef HAVE_NETTLE_PBKDF2_H
#include <nettle/pbkdf2.h>
#endif
#ifdef HAVE_NETTLE_HMAC_H
#include <nettle/hmac.h>
#endif

#include "fdlib.h"

/*! @module Nettle */

/*! @class Hash
 *!
 *! Represents information about a hash algorithm, such as
 *! name, digest size, and internal block size.
 */
PIKECLASS Hash
{
  /*! @decl inherit __builtin.Nettle.Hash
   */
  INHERIT "__builtin.Nettle.Hash" : Hash;

  CVAR const struct nettle_hash *meta;

  /*! @decl string(0..255) name()
   *!
   *! Returns a human readable name for the algorithm.
   */
  PIKEFUN string(0..255) name()
    optflags OPT_TRY_OPTIMIZE;
    {
      if (!THIS->meta)
	Pike_error("Hash not properly initialized.\n");

      push_text(THIS->meta->name);
    }

  /*! @decl int(0..) digest_size()
   *!
   *! Returns the size of a hash digest.
   */
    PIKEFUN int(0..) digest_size()
    optflags OPT_TRY_OPTIMIZE;
    {
      if (!THIS->meta)
	Pike_error("Hash not properly initialized.\n");

      push_int(THIS->meta->digest_size);
    }

  /*! @decl int(1..) block_size()
   *!
   *! Returns the internal block size of the hash algorithm.
   */
    PIKEFUN int(1..) block_size()
    optflags OPT_TRY_OPTIMIZE;
    {
      if (!THIS->meta)
	Pike_error("Hash not properly initialized.\n");

      push_int(THIS->meta->block_size);
    }


  /*! @decl string(0..255) hash(string(0..255) data)
   *!
   *!  Works as a (faster) shortcut for
   *!  @expr{State()->update(data)->digest()@}, where State is
   *!  the hash state class corresponding to this Hash.
   *!
   *! @seealso
   *!   @[State()->update()] and @[State()->digest()].
   */
    PIKEFUN string(0..255) hash(string(0..255) in)
    optflags OPT_TRY_OPTIMIZE;
  {
    void *ctx;
    struct pike_string *out;
    unsigned digest_length;
    const struct nettle_hash *meta = THIS->meta;

    if (!meta)
      Pike_error("Hash not properly initialized.\n");
    NO_WIDE_STRING(in);

    ctx = alloca(meta->context_size);
    if(!ctx)
      SIMPLE_OUT_OF_MEMORY_ERROR("hash", meta->context_size);

    /* Only thread this block for significant data size */
    if (in->len > HASH_THREADS_ALLOW_THRESHOLD) {
      THREADS_ALLOW();
      meta->init(ctx);
      meta->update(ctx, in->len, (const uint8_t *)in->str);
      THREADS_DISALLOW();
    } else {
      meta->init(ctx);
      meta->update(ctx, in->len, (const uint8_t *)in->str);
    }

    digest_length = meta->digest_size;
    out = begin_shared_string(digest_length);
    meta->digest(ctx, digest_length, (uint8_t *)out->str);

    pop_n_elems(args);
    push_string(end_shared_string(out));
  }

  static int is_stdio_file(struct object *o)
  {
    struct program *p = o->prog;
    INT32 i = p->num_inherits;
    while( i-- )
    {
      if( p->inherits[i].prog->id == PROG_STDIO_FD_ID ||
          p->inherits[i].prog->id == PROG_STDIO_FD_REF_ID )
        return 1;
    }
    return 0;
  }

  /*! @decl string(0..255) hash(Stdio.File|Stdio.Buffer|String.Buffer|System.Memory source, void|int(0..)|__deprecated__(int(..-1)) bytes)
   *!
   *!  Works as a (faster) shortcut for e.g.
   *!  @expr{State()->update(Stdio.read_file(file))->digest()@},
   *!  where State is the hash state class corresponding to this
   *!  Hash.
   *!
   *! @param bytes
   *!   The number of bytes of the file object @[file] that should be
   *!   hashed. Zero and negative numbers are ignored and the whole file is
   *!   hashed. Support for negative numbers is deprecated.
   *!
   *! @seealso
   *!   @[Stdio.File], @[State()->update()] and
   *!   @[State()->digest()].
   */
  PIKEFUN string(0..255) hash(object in, void|int(0..)|__deprecated__(int(..-1)) bytes)
    optflags OPT_EXTERNAL_DEPEND;
    {
    void *ctx;
    size_t len;
    int fd;
    void *read_buffer;
    PIKE_STAT_T st;
    struct pike_string *out;
    const struct nettle_hash *meta = THIS->meta;

    if (!meta)
      Pike_error("HashInfo not properly initialized.\n");

    ctx = alloca(meta->context_size);
    if (!ctx)
      SIMPLE_OUT_OF_MEMORY_ERROR("hash", meta->context_size);
    meta->init(ctx);

    if( get_memory_object_memory(in, &read_buffer, &len, NULL) )
    {
      if( bytes )
        len = MINIMUM(len, (size_t)MAXIMUM(bytes->u.integer,0) );
      meta->update( ctx, len, read_buffer);
      goto ret_meta;
    }

    if (!is_stdio_file(in))
      Pike_error("Object not Fd or Fd_ref, or subclass or 8bit buffer.\n");

    apply(in, "query_fd", 0);
    fd = Pike_sp[-1].u.integer;
    pop_stack();

    if (fd_fstat(fd, &st)<0)
      Pike_error("File not found!\n");

    if (!S_ISREG(st.st_mode))
      Pike_error("Non-regular file.\n");

    read_buffer=xalloc(8192);

    THREADS_ALLOW();
    if(bytes && bytes->u.integer>-1) {
      int bytes_left = bytes->u.integer;
      int read_bytes = MINIMUM(8192, bytes_left);
      while(read_bytes>0 && (len=fd_read(fd, read_buffer, read_bytes))>0) {
        meta->update(ctx, len, read_buffer);
	bytes_left -= read_bytes;
	read_bytes = MINIMUM(8192, bytes_left);
      }
    }
    else
      while((len=fd_read(fd, read_buffer, 8192))>0)
        meta->update(ctx, len, read_buffer);

    free(read_buffer);

    THREADS_DISALLOW();
  ret_meta:
    out = begin_shared_string(meta->digest_size);
    meta->digest(ctx, meta->digest_size, (uint8_t *)out->str);

    pop_n_elems(args);
    push_string(end_shared_string(out));
  }

  /* NOTE: This is NOT the MIME base64 table! */
  static const char b64tab[64] =
    "./0123456789ABCDEFGHIJKLMNOPQRSTUVWXYZabcdefghijklmnopqrstuvwxyz";

  static inline void b64enc(char *dest, int a, int b, int c, int sz)
  {
    unsigned int bitbuf = a | (b << 8) | (c << 16);
    while (sz--) {
      *(dest++) = b64tab[bitbuf & 63];
      bitbuf >>= 6;
    }
  }

<<<<<<< HEAD
  /*! @decl string(0..127) crypt_hash(string(0..255) password, @
   *!                                 string(0..255) salt, int(0..) rounds)
=======
  /*! @decl string(7bit) crypt_hash(string(8bit) password, @
   *!                               string(8bit) salt, int(0..) rounds)
>>>>>>> b806aae9
   *!
   *!   Password hashing function in @[crypt_md5()]-style.
   *!
   *!   Implements the algorithm described in
   *!   @url{http://www.akkadia.org/drepper/SHA-crypt.txt@}.
   *!
   *!   This is the algorithm used by @tt{crypt(2)@} in
   *!   methods @tt{$5$@} (SHA256) and @tt{$6$@} (SHA512).
   *!
   *!   The @[password] memory will be cleared before released.
   *!
<<<<<<< HEAD
   *!   Rounds will never be set to less than 1000. If @[rounds] is 0
   *!   it will be set to 5000.
=======
   *! @note
   *!   In Pike 8.0.1876 and earlier this function generated incompatible
   *!   hashes for passwords that had a length that was a power of 2.
   *!   See @[crypt_hash_pike()] for details.
>>>>>>> b806aae9
   *!
   *! @seealso
   *!   @[crypt_md5()], @[crypt_hash_pike()]
   */
  PIKEFUN string(0..127) crypt_hash(string password,
<<<<<<< HEAD
				    string salt, int rounds)
=======
                                    string salt, int rounds)
>>>>>>> b806aae9
    /* NB: We use a weaker type above to allow us to delay
     *     throwing errors on wide strings until we've had
     *     time to censor the password string.
     */
    rawtype tFunc(tStr8 tStr8 tIntPos, tStr7);
  {
    struct pike_string *res;
    const struct nettle_hash *meta = THIS->meta;
    void *ctx;
    uint8_t *abcbuf;
    uint8_t *dpbuf;
    uint8_t *dsbuf;

    unsigned char *p;
    unsigned char *s;
    int plen;
    int slen;
    int dsz;

    int i;
    int r;

    int a, b, c;

    if (!meta)
      Pike_error("HashInfo not properly initialized.\n");

    if (!rounds) rounds = 5000;
    if (rounds < 1000) rounds = 1000;
    if (rounds > 999999999) rounds = 999999999;

    /* Censor the password. */
    push_string(password);
    args++;
    add_ref(Pike_sp[-args].u.string = MK_STRING("censored"));

    NO_WIDE_STRING(password);
    NO_WIDE_STRING(salt);

    password->flags |= STRING_CLEAR_ON_EXIT;

    ctx = alloca(meta->context_size);
    if (!ctx)
      SIMPLE_OUT_OF_MEMORY_ERROR("crypt_hash", meta->context_size);

    abcbuf = alloca(meta->digest_size * 3);
    if (!abcbuf)
      SIMPLE_OUT_OF_MEMORY_ERROR("crypt_hash", meta->digest_size * 3);

    dpbuf = abcbuf + meta->digest_size;
    dsbuf = dpbuf + meta->digest_size;

    /* NB: We use these to allow the compiler to
     *     avoid dereferencing at every step.
     */
    p = (unsigned char*)password->str;
    plen = password->len;
    s = (unsigned char*)salt->str;
    slen = salt->len;
    if (slen > 16) slen = 16;
    dsz = meta->digest_size;

    /* NB: We allocate the result here to avoid throwing away all the work
     *     on out of memory at the end.
     */
    if (dsz == 32) {
      /* 4 * (30/3) + 3 */
      res = begin_shared_string(43);
    } else if (dsz == 64) {
      /* 4 * (63/3) + 2 */
      res = begin_shared_string(86);
    } else {
      Pike_error("crypt_hash() not supported for this digest size yet (%d).\n",
		 dsz);
    }

    THREADS_ALLOW();

    /* NB: Comments refer to http://www.akkadia.org/drepper/SHA-crypt.txt */
    meta->init(ctx);						/* 4 */
    meta->update(ctx, plen, p);					/* 5 */
    meta->update(ctx, slen, s);					/* 6 */
    meta->update(ctx, plen, p);					/* 7 */
    meta->digest(ctx, dsz, abcbuf);				/* 8 */

    /* 1 */
    meta->update(ctx, plen, p);					/* 2 */
    meta->update(ctx, slen, s);					/* 3 */

    for (i = 0; i + dsz < plen; i += dsz) {			/* 9 */
      meta->update(ctx, dsz, abcbuf);
    }

    meta->update(ctx, plen - i, abcbuf);			/* 10 */

    for (i = 1; i <= plen; i <<= 1) {				/* 11 */
      if (plen & i) {
	meta->update(ctx, dsz, abcbuf);
      } else {
	meta->update(ctx, plen, p);
      }
    }

    meta->digest(ctx, dsz, abcbuf);				/* 12 */

    /* 13 */
    for (i = 0; i < plen; i++) {				/* 14 */
      meta->update(ctx, plen, p);
    }
    meta->digest(ctx, dsz, dpbuf);				/* 15 */

    /* Sequence P is implicit. */				/* 16 */

    /* 17 */
    for(i = 0; i < 16 + abcbuf[0]; i++) {			/* 18 */
      meta->update(ctx, slen, s);
    }
    meta->digest(ctx, dsz, dsbuf);				/* 19 */

    /* Sequence S is implicit. */				/* 20 */

    for (r = 0; r < rounds; r++) {				/* 21 */
      /* a */
      if (r & 1) {						/* b */
	for (i = 0; i + dsz < plen; i += dsz) {
	  meta->update(ctx, dsz, dpbuf);
	}
	meta->update(ctx, plen - i, dpbuf);
      } else {
	meta->update(ctx, dsz, abcbuf);				/* c */
      }
      if (r % 3)						/* d */
	meta->update(ctx, slen, dsbuf);
      if (r % 7) {						/* e */
	for (i = 0; i + dsz < plen; i += dsz) {
	  meta->update(ctx, dsz, dpbuf);
	}
	meta->update(ctx, plen - i, dpbuf);
      }
      if (r & 1) {						/* f */
	meta->update(ctx, dsz, abcbuf);
      } else {							/* g */
	for (i = 0; i + dsz < plen; i += dsz) {
	  meta->update(ctx, dsz, dpbuf);
	}
	meta->update(ctx, plen - i, dpbuf);
      }
      meta->digest(ctx, dsz, abcbuf);				/* h */
    }
    THREADS_DISALLOW();

    /* And now time for some pointless shuffling of the result.
     * Note that the shuffling is slightly different between
     * the two cases.
     *
     * This is followed by a custom base64-style encoding.
     */
    c = 0;
    b = dsz/3;
    a = 2*b;
    if (dsz == 32) {
      for (i = 0, r = 0; i + 3 < dsz; i+=3, r+=4) {
	int t;
	b64enc(res->str + r, abcbuf[a], abcbuf[b], abcbuf[c], 4);

	t = a+1;
	a = b+1;
	b = c+1;
	c = t;
      }
      b64enc(res->str + r, abcbuf[30], abcbuf[31], 0, 3);
    } else {
      for (i = 0, r = 0; i + 3 < dsz; i+=3, r+=4) {
	int t;
	b64enc(res->str + r, abcbuf[a], abcbuf[b], abcbuf[c], 4);

	t = a+1;
	a = c+1;
	c = b+1;
	b = t;
      }
      b64enc(res->str + r, abcbuf[63], 0, 0, 2);
    }

    push_string(end_shared_string(res));		/* 22e */

    /* Clean intermediate values. */
    memset(ctx, 0, meta->context_size);
    memset(abcbuf, 0, 3*dsz);
  }

<<<<<<< HEAD
#if defined(HAVE_NETTLE_BALLOON_H) && defined(HAVE_NETTLE_BALLOON)

#include <nettle/balloon.h>

  /*! @decl string(0..127) balloon(string(0..255) password, @
   *!                              string(0..255) salt, @
   *!                              int(1..) s_cost, @
   *!                              int(1..) rounds)
   *!
   *!   Password hashing function in @[crypt_hash()]-style.
   *!
   *!   Implements the algorithm described in
   *!   @url{https://eprint.iacr.org/2016/027.pdf@}.
   *!
   *! @param password
   *!   Password to hash.
   *!
   *! @param salt
   *!   Salt for the password.
   *!
   *! @param s_cost
   *!   Memory cost.
   *!
   *! @param rounds
   *!   Number of rounds (also known as @tt{t_cost@}).
   *!
   *! @returns
   *!   Returns the balloon hash of the password.
   *!
   *! @note
   *!   The @[password] memory will be cleared before released.
   *!
   *! @note
   *!   This function is only available with Nettle 3.9 and later.
   *!
   *! @seealso
   *!   @[crypt_hash()]
   */
  PIKEFUN string balloon(string password, string salt,
                         int(1..) s_cost, int(1..) rounds)
    optflags OPT_EXTERNAL_DEPEND;
  {
    void *ctx;
    unsigned char *scratch_buffer;
    size_t scratch_size;
    struct pike_string *out;
    const struct nettle_hash *meta = THIS->meta;

    if (!meta)
      Pike_error("HashInfo not properly initialized.\n");

    password->flags |= STRING_CLEAR_ON_EXIT;

    ctx = alloca(meta->context_size);
    if (!ctx)
      SIMPLE_OUT_OF_MEMORY_ERROR("balloon", meta->context_size);

    scratch_size = balloon_itch(meta->digest_size, s_cost);
    scratch_buffer = malloc(scratch_size);
    if (!scratch_buffer) {
      SIMPLE_OUT_OF_MEMORY_ERROR("balloon", scratch_size);
    }

    meta->init(ctx);

    out = begin_shared_string(meta->digest_size);

    balloon(ctx, meta->update, meta->digest, meta->digest_size,
            s_cost, rounds, password->len, STR0(password),
            salt->len, STR0(salt), scratch_buffer, STR0(out));

    free(scratch_buffer);

    pop_n_elems(args);
    push_string(end_shared_string(out));
  }

#endif /* HAVE_NETTLE_BALLOON_H && HAVE_NETTLE_BALLOON */

#ifdef PIKE_NULL_IS_SPECIAL
=======
  /*! @decl string(7bit) crypt_hash_pike(string(8bit) password, @
   *!                                    string(8bit) salt, int(0..) rounds)
   *!
   *!   Password hashing function in @[crypt_md5()]-style.
   *!
   *!   Almost implements the algorithm described in
   *!   @url{http://www.akkadia.org/drepper/SHA-crypt.txt@}.
   *!
   *!   This function is provided for compatibility with hashes
   *!   generated by Pike 8.0.1876 and earlier.
   *!
   *!   It differs from @[crypt_hash()] for passwords that
   *!   have a length that is a power of 2 (phase 11).
   *!
   *!   The @[password] memory will be cleared before released.
   *!
   *!   Rounds will never be set to less than 1000. If @[rounds] is 0
   *!   it will be set to 5000.
   *!
   *! @note
   *!   Do not use unless you know what you are doing!
   *!
   *! @seealso
   *!   @[crypt_md5()], @[crypt_hash()]
   */
  PIKEFUN string(0..127) crypt_hash_pike(string password,
                                         string salt, int rounds)
    /* NB: We use a weaker type above to allow us to delay
     *     throwing errors on wide strings until we've had
     *     time to censor the password string.
     */
    rawtype tFunc(tStr8 tStr8 tIntPos, tStr7);
  {
    struct pike_string *res;
    const struct nettle_hash *meta = THIS->meta;
    void *ctx;
    uint8_t *abcbuf;
    uint8_t *dpbuf;
    uint8_t *dsbuf;

    unsigned char *p;
    unsigned char *s;
    int plen;
    int slen;
    int dsz = meta->digest_size;

    int i;
    int r;

    int a, b, c;

    if (!rounds) rounds = 5000;
    if (rounds < 1000) rounds = 1000;
    if (rounds > 999999999) rounds = 999999999;

    NO_WIDE_STRING(password);
    NO_WIDE_STRING(salt);

    password->flags |= STRING_CLEAR_ON_EXIT;

    ctx = (void *)alloca(meta->context_size);
    if (!ctx)
      SIMPLE_OUT_OF_MEMORY_ERROR("crypt_hash", meta->context_size);

    abcbuf = (uint8_t *)alloca(meta->digest_size * 3);
    if (!abcbuf)
      SIMPLE_OUT_OF_MEMORY_ERROR("crypt_hash", meta->digest_size * 3);

    dpbuf = abcbuf + meta->digest_size;
    dsbuf = dpbuf + meta->digest_size;

    /* NB: We use these to allow the compiler to
     *     avoid dereferencing at every step.
     */
    p = (unsigned char*)password->str;
    plen = password->len;
    s = (unsigned char*)salt->str;
    slen = salt->len;
    if (slen > 16) slen = 16;
    dsz = meta->digest_size;

    /* NB: We allocate the result here to avoid throwing away all the work
     *     on out of memory at the end.
     */
    if (dsz == 32) {
      /* 4 * (30/3) + 3 */
      res = begin_shared_string(43);
    } else if (dsz == 64) {
      /* 4 * (63/3) + 2 */
      res = begin_shared_string(86);
    } else {
      Pike_error("crypt_hash() not supported for this digest size yet (%d).\n",
                 dsz);
    }

    THREADS_ALLOW();

    /* NB: Comments refer to http://www.akkadia.org/drepper/SHA-crypt.txt */
    meta->init(ctx);						/* 4 */
    meta->update(ctx, plen, p);					/* 5 */
    meta->update(ctx, slen, s);					/* 6 */
    meta->update(ctx, plen, p);					/* 7 */
    meta->digest(ctx, dsz, abcbuf);				/* 8 */

    meta->init(ctx);						/* 1 */
    meta->update(ctx, plen, p);					/* 2 */
    meta->update(ctx, slen, s);					/* 3 */

    for (i = 0; i + dsz < plen; i += dsz) {			/* 9 */
      meta->update(ctx, dsz, abcbuf);
    }

    meta->update(ctx, plen - i, abcbuf);			/* 10 */

    for (i = 1; i < plen; i <<= 1) {				/* 11 */
      if (plen & i) {
        meta->update(ctx, dsz, abcbuf);
      } else {
        meta->update(ctx, plen, p);
      }
    }

    meta->digest(ctx, dsz, abcbuf);				/* 12 */

    meta->init(ctx);						/* 13 */
    for (i = 0; i < plen; i++) {				/* 14 */
      meta->update(ctx, plen, p);
    }
    meta->digest(ctx, dsz, dpbuf);				/* 15 */

    /* Sequence P is implicit. */				/* 16 */

    meta->init(ctx);						/* 17 */
    for(i = 0; i < 16 + abcbuf[0]; i++) {			/* 18 */
      meta->update(ctx, slen, s);
    }
    meta->digest(ctx, dsz, dsbuf);				/* 19 */

    /* Sequence S is implicit. */				/* 20 */

    for (r = 0; r < rounds; r++) {				/* 21 */
      meta->init(ctx);						/* a */
      if (r & 1) {						/* b */
        for (i = 0; i + dsz < plen; i += dsz) {
          meta->update(ctx, dsz, dpbuf);
        }
        meta->update(ctx, plen - i, dpbuf);
      } else {
        meta->update(ctx, dsz, abcbuf);				/* c */
      }
      if (r % 3) {						/* d */
        for (i = 0; i + dsz < slen; i += dsz) {
          meta->update(ctx, dsz, dsbuf);
        }
        meta->update(ctx, slen - i, dsbuf);
      }
      if (r % 7) {						/* e */
        for (i = 0; i + dsz < plen; i += dsz) {
          meta->update(ctx, dsz, dpbuf);
        }
        meta->update(ctx, plen - i, dpbuf);
      }
      if (r & 1) {						/* f */
        meta->update(ctx, dsz, abcbuf);
      } else {							/* g */
        for (i = 0; i + dsz < plen; i += dsz) {
          meta->update(ctx, dsz, dpbuf);
        }
        meta->update(ctx, plen - i, dpbuf);
      }
      meta->digest(ctx, dsz, abcbuf);				/* h */
    }
    THREADS_DISALLOW();

    /* And now time for some pointless shuffling of the result.
     * Note that the shuffling is slightly different between
     * the two cases.
     *
     * This is followed by a custom base64-style encoding.
     */
    c = 0;
    b = dsz/3;
    a = 2*b;
    if (dsz == 32) {
      for (i = 0, r = 0; i + 3 < dsz; i+=3, r+=4) {
        int t;
        b64enc(res->str + r, abcbuf[a], abcbuf[b], abcbuf[c], 4);

        t = a+1;
        a = b+1;
        b = c+1;
        c = t;
      }
      b64enc(res->str + r, abcbuf[30], abcbuf[31], 0, 3);
    } else {
      for (i = 0, r = 0; i + 3 < dsz; i+=3, r+=4) {
        int t;
        b64enc(res->str + r, abcbuf[a], abcbuf[b], abcbuf[c], 4);

        t = a+1;
        a = c+1;
        c = b+1;
        b = t;
      }
      b64enc(res->str + r, abcbuf[63], 0, 0, 2);
    }

    push_string(end_shared_string(res));		/* 22e */

    /* Clean intermediate values. */
    MEMSET(ctx, 0, meta->context_size);
    MEMSET(abcbuf, 0, 3*dsz);
  }

>>>>>>> b806aae9
  INIT
    {
      werror("Hash->INIT\n");
      THIS->meta = NULL;
    }
#endif

  /*! @class State
   *!
   *! Base class for hashing contexts.
   */
  PIKECLASS State
    program_flags PROGRAM_USES_PARENT|PROGRAM_NEEDS_PARENT|PROGRAM_CLEAR_STORAGE;
  {
    DOCSTART() @decl inherit Hash::State
    DOCEND()

    EXTRA
    {
      /* Perform an inherit of the State class (if any) that our parent
       * may contain via its inherit of __builtin.Nettle.Hash.
       */
      lexical_inherit(1, MK_STRING("State"), 0, REPORT_WARNING);
    }

#define GET_META(o)						\
    ( ((struct Nettle_Hash_struct *)parent_storage(1, Nettle_Hash_program))->meta )

    CVAR void *ctx;

    /* FIXME: Create should copy state from the other object, if
     * provided. */

    /*! @decl State update(string(0..255) data)
     *!
     *! Hashes more data.
     *!
     *! @returns
     *!   Returns @expr{this@} in order to simplify chaining
     *!   of function calls.
     */
    PIKEFUN object update(string(0..255) data)
      optflags OPT_SIDE_EFFECT;
      rawtype tFunc(tStr8, tObjImpl_NETTLE_HASH_STATE);
    {
      void *ctx = THIS->ctx;
      const struct nettle_hash *meta =
	GET_META(Pike_fp->current_object);

      if (!ctx || !meta)
	Pike_error("State not properly initialized.\n");

      NO_WIDE_STRING(data);

      /* Only thread this block for significant data size */
      if (data->len > HASH_THREADS_ALLOW_THRESHOLD) {
	THREADS_ALLOW();
	meta->update(ctx, data->len, (const uint8_t *)data->str);
	THREADS_DISALLOW();
      } else {
	meta->update(ctx, data->len, (const uint8_t *)data->str);
      }

      push_object(this_object());
    }

    /*! @decl string(0..255) digest(int(0..)|void length)
     *!
     *! Generates a digest, and resets the hashing contents.
     *!
     *! @param length
     *!   If the length argument is provided, the digest is truncated
     *!   to the given length.
     *!
     *! @returns
     *!   The digest.
     */
    PIKEFUN string(0..255) digest(int(0..)|void arg)
    {
      const struct nettle_hash *meta;
      struct pike_string *digest;
      unsigned length;

      meta = GET_META(Pike_fp->current_object);

      if (!THIS->ctx || !meta)
	Pike_error("State not properly initialized.\n");

      if (!arg)
	length = meta->digest_size;
      else
	{
          if (arg->u.integer < 0)
	    Pike_error("Invalid length, must be positive.\n");
	  if ((unsigned)arg->u.integer > meta->digest_size)
	    Pike_error("Unsupported digest length.\n");

	  length = arg->u.integer;
	}

      digest = begin_shared_string(length);
      meta->digest(THIS->ctx, length, (uint8_t *)digest->str);
      push_string(end_shared_string(digest));
    }

#ifdef PIKE_NULL_IS_SPECIAL
    INIT
    {
      werror("State->INIT\n");
      THIS->ctx = NULL;
    }
#endif

    EXIT
    {
      werror("State->EXIT\n");
      if (THIS->ctx)
      {
	const struct nettle_hash *meta =
	  GET_META(Pike_fp->current_object);
	if (meta) {
	  memset(THIS->ctx, 0, meta->context_size);
	}
      }
    }
  }

  /*! @endclass State */

}

/*! @endclass Hash */

/* The algorithm objects can be overloaded in pike. */

#cmod_define TOSTR(DEF)	#DEF
#cmod_undef SPECIAL_PBKDF2


#cmod_define PIKE_NAME MD5
#cmod_define NETTLE_NAME md5
#cmod_include "hash.H"
#cmod_undef PIKE_NAME
#cmod_undef NETTLE_NAME

#cmod_define PIKE_NAME MD4
#cmod_define NETTLE_NAME md4
#cmod_include "hash.H"
#cmod_undef PIKE_NAME
#cmod_undef NETTLE_NAME

#cmod_define PIKE_NAME MD2
#cmod_define NETTLE_NAME md2
#cmod_include "hash.H"
#cmod_undef PIKE_NAME
#cmod_undef NETTLE_NAME

#cmod_define PIKE_NAME SHA1
#cmod_define NETTLE_NAME sha1
#cmod_define SPECIAL_PBKDF2
#cmod_include "hash.H"
#cmod_undef SPECIAL_PBKDF2
#cmod_undef PIKE_NAME
#cmod_undef NETTLE_NAME

#ifdef HAVE_NETTLE_SHA224_INIT

#cmod_define PIKE_NAME SHA224
#cmod_define NETTLE_NAME sha224
#cmod_include "hash.H"
#cmod_undef PIKE_NAME
#cmod_undef NETTLE_NAME

#endif

#cmod_define PIKE_NAME SHA256
#cmod_define NETTLE_NAME sha256
#cmod_define SPECIAL_PBKDF2
#cmod_include "hash.H"
#cmod_undef SPECIAL_PBKDF2
#cmod_undef PIKE_NAME
#cmod_undef NETTLE_NAME

#ifdef SHA384_DIGEST_SIZE

#cmod_define PIKE_NAME SHA384
#cmod_define NETTLE_NAME sha384
#cmod_include "hash.H"
#cmod_undef PIKE_NAME
#cmod_undef NETTLE_NAME

#endif /* SHA384_DIGEST_SIZE */

#ifdef SHA512_DIGEST_SIZE

#cmod_define PIKE_NAME SHA512
#cmod_define NETTLE_NAME sha512
#cmod_include "hash.H"
#cmod_undef PIKE_NAME
#cmod_undef NETTLE_NAME

#endif /* SHA512_DIGEST_SIZE */

#ifdef SHA512_224_DIGEST_SIZE

#cmod_define PIKE_NAME SHA512_224
#cmod_define NETTLE_NAME sha512_224
#cmod_include "hash.H"
#cmod_undef PIKE_NAME
#cmod_undef NETTLE_NAME

#endif /* SHA512_224_DIGEST_SIZE */

#ifdef SHA512_256_DIGEST_SIZE

#cmod_define PIKE_NAME SHA512_256
#cmod_define NETTLE_NAME sha512_256
#cmod_include "hash.H"
#cmod_undef PIKE_NAME
#cmod_undef NETTLE_NAME

#endif /* SHA512_256_DIGEST_SIZE */

/* NB: SHA3 in Nettle 3.2 and later does not interoperate
 *     with earlier versions of Nettle.
 */
#ifdef NETTLE_SHA3_FIPS202

#cmod_define PIKE_NAME SHA3_224
#cmod_define NETTLE_NAME sha3_224
#cmod_include "hash.H"
#cmod_undef PIKE_NAME
#cmod_undef NETTLE_NAME

#cmod_define PIKE_NAME SHA3_256
#cmod_define NETTLE_NAME sha3_256
#cmod_include "hash.H"
#cmod_undef PIKE_NAME
#cmod_undef NETTLE_NAME

#cmod_define PIKE_NAME SHA3_384
#cmod_define NETTLE_NAME sha3_384
#cmod_include "hash.H"
#cmod_undef PIKE_NAME
#cmod_undef NETTLE_NAME

#cmod_define PIKE_NAME SHA3_512
#cmod_define NETTLE_NAME sha3_512
#cmod_include "hash.H"
#cmod_undef PIKE_NAME
#cmod_undef NETTLE_NAME

#endif /* NETTLE_SHA3_FIPS202 */

#ifdef HAVE_NETTLE_SM3_H

#cmod_define PIKE_NAME SM3
#cmod_define NETTLE_NAME sm3
#cmod_include "hash.H"
#cmod_undef PIKE_NAME
#cmod_undef NETTLE_NAME

#endif /* HAVE_NETTLE_SM3_H */

#ifdef HAVE_NETTLE_RIPEMD160_H

#cmod_define PIKE_NAME RIPEMD160
#cmod_define NETTLE_NAME ripemd160
#cmod_include "hash.H"
#cmod_undef PIKE_NAME
#cmod_undef NETTLE_NAME

#endif

#ifdef HAVE_NETTLE_GOSTHASH94_H

#cmod_define PIKE_NAME GOST94
#cmod_define NETTLE_NAME gosthash94
#cmod_include "hash.H"
#cmod_undef PIKE_NAME
#cmod_undef NETTLE_NAME

/* gosthash94cp was added in Nettle 3.6. */
#ifdef GHOSTHASH94CP_BLOCK_SIZE
#cmod_define PIKE_NAME GOST94CP
#cmod_define NETTLE_NAME gosthash94cp
#cmod_include "hash.H"
#cmod_undef PIKE_NAME
#cmod_undef NETTLE_NAME
#endif

#endif

#ifdef HAVE_NETTLE_STREEBOG_H

#cmod_define PIKE_NAME STREEBOG256
#cmod_define NETTLE_NAME streebog256
#cmod_include "hash.H"
#cmod_undef PIKE_NAME
#cmod_undef NETTLE_NAME

#cmod_define PIKE_NAME STREEBOG512
#cmod_define NETTLE_NAME streebog512
#cmod_include "hash.H"
#cmod_undef PIKE_NAME
#cmod_undef NETTLE_NAME

#endif

/*! @endmodule Nettle */

void
hash_init(void)
{
  werror("Nettle, hash init\n");
  INIT;
}

void
hash_exit(void)
{
  werror("Nettle, hash exit\n");
  EXIT;
}

#endif /* HAVE_LIBNETTLE */<|MERGE_RESOLUTION|>--- conflicted
+++ resolved
@@ -248,13 +248,8 @@
     }
   }
 
-<<<<<<< HEAD
-  /*! @decl string(0..127) crypt_hash(string(0..255) password, @
-   *!                                 string(0..255) salt, int(0..) rounds)
-=======
   /*! @decl string(7bit) crypt_hash(string(8bit) password, @
    *!                               string(8bit) salt, int(0..) rounds)
->>>>>>> b806aae9
    *!
    *!   Password hashing function in @[crypt_md5()]-style.
    *!
@@ -266,25 +261,19 @@
    *!
    *!   The @[password] memory will be cleared before released.
    *!
-<<<<<<< HEAD
    *!   Rounds will never be set to less than 1000. If @[rounds] is 0
    *!   it will be set to 5000.
-=======
+   *!
    *! @note
    *!   In Pike 8.0.1876 and earlier this function generated incompatible
    *!   hashes for passwords that had a length that was a power of 2.
    *!   See @[crypt_hash_pike()] for details.
->>>>>>> b806aae9
    *!
    *! @seealso
    *!   @[crypt_md5()], @[crypt_hash_pike()]
    */
   PIKEFUN string(0..127) crypt_hash(string password,
-<<<<<<< HEAD
-				    string salt, int rounds)
-=======
                                     string salt, int rounds)
->>>>>>> b806aae9
     /* NB: We use a weaker type above to allow us to delay
      *     throwing errors on wide strings until we've had
      *     time to censor the password string.
@@ -476,88 +465,6 @@
     memset(abcbuf, 0, 3*dsz);
   }
 
-<<<<<<< HEAD
-#if defined(HAVE_NETTLE_BALLOON_H) && defined(HAVE_NETTLE_BALLOON)
-
-#include <nettle/balloon.h>
-
-  /*! @decl string(0..127) balloon(string(0..255) password, @
-   *!                              string(0..255) salt, @
-   *!                              int(1..) s_cost, @
-   *!                              int(1..) rounds)
-   *!
-   *!   Password hashing function in @[crypt_hash()]-style.
-   *!
-   *!   Implements the algorithm described in
-   *!   @url{https://eprint.iacr.org/2016/027.pdf@}.
-   *!
-   *! @param password
-   *!   Password to hash.
-   *!
-   *! @param salt
-   *!   Salt for the password.
-   *!
-   *! @param s_cost
-   *!   Memory cost.
-   *!
-   *! @param rounds
-   *!   Number of rounds (also known as @tt{t_cost@}).
-   *!
-   *! @returns
-   *!   Returns the balloon hash of the password.
-   *!
-   *! @note
-   *!   The @[password] memory will be cleared before released.
-   *!
-   *! @note
-   *!   This function is only available with Nettle 3.9 and later.
-   *!
-   *! @seealso
-   *!   @[crypt_hash()]
-   */
-  PIKEFUN string balloon(string password, string salt,
-                         int(1..) s_cost, int(1..) rounds)
-    optflags OPT_EXTERNAL_DEPEND;
-  {
-    void *ctx;
-    unsigned char *scratch_buffer;
-    size_t scratch_size;
-    struct pike_string *out;
-    const struct nettle_hash *meta = THIS->meta;
-
-    if (!meta)
-      Pike_error("HashInfo not properly initialized.\n");
-
-    password->flags |= STRING_CLEAR_ON_EXIT;
-
-    ctx = alloca(meta->context_size);
-    if (!ctx)
-      SIMPLE_OUT_OF_MEMORY_ERROR("balloon", meta->context_size);
-
-    scratch_size = balloon_itch(meta->digest_size, s_cost);
-    scratch_buffer = malloc(scratch_size);
-    if (!scratch_buffer) {
-      SIMPLE_OUT_OF_MEMORY_ERROR("balloon", scratch_size);
-    }
-
-    meta->init(ctx);
-
-    out = begin_shared_string(meta->digest_size);
-
-    balloon(ctx, meta->update, meta->digest, meta->digest_size,
-            s_cost, rounds, password->len, STR0(password),
-            salt->len, STR0(salt), scratch_buffer, STR0(out));
-
-    free(scratch_buffer);
-
-    pop_n_elems(args);
-    push_string(end_shared_string(out));
-  }
-
-#endif /* HAVE_NETTLE_BALLOON_H && HAVE_NETTLE_BALLOON */
-
-#ifdef PIKE_NULL_IS_SPECIAL
-=======
   /*! @decl string(7bit) crypt_hash_pike(string(8bit) password, @
    *!                                    string(8bit) salt, int(0..) rounds)
    *!
@@ -772,7 +679,86 @@
     MEMSET(abcbuf, 0, 3*dsz);
   }
 
->>>>>>> b806aae9
+#if defined(HAVE_NETTLE_BALLOON_H) && defined(HAVE_NETTLE_BALLOON)
+
+#include <nettle/balloon.h>
+
+  /*! @decl string(0..127) balloon(string(0..255) password, @
+   *!                              string(0..255) salt, @
+   *!                              int(1..) s_cost, @
+   *!                              int(1..) rounds)
+   *!
+   *!   Password hashing function in @[crypt_hash()]-style.
+   *!
+   *!   Implements the algorithm described in
+   *!   @url{https://eprint.iacr.org/2016/027.pdf@}.
+   *!
+   *! @param password
+   *!   Password to hash.
+   *!
+   *! @param salt
+   *!   Salt for the password.
+   *!
+   *! @param s_cost
+   *!   Memory cost.
+   *!
+   *! @param rounds
+   *!   Number of rounds (also known as @tt{t_cost@}).
+   *!
+   *! @returns
+   *!   Returns the balloon hash of the password.
+   *!
+   *! @note
+   *!   The @[password] memory will be cleared before released.
+   *!
+   *! @note
+   *!   This function is only available with Nettle 3.9 and later.
+   *!
+   *! @seealso
+   *!   @[crypt_hash()]
+   */
+  PIKEFUN string balloon(string password, string salt,
+                         int(1..) s_cost, int(1..) rounds)
+    optflags OPT_EXTERNAL_DEPEND;
+  {
+    void *ctx;
+    unsigned char *scratch_buffer;
+    size_t scratch_size;
+    struct pike_string *out;
+    const struct nettle_hash *meta = THIS->meta;
+
+    if (!meta)
+      Pike_error("HashInfo not properly initialized.\n");
+
+    password->flags |= STRING_CLEAR_ON_EXIT;
+
+    ctx = alloca(meta->context_size);
+    if (!ctx)
+      SIMPLE_OUT_OF_MEMORY_ERROR("balloon", meta->context_size);
+
+    scratch_size = balloon_itch(meta->digest_size, s_cost);
+    scratch_buffer = malloc(scratch_size);
+    if (!scratch_buffer) {
+      SIMPLE_OUT_OF_MEMORY_ERROR("balloon", scratch_size);
+    }
+
+    meta->init(ctx);
+
+    out = begin_shared_string(meta->digest_size);
+
+    balloon(ctx, meta->update, meta->digest, meta->digest_size,
+            s_cost, rounds, password->len, STR0(password),
+            salt->len, STR0(salt), scratch_buffer, STR0(out));
+
+    free(scratch_buffer);
+
+    pop_n_elems(args);
+    push_string(end_shared_string(out));
+  }
+
+#endif /* HAVE_NETTLE_BALLOON_H && HAVE_NETTLE_BALLOON */
+
+#ifdef PIKE_NULL_IS_SPECIAL
   INIT
     {
       werror("Hash->INIT\n");
