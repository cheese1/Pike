<<<<<<< HEAD
/* -*- c -*-
|| This file is part of Pike. For copyright information see COPYRIGHT.
|| Pike is distributed under GPL, LGPL and MPL. See the file COPYING
|| for more information.
*/
=======
/* sqlite.cmod -*- c -*-
 *
 * $Id$
 */
>>>>>>> 88821b39

#include "global.h"
#include "pike_compiler.h"
#include "interpret.h"
#include "backend.h"
#include "module_support.h"
#include "config.h"
#include "object.h"
#include "builtin_functions.h"
#include "mapping.h"
#include "multiset.h"
#include "threads.h"
#include "bignum.h"
#include "pike_types.h"

#if defined(HAVE_SQLITE3_H) && defined(HAVE_LIBSQLITE3)

#ifdef HAVE_STDINT_H
#include <stdint.h>
#endif

#include <sqlite3.h>
#include <time.h>

#define SLEEP() sysleep(0.0001)

DECLARATIONS

/*! @module SQLite
 */

/* NB: On Solaris 11 with __EXTENSIONS__ defined <stdlib.h> et el indirectly
 *     include <sys/regset.h> which has a conflicting definition of ERR...
 */
#undef ERR
#define ERR(X, db)				\
if((X)!=SQLITE_OK) {				\
  SQLite_handle_error((db));			\
}

static void SQLite_handle_error(sqlite3 *db)
{
  if (db) {
    push_text(sqlite3_errmsg(db));
    f_utf8_to_string(1);
    Pike_error("Sql.SQLite: %S\n", Pike_sp[-1].u.string);
  } else {
    Pike_error("Sql.SQLite: Internal module error\n");
  }
}

static int step(sqlite3_stmt *stmt) {
  int ret;
  /* FIXME: This is not always a good way to handle SQLITE_BUSY:
   *
   *   SQLITE_BUSY means that the database engine was unable to
   *   acquire the database locks it needs to do its job. If the
   *   statement is a COMMIT or occurs outside of an explicit
   *   transaction, then you can retry the statement. If the statement
   *   is not a COMMIT and occurs within a explicit transaction then
   *   you should rollback the transaction before continuing.
   */
  while( (ret=sqlite3_step(stmt))==SQLITE_BUSY ) {
    THREADS_ALLOW();
    SLEEP();
    THREADS_DISALLOW();
  }
  return ret;
}

/* NOTE: SQLite is flexible about the data stored within any field 
    and as such, any field in any row may hold any type of data, 
    regardless of the field's definition. Thus, when using bindings,
    this module will use the datatype of the value to determine the
    type stored in the field: ints and floats as numbers, strings as
    text. Binary (blob) data may be stored by wrapping the string
    containing the binary data in a
     String.Buffer/Stdio.Buffer/System.Memory object.
*/
static void bind_arguments(sqlite3 *db,
                           sqlite3_stmt *stmt,
                           struct mapping *bindings) {
  struct mapping_data *md = bindings->data;
  INT32 e;
  struct keypair *k;
  NEW_MAPPING_LOOP(md) {
    int idx;
    switch(TYPEOF(k->ind)) {
    case T_INT:
      idx = k->ind.u.integer;
      break;
    case T_STRING:
      ref_push_string(k->ind.u.string);
      f_string_to_utf8(1);
      idx = sqlite3_bind_parameter_index(stmt, Pike_sp[-1].u.string->str);
      pop_stack();
      if(!idx)
	Pike_error("Unknown bind index \"%S\".\n", k->ind.u.string);
      break;
    default:
      Pike_error("Bind index is not int|string.\n");
    }
    switch(TYPEOF(k->val)) {
    case T_INT:
      ERR( sqlite3_bind_int64(stmt, idx, k->val.u.integer),
	   db );
      break;
    case T_STRING:
      {
	struct pike_string *s = k->val.u.string;
	ref_push_string(s);
	f_string_to_utf8(1);
	s = Pike_sp[-1].u.string;
	ERR( sqlite3_bind_text(stmt, idx, s->str, s->len,
			 SQLITE_TRANSIENT),
	     db);
        pop_stack();
      }
      break;
    case T_FLOAT:
      ERR( sqlite3_bind_double(stmt, idx, (double)k->val.u.float_number),
	   db);
      break;

    case T_MULTISET:
      if(multiset_sizeof(k->val.u.multiset) == 1) {
        struct pike_string *s;
        {
          struct svalue tmp;
          if (TYPEOF(*use_multiset_index (k->val.u.multiset,
                    multiset_first (k->val.u.multiset),
                    tmp)) == T_STRING)
            s = tmp.u.string;
          else
            s = NULL;
        }
        if(s) {
          ERR(sqlite3_bind_blob(stmt, idx, s->str, s->len,
                SQLITE_TRANSIENT),
                db);
        }
        sub_msnode_ref(k->val.u.multiset);
        if(s) break;
      }
      Pike_error("Can only bind string|int|float or single-valued multiset(string)|String.Buffer|Stdio.Buffer|System.Memory as blob.\n");
      break;

    case T_OBJECT:
      {
        size_t len;
        void *ptr;
        if( get_memory_object_memory(k->val.u.object, &ptr, &len, NULL)!=
            MEMOBJ_NONE )
        {
          ERR(sqlite3_bind_blob(stmt, idx, ptr, len, SQLITE_STATIC), db);
          break;
        }
      }
      /* Fallthrough */

    default:
      Pike_error("Can only bind string|int|float or single-valued multiset(string)|String.Buffer|Stdio.Buffer|System.Memory as blob.\n");
    }
  }
}

static void push_field(sqlite3_stmt *stmt, int field)
{
  switch( sqlite3_column_type(stmt, field) ) {
  case SQLITE_INTEGER:
    push_int64( sqlite3_column_int64(stmt, field) );
    break;
  case SQLITE_FLOAT:
    push_float( sqlite3_column_double(stmt, field) );
    break;
  case SQLITE_BLOB:
  case SQLITE_TEXT:
    push_string( make_shared_binary_string
                 ( sqlite3_column_blob(stmt, field),
                   sqlite3_column_bytes(stmt, field) ) );
    if( sqlite3_column_type(stmt, field)==SQLITE_TEXT )
      f_utf8_to_string(1);
    break;
  case SQLITE_NULL:
    push_int(0); /* FIXME: Ought to be Val.Null. */
    break;
  }
}

static void push_string_field(sqlite3_stmt *stmt, int field)
{
  switch( sqlite3_column_type(stmt, field) ) {
  case SQLITE_INTEGER:
  case SQLITE_FLOAT:
    push_text( (char*)sqlite3_column_text(stmt, field) );
    break;
  case SQLITE_BLOB:
  case SQLITE_TEXT:
    push_string( make_shared_binary_string
                 ( sqlite3_column_blob(stmt, field),
                   sqlite3_column_bytes(stmt, field) ) );
    if( sqlite3_column_type(stmt, field)==SQLITE_TEXT )
      f_utf8_to_string(1);
    break;
  case SQLITE_NULL:
    push_int(0);
    break;
  }
}

/*! @class SQLite
 *!
 *! Low-level interface to SQLite3 databases.
 *!
 *! This class should typically not be accessed directly, but instead
 *! via @[Sql.Sql()] with the scheme @expr{"sqlite://"@}.
 */

PIKECLASS SQLite
{
  CVAR sqlite3 *db;

  /*! @decl inherit __builtin.Sql.Connection
   */
  INHERIT "__builtin.Sql.Connection";

/*! @class TypedResult
 *!
 *! Result object from @[typed_big_query()].
 */

PIKECLASS TypedResult
  flags ID_PRIVATE | ID_PROTECTED | ID_HIDDEN;
{
  CVAR struct object *dbobj;
  CVAR struct mapping *bindings;
  CVAR sqlite3_stmt *stmt;
  CVAR int eof;
  CVAR int columns;

  /*! @decl inherit __builtin.Sql.Result
   */
  INHERIT "__builtin.Sql.Result";

  static void SQLite_TypedResult_handle_error(void) {
    Pike_error("Sql.SQLite: %s\n",
	       sqlite3_errmsg(OBJ2_SQLITE(THIS->dbobj)->db));
  }

  PIKEFUN void create()
    flags ID_PROTECTED;
  {
    THIS->columns = sqlite3_column_count(THIS->stmt);
  }

  /*! @decl int num_rows()
   *!
   *! @note
   *!   This API is not supported for @[Sql.sqlite].
   *!
   *! @seealso
   *!   @[Sql.sql_result()->num_rows()]
   */
  PIKEFUN int num_rows() {
    Pike_error("Sql.SQLite: Number of rows not known in advance.\n");
  }

  /*! @decl int num_fields()
   *!
   *! @seealso
   *!   @[Sql.sql_result()->num_fields()]
   */
  PIKEFUN int num_fields() {
    RETURN THIS->columns;
  }

  /*! @decl int eof()
   *!
   *! @seealso
   *!   @[Sql.sql_result()->eof()]
   */
  PIKEFUN int eof() {
    RETURN THIS->eof;
  }

  /*! @decl array(mapping(string:mixed)) fetch_fields()
   *!
   *! @seealso
   *!   @[Sql.sql_result()->fetch_fields()]
   */
  PIKEFUN array(mapping(string:mixed)) fetch_fields() {
    int i,t;
    if (!sqlite3_column_name(THIS->stmt, 0)) {
      /* Documented to happen on malloc() failure,
       * but can apparently happen in other cases too.
       * The common case seems to be when called after
       * the last row has been fetched.
       * Cf #10035.
       */
      push_int(0);
      return;
    }
    for(i=0; i<THIS->columns; i++) {
      push_constant_text("name");
      push_text(sqlite3_column_name(THIS->stmt, i));
      f_utf8_to_string(1);
      ref_push_string(literal_type_string);
      t = sqlite3_column_type(THIS->stmt, i);
      switch(t)
      {
      case SQLITE_INTEGER:
        push_constant_text("integer");
        break;
      case SQLITE_FLOAT:
        ref_push_string(literal_float_string);
        break;
      case SQLITE_BLOB:
        push_constant_text("blob");
        break;
      case SQLITE_NULL:
        push_constant_text("null");
        break;
      case SQLITE_TEXT:
        push_constant_text("text");
        break;
      default:
        push_static_text("unknown");
        break;
      }
      f_aggregate_mapping(4);
    }
    f_aggregate(THIS->columns);
  }

  /*! @decl void seek(int skip)
   *!
   *! @seealso
   *!   @[Sql.sql_result()->seek()]
   */
  PIKEFUN void seek(int skip) {
    int i;
    for(i=0; i<skip; i++)
      if( step(THIS->stmt)==SQLITE_DONE ) {
	THIS->eof = 1;
	return;
      }
  }

  /*! @decl array fetch_row()
   *!
   *! @seealso
   *!   @[Sql.sql_result()->fetch_row()]
   */
  PIKEFUN array fetch_row() {
    int i;
    sqlite3_stmt *stmt = THIS->stmt;

    if(THIS->eof) {
      push_int(0);
      return;
    }

    switch( step(stmt) ) {
    case SQLITE_DONE:
      THIS->eof = 1;
      sqlite3_finalize(stmt);
      THIS->stmt = 0;
      push_int(0);
      return;
    case SQLITE_ROW:
      break;
    default:
      SQLite_TypedResult_handle_error();
    }

    for(i=0; i<THIS->columns; i++)
      push_field(stmt, i);
    f_aggregate(THIS->columns);
  }

  INIT {
    THIS->columns = -1;
#ifdef PIKE_NULL_IS_SPECIAL
    THIS->eof = 0;
    THIS->dbobj = NULL;
    THIS->stmt = NULL;
    THIS->bindings = NULL;
#endif
  }

  EXIT
    gc_trivial;
  {
    if(THIS->stmt)
      sqlite3_finalize(THIS->stmt);
    if(THIS->dbobj)
      free_object(THIS->dbobj);
    if(THIS->bindings)
      free_mapping(THIS->bindings);
  }
}

/*! @endclass
 */

/*! @class Result
 *!
 *! Result object from @[big_query()].
 */

PIKECLASS Result
  flags ID_PRIVATE | ID_PROTECTED | ID_HIDDEN;
{
  /*! @decl inherit TypedResult */
  INHERIT SQLite_TypedResult;

  /* Access the inherited variables directly... */
#undef THIS
#define THIS	THIS_SQLITE_TYPEDRESULT

  /*! @decl array fetch_row()
   *!
   *! @seealso
   *!   @[Sql.sql_result()->fetch_row()]
   */
  PIKEFUN array fetch_row()
  {
    int i;
    sqlite3_stmt *stmt = THIS->stmt;

    if(THIS->eof) {
      push_int(0);
      return;
    }

    switch( step(stmt) ) {
    case SQLITE_DONE:
      THIS->eof = 1;
      sqlite3_finalize(stmt);
      THIS->stmt = 0;
      push_int(0);
      return;
    case SQLITE_ROW:
      break;
    default:
      SQLite_TypedResult_handle_error();
    }

    for(i=0; i<THIS->columns; i++)
      push_string_field(stmt, i);
    f_aggregate(THIS->columns);
  }
}

/*! @endclass
 */

#undef THIS
#define THIS THIS_SQLITE

  /*! @decl void create(string path, mixed ... ignored)
   *!
   *! Open the SQLite database stored at @[path].
   */
 PIKEFUN void create(string path, mixed|void a, mixed|void b, mixed|void c,
		     mapping|void options)
    flags ID_PROTECTED;
  {
    pop_n_elems(args-1);
    f_string_to_utf8(1);
    /* FIXME: Does the following work if THIS->db is already open? */
    ERR( sqlite3_open(Pike_sp[-1].u.string->str, &THIS->db), THIS->db );
  }

  /*! @decl array|int typed_query(string query, @
   *!			          mapping(string|int:mixed)|void bindings)
   *!
   *! Perform a typed_query against a SQLite database.
   *!
   *! @note
   *!   This was the behavior of @[query()] in Pike 8.0 and earlier.
   *!
   *! @seealso
   *!   @[Sql.Sql()->query()], @[query()]
   */
  PIKEFUN array|int typed_query(string query,
				mapping(string|int:mixed)|void bindings)
    flags ID_VARIANT;
  {
    sqlite3_stmt *stmt;
    const char *tail;
    struct pike_string *q;
    INT32 res_count = 0;
    INT32 columns;
    INT32 i;

    if(args==2) stack_swap();
    f_string_to_utf8(1);
    q = Pike_sp[-1].u.string;

    ERR( sqlite3_prepare(THIS->db, q->str, q->len, &stmt, &tail),
	 THIS->db);
    if( tail[0] )
      Pike_error("Sql.SQLite->typed_query: Trailing query data (\"%s\")\n",
		 tail);
    pop_stack();


    /* Add a reference to the database to prevent it from being
       destroyed before the query object. */

    if(bindings) {
      bind_arguments(THIS->db, stmt, bindings);
    }

    columns = sqlite3_column_count(stmt);

    check_stack(128);

    BEGIN_AGGREGATE_ARRAY(100) {
      while(stmt) {

	int sr=step(stmt);

	switch(sr) {
	case SQLITE_OK:		/* Fallthrough */
	case SQLITE_DONE:
	  sqlite3_finalize(stmt);
	  stmt = 0;
	  break;

	case SQLITE_ROW:
	  for(i=0; i<columns; i++) {
            push_text(sqlite3_column_name(stmt, i));
            f_utf8_to_string(1);
            push_field(stmt, i);
          }
	  f_aggregate_mapping(columns*2);
	  DO_AGGREGATE_ARRAY(100);
	  break;

	case SQLITE_MISUSE:
	  Pike_error("Sql.SQLite: Library misuse.");

	default:
	  Pike_error("Sql.SQLite: (%d) %s\n", sr, sqlite3_errmsg(THIS->db));
	}
      }
    } END_AGGREGATE_ARRAY;

    if (!Pike_sp[-1].u.array->size && !columns) {
      /* No rows and no columns. */
      pop_stack();
      push_int(0);
    }
  }

  /*! @decl array|int query(string query, @
   *!			    mapping(string|int:mixed)|void bindings)
   *!
   *! Perform a query against a SQLite database.
   *!
   *! @note
   *!   In Pike 8.0 and earlier this function behaved as @[typed_query()].
   *!
   *! @seealso
   *!   @[Sql.Sql()->query()], @[typed_query()]
   */
  PIKEFUN array|int query(string query,
			  mapping(string|int:mixed)|void bindings)
    flags ID_VARIANT;
  {
    sqlite3_stmt *stmt;
    const char *tail;
    struct pike_string *q;
    INT32 res_count = 0;
    INT32 columns;
    INT32 i;

    if(args==2) stack_swap();
    f_string_to_utf8(1);
    q = Pike_sp[-1].u.string;

    ERR( sqlite3_prepare(THIS->db, q->str, q->len, &stmt, &tail),
	 THIS->db);
    if( tail[0] )
      Pike_error("Sql.SQLite->query: Trailing query data (\"%s\")\n",
		 tail);
    pop_stack();


    /* Add a reference to the database to prevent it from being
       destroyed before the query object. */

    if(bindings) {
      bind_arguments(THIS->db, stmt, bindings);
    }

    columns = sqlite3_column_count(stmt);

    check_stack(128);

    BEGIN_AGGREGATE_ARRAY(100) {
      while(stmt) {

	int sr=step(stmt);

	switch(sr) {
	case SQLITE_OK:		/* Fallthrough */
	case SQLITE_DONE:
	  sqlite3_finalize(stmt);
	  stmt = 0;
	  break;

	case SQLITE_ROW:
	  for(i=0; i<columns; i++) {
            push_text(sqlite3_column_name(stmt, i));
            f_utf8_to_string(1);
            push_string_field(stmt, i);
          }
	  f_aggregate_mapping(columns*2);
	  DO_AGGREGATE_ARRAY(100);
	  break;

	case SQLITE_MISUSE:
	  Pike_error("Sql.SQLite: Library misuse.");

	default:
	  Pike_error("Sql.SQLite: (%d) %s\n", sr, sqlite3_errmsg(THIS->db));
	}
      }
    } END_AGGREGATE_ARRAY;

    if (!Pike_sp[-1].u.array->size && !columns) {
      /* No rows and no columns. */
      pop_stack();
      push_int(0);
    }
  }

  /*! @decl TypedResult big_typed_query(string query, @
   *!			                mapping(string|int:mixed)|void bindings)
   *!
   *! Perform a streaming typed query against a SQLite database.
   *!
   *! @note
   *!   This was the behavior of @[big_query()] in Pike 8.0 and earlier.
   *!
   *! @seealso
   *!   @[Sql.Sql()->big_typed_query()], @[big_query()]
   */
  PIKEFUN object big_typed_query(string query,
			         mapping(string|int:mixed)|void bindings)
    flags ID_VARIANT;
  {

    struct object *res;
    sqlite3_stmt *stmt;
    const char *tail;
    struct SQLite_TypedResult_struct *store;
    struct pike_string *q;

    if(args==2) stack_swap();
    f_string_to_utf8(1);
    q = Pike_sp[-1].u.string;

    ERR( sqlite3_prepare(THIS->db, q->str, q->len, &stmt, &tail),
	 THIS->db);
    if( tail[0] )
      Pike_error("Sql.SQLite->big_query: Trailing query data (\"%s\")\n",
		 tail);
    pop_stack();

    res=fast_clone_object(SQLite_TypedResult_program);
    store = OBJ2_SQLITE_TYPEDRESULT(res);
    store->stmt = stmt;

    /* Add a reference to the database to prevent it from being
     * destroyed before the query object.
     *
     * FIXME: Use parent pointer instead?
     */
    store->dbobj = this_object();

    if(bindings) {
      bind_arguments(THIS->db, stmt, bindings);

      /* Add a reference so that the bound strings are kept, which in
	 turn allows us to use SQLITE_STATIC. */
      add_ref(bindings);
      store->bindings = bindings;
    }

    apply_low(res, f_SQLite_TypedResult_create_fun_num, 0);
    push_object(res);
  }

  /*! @decl Result big_query(string query, @
   *!			     mapping(string|int:mixed)|void bindings)
   *!
   *! Perform a streaming query against a SQLite database.
   *!
   *! @note
   *!   In Pike 8.0 and earlier this function behaved as @[big_typed_query()].
   *!
   *! @seealso
   *!   @[Sql.Sql()->big_query()], @[big_typed_query()]
   */
  PIKEFUN object big_query(string query,
			   mapping(string|int:mixed)|void bindings)
    flags ID_VARIANT;
  {
    struct object *res;
    sqlite3_stmt *stmt;
    const char *tail;
    struct SQLite_TypedResult_struct *store;
    struct pike_string *q;

    if(args==2) stack_swap();
    f_string_to_utf8(1);
    q = Pike_sp[-1].u.string;

    ERR( sqlite3_prepare(THIS->db, q->str, q->len, &stmt, &tail),
	 THIS->db);
    if( tail[0] )
      Pike_error("Sql.SQLite->big_query: Trailing query data (\"%s\")\n",
		 tail);
    pop_stack();

    res=fast_clone_object(SQLite_Result_program);
    store = OBJ2_SQLITE_TYPEDRESULT(res);
    store->stmt = stmt;

    /* Add a reference to the database to prevent it from being
     * destroyed before the query object.
     *
     * FIXME: Use parent pointer instead?
     */
    store->dbobj = this_object();

    if(bindings) {
      bind_arguments(THIS->db, stmt, bindings);

      /* Add a reference so that the bound strings are kept, which in
	 turn allows us to use SQLITE_STATIC. */
      add_ref(bindings);
      store->bindings = bindings;
    }

    apply_low(res, f_SQLite_TypedResult_create_fun_num, 0);
    push_object(res);
  }

  /*! @decl int changes()
   *!
   *! Get the number of changes.
   *!
   *! @fixme
   *!   Document this function properly.
   */
  PIKEFUN int changes()
    optflags OPT_EXTERNAL_DEPEND;
  {
    RETURN sqlite3_changes(THIS->db);
  }

  /*! @decl int total_changes()
   *!
   *! Get the total number of changes for this session.
   *!
   *! @fixme
   *!   Document this function properly.
   */
  PIKEFUN int total_changes()
    optflags OPT_EXTERNAL_DEPEND;
  {
    RETURN sqlite3_total_changes(THIS->db);
  }

  /*! @decl void interrupt()
   *!
   *! @fixme
   *!   Document this function.
   */
  PIKEFUN void interrupt()
    optflags OPT_SIDE_EFFECT;
  {
    sqlite3_interrupt(THIS->db);
  }

  /*! @decl string server_info()
   *!
   *! Get information about the SQLite library version.
   *!
   *! @seealso
   *!   @[Sql.Sql()->server_info()]
   */
  PIKEFUN string server_info()
    optflags OPT_TRY_OPTIMIZE;
  {
    push_text(sqlite3_libversion());
  }

  /*! @decl int insert_id()
   *!
   *! Returns the value of the @tt{ROWID@} (aka @tt{OID@}, aka @tt{_ROWID_@},
   *! or declared @tt{INTEGER PRIMARY KEY@}) column for the most recent
   *! successful @tt{INSERT@} operation, or @expr{0@} (zero) if no @tt{INSERT@}
   *! operations have been performed on the connection yet.
   */
  PIKEFUN int insert_id()
    optflags OPT_EXTERNAL_DEPEND;
  {
    push_int64 (sqlite3_last_insert_rowid(THIS->db));
  }

  /*! @decl string error(void|int clear)
   *!
   *! Get the latest error message.
   *!
   *! @seealso
   *!   @[Sql.Sql()->error()]
   */
  PIKEFUN string error(void|int clear)
    optflags OPT_EXTERNAL_DEPEND;
  {
    int clearit = clear && clear->u.integer;
    pop_n_elems(args);
    push_text(sqlite3_errmsg(THIS->db));
    /* FIXME: any way to support clearit? */
    f_utf8_to_string(1);
  }

  /*! @decl void select_db(string db)
   *!
   *! @note
   *!   This operation is not supported for SQLite.
   *!
   *! @seealso
   *!   @[Sql.Sql()->select_db()]
   */
  PIKEFUN void select_db(string db) {
    /* FIXME: This should be possible to support. */
    Pike_error("This operation is not possible with SQLite.\n");
  }

  /*! @decl void create_db(string db)
   *!
   *! @note
   *!   This operation is not supported for SQLite.
   *!
   *! @seealso
   *!   @[Sql.Sql()->create_db()]
   */
  PIKEFUN void create_db(string db) {
    /* FIXME: This should be possible to support. */
    Pike_error("This operation is not possible with SQLite.\n");
  }

  /*! @decl void drop_db(string db)
   *!
   *! @note
   *!   This operation is not supported for SQLite.
   *!
   *! @seealso
   *!   @[Sql.Sql()->drop_db()]
   */
  PIKEFUN void drop_db(string db) {
    /* FIXME: This should be possible to support. */
    Pike_error("This operation is not possible with SQLite.\n");
  }

  /*! @decl array(string) list_dbs()
   *!
   *! @note
   *!   This operation is not supported for SQLite.
   *!
   *! @seealso
   *!   @[Sql.Sql()->list_dbs()]
   */
  PIKEFUN array(string) list_dbs() {
    /* FIXME: This should be possible to support. */
    /* SELECT name FROM sqlite_master ? */
    Pike_error("This operation is not possible with SQLite.\n");
  }

#ifndef PIKE_NULL_IS_ZERO
  INIT {
    THIS->db = NULL;
  }
#endif

  EXIT
    gc_trivial;
  {
    if(THIS->db) {
      int i;
      /* FIXME: sqlite3_close can fail. What do we do then? */
      for(i=0; i<5; i++) {
	if( sqlite3_close(THIS->db)!=SQLITE_OK ) {
	  THREADS_ALLOW();
	  SLEEP();
	  THREADS_DISALLOW();
	} else break;
      }
    }
  }

}

/*! @endclass
 */

/*! @decl string library_version()
 *!
 *! Returns the version of the sqlite library used.
 */
PIKEFUN string library_version()
{
    push_text(sqlite3_libversion());
}

/*! @endmodule
 */

#endif /* HAVE_SQLITE3_H && HAVE_LIBSQLITE3 */

PIKE_MODULE_INIT {
  INIT;
}

PIKE_MODULE_EXIT {
  EXIT;
}<|MERGE_RESOLUTION|>--- conflicted
+++ resolved
@@ -1,15 +1,8 @@
-<<<<<<< HEAD
 /* -*- c -*-
 || This file is part of Pike. For copyright information see COPYRIGHT.
 || Pike is distributed under GPL, LGPL and MPL. See the file COPYING
 || for more information.
 */
-=======
-/* sqlite.cmod -*- c -*-
- *
- * $Id$
- */
->>>>>>> 88821b39
 
 #include "global.h"
 #include "pike_compiler.h"
