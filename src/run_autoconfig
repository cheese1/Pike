--- conflicted
+++ resolved
@@ -139,16 +139,12 @@
 	cd "$dir"
 	if grep AC_CONFIG_HEADER configure.in >/dev/null; then
 	  echo "Running $autoheader in $dir"
-<<<<<<< HEAD
-	  "$autoheader" $ah_args
-=======
 	  if "$autoheader" $ah_args; then :; else
 	    # Paranoia. Cf autoconf below.
 	    echo "$autoheader in $dir failed with code $$."
 	    echo "Retrying..."
 	    "$autoheader" $ah_args
 	  fi
->>>>>>> 64375918
 	fi
 	if grep AC_INIT configure.in >/dev/null; then
 	  echo "Running $autoconf in $dir"
