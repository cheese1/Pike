--- conflicted
+++ resolved
@@ -10,13 +10,7 @@
 #include <sys/stat.h>
 #include <fcntl.h>
 #include <errno.h>
-<<<<<<< HEAD
 #include "pike_rusage.h"
-=======
-#include "rusage.h"
-
-RCSID("$Id$");
->>>>>>> ac75407d
 
 #ifdef HAVE_SYS_TIMES_H
 #include <sys/times.h>
