--- conflicted
+++ resolved
@@ -1554,12 +1554,8 @@
   size_t nbytes = (size_t)(size+1) << a->size_shift;
   size_t obytes = (size_t)(a->len+1) << a->size_shift;
 
-<<<<<<< HEAD
-  switch ((a->flags & STRING_ALLOC_MASK) | (nbytes <= sizeof(struct pike_string))) {
-=======
   switch ((a->flags & STRING_ALLOC_MASK) | (nbytes <= sizeof(struct pike_string)))
   {
->>>>>>> 5166155e
   case STRING_ALLOC_MALLOC:
       s=xrealloc(a->str, nbytes);
       break;
